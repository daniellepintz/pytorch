--- conflicted
+++ resolved
@@ -4065,20 +4065,11 @@
                    ref=np.conj,
                    dtypes=all_types_and_complex_and(torch.bool,
                                                     torch.bfloat16, torch.half),
-<<<<<<< HEAD
-                   dtypesIfCPU=None,
-                   dtypesIfCUDA=None,
-                   dtypesIfROCM=None,
                    supports_out=False),
     UnaryUfuncInfo('conj_physical',
                    ref=np.conj,
                    dtypes=all_types_and_complex_and(torch.bool,
                                                     torch.bfloat16, torch.half),
-                   dtypesIfCPU=None,
-                   dtypesIfCUDA=None,
-                   dtypesIfROCM=None,
-=======
->>>>>>> fc9c4860
                    skips=(
                        SkipInfo('TestCommon', 'test_variant_consistency_jit',
                                dtypes=(torch.float32, )),
