--- conflicted
+++ resolved
@@ -784,13 +784,8 @@
     """Generates input tensors for testing reduction operators"""
     yield make_tensor([], device, dtype, requires_grad=requires_grad)
     yield make_tensor([2], device, dtype, requires_grad=requires_grad)
-<<<<<<< HEAD
     yield make_tensor([3, 5], device, dtype, requires_grad=requires_grad, noncontiguous=True)
     yield make_tensor([3, 2, 1, 2], device, dtype, requires_grad=requires_grad)
-=======
-    yield make_tensor([2, 3], device, dtype, requires_grad=requires_grad, noncontiguous=True)
-    yield make_tensor([3, 2, 1, 5], device, dtype, requires_grad=requires_grad)
->>>>>>> 510d2ece
 
 
 def _generate_reduction_kwargs(ndim, supports_multiple_dims=True):
@@ -934,11 +929,8 @@
         # Override OpInfo defaults and call base class __init__
         kwargs.setdefault('inplace_variant', None)
         kwargs.setdefault('sample_inputs_func', sample_inputs_func)
-<<<<<<< HEAD
         kwargs.setdefault('default_test_dtypes', (
             torch.uint8, torch.int64, torch.float16, torch.bfloat16, torch.float32, torch.complex64))
-=======
->>>>>>> 510d2ece
         super(ReductionOpInfo, self).__init__(name, **kwargs)
 
         self.identity = identity
@@ -7066,18 +7058,6 @@
            supports_out=False,
            supports_forward_ad=True,
            sample_inputs_func=sample_inputs_max_min_reduction_no_dim,),
-<<<<<<< HEAD
-=======
-    # TODO(@heitorschueroff) Add test for dtype kwarg
-    OpInfo('mean',
-           dtypes=floating_and_complex_types_and(torch.float16, torch.bfloat16),
-           assert_autodiffed=True,
-           supports_forward_ad=True,
-           sample_inputs_func=sample_inputs_reduction,
-           # Need to skip out test because one of the overload for mean does not support it
-           # TODO(@heitorschueroff) fix this when implementing ReductionInfo
-           skips=(SkipInfo('TestCommon', 'test_out'),)),
->>>>>>> 510d2ece
     OpInfo('quantile',
            dtypes=floating_types(),
            sample_inputs_func=sample_inputs_reduction_quantile),
@@ -8920,10 +8900,7 @@
         supports_autograd=False,
         result_dtype=torch.bool,
         dtypes=all_types_and_complex_and(torch.bool, torch.float16, torch.bfloat16),
-<<<<<<< HEAD
         ref=reference_reduction_numpy(np.all),
-=======
->>>>>>> 510d2ece
         skips=(
             # FIXME: does not support passing keepdim without dim
             SkipInfo('TestReductions', 'test_dim_default_keepdim'),
@@ -8931,12 +8908,8 @@
             SkipInfo('TestReductions', 'test_dim_none'),
             SkipInfo('TestReductions', 'test_dim_none_keepdim'),
             # FIXME: uint8 input returns uint8 instead of bool
-<<<<<<< HEAD
             SkipInfo('TestReductions', 'test_result_dtype',
                      dtypes=[torch.uint8]),
-=======
-            SkipInfo('TestReductions', 'test_result_dtype', dtypes=[torch.uint8]),
->>>>>>> 510d2ece
         ),
     ),
     ReductionOpInfo(
@@ -8947,10 +8920,7 @@
         supports_autograd=False,
         result_dtype=torch.bool,
         dtypes=all_types_and_complex_and(torch.bool, torch.float16, torch.bfloat16),
-<<<<<<< HEAD
         ref=reference_reduction_numpy(np.any),
-=======
->>>>>>> 510d2ece
         skips=(
             # FIXME: does not support passing keepdim without dim
             SkipInfo('TestReductions', 'test_dim_default_keepdim'),
@@ -8958,23 +8928,15 @@
             SkipInfo('TestReductions', 'test_dim_none'),
             SkipInfo('TestReductions', 'test_dim_none_keepdim'),
             # FIXME: uint8 input returns uint8 instead of bool
-<<<<<<< HEAD
             SkipInfo('TestReductions', 'test_result_dtype',
                      dtypes=[torch.uint8]),
-=======
-            SkipInfo('TestReductions', 'test_result_dtype', dtypes=[torch.uint8]),
->>>>>>> 510d2ece
         ),
     ),
     ReductionOpInfo(
         'amax',
         nan_policy='propagate',
         dtypes=all_types_and(torch.float16, torch.bfloat16, torch.bool),
-<<<<<<< HEAD
         ref=reference_reduction_numpy(np.amax),
-=======
-        ref=lambda a, dim=None, keepdim=False, **kwargs: np.amax(a, axis=dim, keepdims=keepdim, **kwargs),
->>>>>>> 510d2ece
         skips=(
             # FIXME: sum reduces all dimensions when dim=[]
             SkipInfo('TestReductions', 'test_dim_empty'),
@@ -8985,11 +8947,7 @@
         'amin',
         nan_policy='propagate',
         dtypes=all_types_and(torch.float16, torch.bfloat16, torch.bool),
-<<<<<<< HEAD
         ref=reference_reduction_numpy(np.amin),
-=======
-        ref=lambda a, dim=None, keepdim=False, **kwargs: np.amin(a, axis=dim, keepdims=keepdim, **kwargs),
->>>>>>> 510d2ece
         skips=(
             # FIXME: sum reduces all dimensions when dim=[]
             SkipInfo('TestReductions', 'test_dim_empty'),
@@ -9002,10 +8960,7 @@
         supports_autograd=False,
         result_dtype=torch.int64,
         dtypes=all_types_and(torch.float16, torch.bfloat16),
-<<<<<<< HEAD
         ref=reference_reduction_numpy(np.argmax, supports_keepdims=False),
-=======
->>>>>>> 510d2ece
         skips=(
             # FIXME: keepdim parameter is ignored when dim=None
             SkipInfo('TestReductions', 'test_dim_default_keepdim'),
@@ -9018,10 +8973,7 @@
         supports_autograd=False,
         result_dtype=torch.int64,
         dtypes=all_types_and(torch.float16, torch.bfloat16),
-<<<<<<< HEAD
         ref=reference_reduction_numpy(np.argmin, supports_keepdims=False),
-=======
->>>>>>> 510d2ece
         skips=(
             # FIXME: keepdim parameter is ignored when dim=None
             SkipInfo('TestReductions', 'test_dim_default_keepdim'),
@@ -9036,10 +8988,7 @@
         result_dtype=torch.int64,
         dtypes=all_types_and_complex_and(torch.bool, torch.float16, torch.bfloat16),
         sample_inputs_func=sample_inputs_reduction_count_nonzero,
-<<<<<<< HEAD
         ref=reference_reduction_numpy(np.count_nonzero),
-=======
->>>>>>> 510d2ece
         skips=(
             # FIXME: count_nonzero does not accept keepdim kwarg
             SkipInfo('TestReductions', 'test_dim_default_keepdim'),
@@ -9054,7 +9003,6 @@
         ),
     ),
     ReductionOpInfo(
-<<<<<<< HEAD
         'mean',
         nan_policy='propagate',
         supports_out=False,
@@ -9084,8 +9032,6 @@
         ),
     ),
     ReductionOpInfo(
-=======
->>>>>>> 510d2ece
         'prod',
         identity=1,
         nan_policy='propagate',
@@ -9095,11 +9041,7 @@
         gradcheck_nondet_tol=GRADCHECK_NONDET_TOL,
         dtypes=all_types_and_complex_and(torch.bool),
         dtypesIfCUDA=all_types_and_complex_and(torch.bool, torch.float16, torch.bfloat16),
-<<<<<<< HEAD
         ref=reference_reduction_numpy(np.prod),
-=======
-        sample_inputs_func=sample_inputs_prod,
->>>>>>> 510d2ece
         skips=(
             # FIXME: prod does not support passing keepdim without passing dim
             SkipInfo('TestReductions', 'test_dim_default_keepdim'),
@@ -9109,14 +9051,11 @@
             # FIXME: prod does not support passing None to dim
             SkipInfo('TestReductions', 'test_dim_none'),
             SkipInfo('TestReductions', 'test_dim_none_keepdim'),
-<<<<<<< HEAD
             # FIXME: improve precision, failing with nan != inf
             SkipInfo('TestReductions', 'test_ref_small_input',
                      dtypes=[torch.float16, torch.complex64]),
             SkipInfo('TestReductions', 'test_ref_duplicate_values',
                      dtypes=[torch.uint8, torch.float16, torch.complex64]),
-=======
->>>>>>> 510d2ece
         ),
     ),
     ReductionOpInfo(
@@ -9127,7 +9066,6 @@
         supports_forward_ad=True,
         promotes_int_to_int64=True,
         dtypes=all_types_and_complex_and(torch.bool, torch.float16, torch.bfloat16),
-<<<<<<< HEAD
         ref=reference_reduction_numpy(np.sum),
         decorators=(
             # FIXME: fix precision
@@ -9138,11 +9076,12 @@
                 torch.float16: tol(atol=1e-03, rtol=1e-02),
             }), 'TestReductions', 'test_ref_small_input'),
             DecorateInfo(toleranceOverride({
+                torch.float32: tol(atol=1e-03, rtol=1e-03),
+            }), 'TestReductions', 'test_ref_large_input_64bit_indexing'),
+            DecorateInfo(toleranceOverride({
                 torch.float16: tol(atol=1e-05, rtol=1e-02),
             }), 'TestReductions', 'test_ref_duplicate_values'),
         ),
-=======
->>>>>>> 510d2ece
         skips=(
             # FIXME: sum does not support passing keepdim without passing dim
             SkipInfo('TestReductions', 'test_dim_default_keepdim'),
@@ -9161,7 +9100,6 @@
         supports_out=False,
         promotes_int_to_int64=True,
         dtypes=all_types_and(torch.bool, torch.float16, torch.bfloat16),
-<<<<<<< HEAD
         ref=reference_reduction_numpy(np.nansum),
         decorators=(
             # FIXME: fix precision
@@ -9172,11 +9110,12 @@
                 torch.float16: tol(atol=1e-03, rtol=1e-02),
             }), 'TestReductions', 'test_ref_small_input'),
             DecorateInfo(toleranceOverride({
+                torch.float32: tol(atol=1e-03, rtol=1e-03),
+            }), 'TestReductions', 'test_ref_large_input_64bit_indexing'),
+            DecorateInfo(toleranceOverride({
                 torch.float16: tol(atol=1e-05, rtol=1e-02),
             }), 'TestReductions', 'test_ref_duplicate_values'),
         ),
-=======
->>>>>>> 510d2ece
         skips=(
             # FIXME: nansum does not support passing keepdim without passing dim
             SkipInfo('TestReductions', 'test_dim_default_keepdim'),
