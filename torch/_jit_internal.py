"""
The weak_script annotation needs to be here instead of inside torch/jit/ so it
can be used in other places in torch/ (namely torch.nn) without running into
circular dependency problems
"""

import contextlib
import collections
import enum
import inspect
import ast
import weakref
import warnings
from textwrap import dedent
import torch
import sys
import builtins
import typing
import io
import pickle
# This is needed. `torch._jit_internal` is imported before `torch.distributed.__init__`.
# Explicitly ask to import `torch.distributed.__init__` first.
# Otherwise, "AttributeError: module 'torch' has no attribute 'distributed'" is raised.
import torch.distributed.rpc
from torch._C import Future as CFuture
from torch._sources import get_source_lines_and_file, parse_def, fake_range
from torch.futures import Future
import torch.package._mangling as package_mangling
from typing import Any, Callable, Dict, Generic, List, Optional, Tuple, Type, TypeVar, Union  # noqa: F401

if sys.version_info[:2] > (3, 7):
    from typing import Final
else:
    from typing_extensions import Final

LockType: Type
try:
    import _thread
    LockType = _thread.LockType
except ImportError:
    import _dummy_thread
    LockType = _dummy_thread.LockType

# Wrapper functions that can call either of 2 functions depending on a boolean
# argument
boolean_dispatched: 'weakref.WeakKeyDictionary[Callable, Dict[str, Callable]]' = weakref.WeakKeyDictionary()  # noqa: T484


def createResolutionCallbackFromEnv(lookup_base):
    """
    Creates a resolution callback that will look up qualified names in an
    environment, starting with `lookup_base` for the base of any qualified
    names, then proceeding down the lookup chain with the resolved object.

    You should not use this directly, it should only be used from the other
    createResolutionCallbackFrom* functions.
    """
    def lookupInModule(qualified_name, module):
        if '.' in qualified_name:
            parts = qualified_name.split('.')
            base = parts[0]
            remaining_pieces = '.'.join(parts[1:])
            module_value = getattr(module, base)
            return lookupInModule(remaining_pieces, module_value)
        else:
            return getattr(module, qualified_name)

    def parseNestedExpr(expr, module) -> Tuple[Any, int]:
        i = 0
        while i < len(expr) and expr[i] not in (',', '[', ']'):
            i += 1

        # Special case logic for the empty Tuple as a subscript (used
        # in the type annotation `Tuple[()]`)
        if expr[:i] == '()':
            return (), i

        base = lookupInModule(expr[:i].strip(), module)
        assert base is not None, f"Unresolvable type {expr[:i]}"
        if i == len(expr) or expr[i] != '[':
            return base, i

        assert expr[i] == '['
        parts = []
        while expr[i] != ']':
            part_len = 0
            i += 1
            part, part_len = parseNestedExpr(expr[i:], module)
            parts.append(part)
            i += part_len
        if len(parts) > 1:
            return base[tuple(parts)], i + 1
        else:
            return base[parts[0]], i + 1

    def parseExpr(expr, module):
        try:
            value, len_parsed = parseNestedExpr(expr, module)
            assert len_parsed == len(expr), "whole expression was not parsed, falling back to c++ parser"
            return value
        except Exception:
            """
            The python resolver fails in several cases in known unit tests, and is intended
            to fall back gracefully to the c++ resolver in general.  For example, python 2 style
            annotations which are frequent in our unit tests often fail with types e.g. int not
            resolvable from the calling frame.
            """
            return None

    return lambda expr: parseExpr(expr, lookup_base)


def createResolutionCallbackFromFrame(frames_up: int = 0):
    """
    Creates a function which, given a string variable name,
    returns the value of the variable in the scope of the caller of
    the function which called createResolutionCallbackFromFrame (by default).

    This is used to enable access in-scope Python variables inside
    TorchScript fragments.

    frames_up is number of additional frames to go up on the stack.
    The default value is 0, which correspond to the frame of the caller
    of createResolutionCallbackFromFrame. Also for example, if frames_up is set
    to 1, then the frame of the caller's caller of createResolutionCallbackFromFrame
    will be taken.

    For example, the following program prints 2::

        def bar():
            cb = createResolutionCallbackFromFrame(1)
            print(cb("foo"))

        def baz():
            foo = 2
            bar()

        baz()
    """
    frame = inspect.currentframe()
    i = 0
    while i < frames_up + 1:
        assert frame is not None
        frame = frame.f_back
        i += 1

    assert frame is not None
    f_locals = frame.f_locals
    f_globals = frame.f_globals

    class env(object):
        def __getattr__(self, key):
            if key in f_locals:
                return f_locals[key]
            elif key in f_globals:
                return f_globals[key]
            elif key in dir(builtins):
                return getattr(builtins, key)

    return createResolutionCallbackFromEnv(env())


def get_closure(fn):
    """
    Get a dictionary of closed over variables from a function
    """
    captures = {}
    captures.update(fn.__globals__)

    for index, captured_name in enumerate(fn.__code__.co_freevars):
        captures[captured_name] = fn.__closure__[index].cell_contents

    return captures

# [local resolution in python]
# Depending on where a variable is defined, and where it is used, we may
# or may not be able to recover its value when recursively compiling a
# script function. Remember in the general case, a module or function is
# first defined and then later scripted. This means we do not have a
# chance to capture the active frames when the function is defined. Hence any
# name resolution has to happen later on the created closure. The way
# python captures type annotations restricts what we can recover. The
# follow example illustrates the different cases:
#
#         class MyGlobalClass:
#         ...
#         def my_local_scope():
#             @torch.jit.script
#             class MyClass:
#                 ...
#             @torch.jit.script
#             class MyClassUsedAsVar:
#                 ...
#             def eg(x: MyClass, y: MyGlobalClass):
#                 a_local_capture : Foo
#                 return MyClassUsedAsVar(x)
#
# MyGlobalClass is defined in the __globals__ dictionary of function
# 'eg', so it is always recoverable. my_local_scope introduces a new local
# variable scope in the function. Classes defined here are only visible as
# local variables. For the case of MyClassUsedAsVar, it is captured
# because it is used as a variable inside the body of the function, and we
# can resolve it using the captures returned from `get_closure`. However,
# the type annotations are not captured by the closure. In Python
# 3.0--3.9, the _value_ of MyClass and MyGlobalClass will be available as
# annotations on `eg``, but starting in Python 4.0, they will represented as
# strings and no longer present. Furthermore, since the body of `eg` does
# not reference those names, they do not appear in the list of closed over
# variables. In Python 2.x, type annotations are in comments, leading to a
# similar situation where their definitions are not available. We anticipate
# that most users will not run into this issue because their modules and
# functions will be defined at a global scope like MyGlobalClass. In cases
# where they are not, it is possible to work around issues by declaring the
# values global in the function.
# In Python 3.9 declaring class as global will make it invisible to
# `inspect.getsource`, see https://bugs.python.org/issue42666 .
# This could be worked around by manualy adding it to `global()` dictionary.



def createResolutionCallbackFromClosure(fn):
    """
    Create a resolutionCallback by introspecting the function instead of
    looking up the stack for the enclosing scope
    """
    closure = get_closure(fn)

    class closure_lookup(object):
        # This is a class since `closure` is a dict and it's easier in
        # `env_helper` if everything just works with `getattr` calls
        def __getattr__(self, key):
            if key in closure:
                return closure[key]
            elif hasattr(typing, key):
                return getattr(typing, key)
            elif hasattr(builtins, key):
                return getattr(builtins, key)
            return None

    return createResolutionCallbackFromEnv(closure_lookup())


def can_compile_class(cls) -> bool:
    # If any of the functions on a type don't have a code object, this type can't
    # be compiled and is probably a builtin / bound from C
    if is_ignored_fn(cls):
        return False

    # Ignore the following list of built-in classes.
    ignored_builtin_classes = (torch.nn.Module, tuple, list, Exception)
    if issubclass(cls, ignored_builtin_classes):
        return False

    names = cls.__dict__
    fns = [getattr(cls, name) for name in names if inspect.isroutine(getattr(cls, name, None))]
    has_code = [hasattr(fn, '__code__') for fn in fns]
    return all(has_code)


def get_callable_argument_names(fn) -> List[str]:
    """
    Gets names of all POSITIONAL_OR_KEYWORD arguments for callable `fn`.
    Returns an empty list when other types of arguments are present.

    This is used by `torch.jit.trace` to assign meaningful argument names to
    traced functions and modules.

    Args:
        fn: A callable.
    Returns:
        Argument names: List[str]
    """
    # inspect.signature may fail, give up in that case.
    try:
        callable_signature = inspect.signature(fn)
    except Exception:
        return []

    argument_names = []
    for name, param in callable_signature.parameters.items():
        # All four other types of arguments do not map to individual values
        # with a keyword as name.
        if not param.kind == param.POSITIONAL_OR_KEYWORD:
            return []

        argument_names.append(name)

    return argument_names


def get_annotation_str(annotation):
    """
    Convert an AST node containing a type annotation to the string present in the source
    that represents the same annotation.
    """
    if isinstance(annotation, ast.Name):
        return annotation.id
    elif isinstance(annotation, ast.Attribute):
        return '.'.join([get_annotation_str(annotation.value), annotation.attr])
    elif isinstance(annotation, ast.Subscript):
        # In Python3.9+ subscript indicies are not wrapped in ast.Index
        subscript_slice = annotation.slice if sys.version_info >= (3, 9) else annotation.slice.value  # type: ignore[attr-defined]
        return f"{get_annotation_str(annotation.value)}[{get_annotation_str(subscript_slice)}]"
    elif isinstance(annotation, ast.Tuple):
        return ','.join([get_annotation_str(elt) for elt in annotation.elts])
    elif isinstance(annotation, ast.Constant) or isinstance(annotation, ast.NameConstant):
        return f"{annotation.value}"

    # If an AST node is not handled here, it's probably handled in ScriptTypeParser.
    return None


def get_type_hint_captures(fn):
    """
    Get a dictionary containing type resolution mappings necessary to resolve types
    for the literal annotations on 'fn'. These are not considered to be closed-over by fn
    and must be obtained separately (e.g. using this function).

    Args:
        fn: A callable.
    Returns:
        A Dict[str, Any] containing a mapping from the literal annotations used on
        fn to the Python objects they refer to.
    """
    # Gather a dictionary of parameter name -> type, skipping any parameters whose annotated
    # types are strings. These are only understood by TorchScript in the context of a type annotation
    # that refers to a class in its own definition, but trying to include a mapping for this in the result
    # function would cause infinite recursion because the class is currently being compiled.
    # In addition, there is logic in ScriptTypeParser to handle this.
    signature = inspect.signature(fn)
    name_to_type = {
        name: parameter.annotation
        for name, parameter in signature.parameters.items()
        if parameter.annotation is not inspect.Parameter.empty and not isinstance(parameter.annotation, str)
    }

    # Then, get the literal type annotations from the function declaration
    # by source inspection. This accounts for the case in which aliases are used
    # to annotate the arguments (e.g device_t = torch.device, and then d: device_t).
    src = inspect.getsource(fn)

    # frontend.py cannot be used here because it includes _jit_internal, so use ast instead.
    a = ast.parse(dedent(src))
    if len(a.body) != 1 or not isinstance(a.body[0], ast.FunctionDef):
        raise RuntimeError(f"Expected {fn} to be a function")
    f = a.body[0]

    # Prepare a dictionary of source annotation -> type, which will be the final result of this function,
    # by using the parsed AST (f) to reconstruct source annotations as strings for each parameter and mapping
    # them to the type object corresponding to the annotation via name_to_type using the parameter name.
    annotation_to_type = {}

    for arg in f.args.args:
        # Get the source type annotation string for this argument if possible.
        arg_annotation_str = get_annotation_str(arg.annotation) if arg.annotation else None

        # If the argument has no annotation or get_annotation_str cannot convert it to a string,
        # arg_annotation_str will be None. Skip this arg; ScriptTypeParser will probably handle
        # this in the latter case.
        if arg_annotation_str is None:
            continue

        # Insert {arg_annotation_str: type} into annotation_to_type if possible. One reason arg_name may not
        # be present in name_to_type is that the annotation itself is a string and not a type object
        # (common for self-refential annotations in classes). Once again, let ScriptTypeParser handle this.
        arg_name = arg.arg
        if arg_name in name_to_type:
            annotation_to_type[arg_annotation_str] = name_to_type[arg_name]

    # If there is a valid return annotation, include it in annotation_to_type. As with argument annotations,
    # the literal annotation has to be convertible to a string by get_annotation_str, and the actual type
    # of the annotation cannot be a string.
    literal_return_annotation = get_annotation_str(f.returns)
    valid_literal_annotation = literal_return_annotation is not None
    return_annotation = signature.return_annotation
    valid_return_annotation_type = return_annotation is not inspect.Parameter.empty and not isinstance(return_annotation, str)
    if valid_literal_annotation and valid_return_annotation_type:
        annotation_to_type[literal_return_annotation] = return_annotation

    return annotation_to_type


def createResolutionCallbackForClassMethods(cls):
    """
    This looks at all the methods defined in a class and pulls their closed-over
    variables into a dictionary and uses that to resolve variables.
    """
    # cls is a type here, so `ismethod` is false since the methods on the type
    # aren't bound to anything, so Python treats them as regular functions
    fns = [getattr(cls, name) for name in cls.__dict__ if inspect.isroutine(getattr(cls, name))]
    captures = {}

    for fn in fns:
        captures.update(get_closure(fn))
        captures.update(get_type_hint_captures(fn))

    def lookup_in_class(key):
        if key in captures:
            return captures[key]
        else:
            return getattr(builtins, key, None)

    return lookup_in_class


def boolean_dispatch(arg_name, arg_index, default, if_true, if_false, module_name, func_name):
    """
    Dispatches to either of 2 script functions based on a boolean argument.
    In TorchScript, the boolean argument must be constant so that the correct
    function to use can be determined at compile time.
    """
    def fn(*args, **kwargs):
        dispatch_flag = False
        if arg_name in kwargs:
            dispatch_flag = kwargs[arg_name]
        elif arg_index < len(args):
            dispatch_flag = args[arg_index]

        if dispatch_flag:
            return if_true(*args, **kwargs)
        else:
            return if_false(*args, **kwargs)

    if if_true.__doc__ is None and if_false.__doc__ is not None:
        doc = if_false.__doc__
        if_true.__doc__ = doc
    elif if_false.__doc__ is None and if_true.__doc__ is not None:
        doc = if_true.__doc__
        if_false.__doc__ = doc
    elif if_false.__doc__ is None and if_true.__doc__ is None:
        # neither function has a docstring
        doc = None
    else:
        raise RuntimeError("only one function can have a docstring")
    fn.__doc__ = doc

    if module_name is not None:
        fn.__module__ = module_name
    if func_name is not None:
        fn.__name__ = func_name

    boolean_dispatched[fn] = {
        "if_true": if_true,
        "if_false": if_false,
        "index": arg_index,
        "default": default,
        "arg_name": arg_name
    }
    return fn


class FunctionModifiers(object):
    """
    Used to denote the behavior of a function in TorchScript. See export() and
    ignore() for details.
    """
    UNUSED = "unused (ignored and replaced with raising of an exception)"
    IGNORE = "ignore (leave as a call to Python, cannot be torch.jit.save'd)"
    EXPORT = "export (compile this function even if nothing calls it)"
    DEFAULT = "default (compile if called from a exported function / forward)"
    COPY_TO_SCRIPT_WRAPPER = \
        "if this method is not scripted, copy the python method onto the scripted model"


def export(fn):
    """
    This decorator indicates that a method on an ``nn.Module`` is used as an entry point into a
    :class:`ScriptModule` and should be compiled.

    ``forward`` implicitly is assumed to be an entry point, so it does not need this decorator.
    Functions and methods called from ``forward`` are compiled as they are seen
    by the compiler, so they do not need this decorator either.

    Example (using ``@torch.jit.export`` on a method):

    .. testcode::

        import torch
        import torch.nn as nn

        class MyModule(nn.Module):
            def implicitly_compiled_method(self, x):
                return x + 99

            # `forward` is implicitly decorated with `@torch.jit.export`,
            # so adding it here would have no effect
            def forward(self, x):
                return x + 10

            @torch.jit.export
            def another_forward(self, x):
                # When the compiler sees this call, it will compile
                # `implicitly_compiled_method`
                return self.implicitly_compiled_method(x)

            def unused_method(self, x):
                return x - 20

        # `m` will contain compiled methods:
        #     `forward`
        #     `another_forward`
        #     `implicitly_compiled_method`
        # `unused_method` will not be compiled since it was not called from
        # any compiled methods and wasn't decorated with `@torch.jit.export`
        m = torch.jit.script(MyModule())
    """
    fn._torchscript_modifier = FunctionModifiers.EXPORT
    return fn


def unused(fn):
    """
    This decorator indicates to the compiler that a function or method should
    be ignored and replaced with the raising of an exception. This allows you
    to leave code in your model that is not yet TorchScript compatible and still
    export your model.

        Example (using ``@torch.jit.unused`` on a method)::

            import torch
            import torch.nn as nn

            class MyModule(nn.Module):
                def __init__(self, use_memory_efficient):
                    super(MyModule, self).__init__()
                    self.use_memory_efficient = use_memory_efficient

                @torch.jit.unused
                def memory_efficient(self, x):
                    import pdb
                    pdb.set_trace()
                    return x + 10

                def forward(self, x):
                    # Use not-yet-scriptable memory efficient mode
                    if self.use_memory_efficient:
                        return self.memory_efficient(x)
                    else:
                        return x + 10

            m = torch.jit.script(MyModule(use_memory_efficient=False))
            m.save("m.pt")

            m = torch.jit.script(MyModule(use_memory_efficient=True))
            # exception raised
            m(torch.rand(100))
    """
    if isinstance(fn, property):
        prop = fn
        setattr(prop.fget, "_torchscript_modifier", FunctionModifiers.UNUSED)  # noqa: B010

        if prop.fset:
            setattr(prop.fset, "_torchscript_modifier", FunctionModifiers.UNUSED)  # noqa: B010

        return prop

    fn._torchscript_modifier = FunctionModifiers.UNUSED
    return fn

# No op context manager from python side
class _IgnoreContextManager(contextlib.AbstractContextManager):
    def __init__(self, **kwargs):
        pass

    def __exit__(self, exc_type: Any, exc_value: Any, traceback: Any) -> None:
        pass

def ignore(drop=False, **kwargs):
    """
    This decorator indicates to the compiler that a function or method should
    be ignored and left as a Python function. This allows you to leave code in
    your model that is not yet TorchScript compatible. If called from TorchScript,
    ignored functions will dispatch the call to the Python interpreter. Models with ignored
    functions cannot be exported; use :func:`@torch.jit.unused <torch.jit.unused>` instead.

    Example (using ``@torch.jit.ignore`` on a method)::

        import torch
        import torch.nn as nn

        class MyModule(nn.Module):
            @torch.jit.ignore
            def debugger(self, x):
                import pdb
                pdb.set_trace()

            def forward(self, x):
                x += 10
                # The compiler would normally try to compile `debugger`,
                # but since it is `@ignore`d, it will be left as a call
                # to Python
                self.debugger(x)
                return x

        m = torch.jit.script(MyModule())

        # Error! The call `debugger` cannot be saved since it calls into Python
        m.save("m.pt")

    Example (using ``@torch.jit.ignore(drop=True)`` on a method):

    .. testcode::

        import torch
        import torch.nn as nn

        class MyModule(nn.Module):
            @torch.jit.ignore(drop=True)
            def training_method(self, x):
                import pdb
                pdb.set_trace()

            def forward(self, x):
                if self.training:
                    self.training_method(x)
                return x

        m = torch.jit.script(MyModule())

        # This is OK since `training_method` is not saved, the call is replaced
        # with a `raise`.
        m.save("m.pt")

    .. testcleanup::

        import os
        os.remove('m.pt')
    """

    if callable(drop):
        # used without any args, so drop is actually a function
        #   @torch.jit.ignore
        #   def fn(...):
        fn = drop
        fn._torchscript_modifier = FunctionModifiers.IGNORE
        return fn

    if not isinstance(drop, bool):
        raise RuntimeError("Argument to @torch.jit.ignore must be a bool or "
                           f"a function but got {drop}")

    # for backwards compat
    drop_on_export = kwargs.pop("drop_on_export", None)
    if drop_on_export:
        warnings.warn("ignore(drop_on_export=True) has been deprecated. TorchScript will now drop the function "
                      "call on compilation. Use torch.jit.unused now. {}", category=FutureWarning)

        drop = drop_on_export
    elif drop:
        warnings.warn("ignore(True) has been deprecated. TorchScript will now drop the function "
                      "call on compilation. Use torch.jit.unused now. {}", category=FutureWarning)

    def decorator(fn):
        if drop:
            fn._torchscript_modifier = FunctionModifiers.UNUSED
        else:
            fn._torchscript_modifier = FunctionModifiers.IGNORE
        return fn
    return decorator


def _copy_to_script_wrapper(fn):
    fn._torchscript_modifier = FunctionModifiers.COPY_TO_SCRIPT_WRAPPER
    return fn

def module_has_exports(mod):
    for name in dir(mod):
        if hasattr(mod, name):
            item = getattr(mod, name)
            if callable(item):
                if get_torchscript_modifier(item) is FunctionModifiers.EXPORT:
                    return True
    return False


# WARNING: should_drop is currently being used by our JIT code coverage plug-in to mark JIT'd code as covered. If you
# rename this function, please update references in tools/coverage_plugins_package/src/coverage_plugins/jit_plugin.py to
# allow JIT'd code to still be covered.
def should_drop(fn) -> bool:
    attr = get_torchscript_modifier(fn)
    if attr is None:
        return False
    return attr is FunctionModifiers.UNUSED


def is_ignored_fn(fn) -> bool:
    mod = get_torchscript_modifier(fn)
    return mod is FunctionModifiers.UNUSED or mod is FunctionModifiers.IGNORE


def is_static_fn(cls, fn) -> bool:
    return isinstance(inspect.getattr_static(cls, fn, default=None), staticmethod)

def get_static_fn(cls, fn):
    return inspect.getattr_static(cls, fn).__func__


def get_torchscript_modifier(fn):
    if not callable(fn):
        return None
    if hasattr(fn, '__func__'):
        fn = fn.__func__
    return getattr(fn, '_torchscript_modifier', FunctionModifiers.DEFAULT)

def copy_torchscript_modifier(orig, new) -> None:
    attr = get_torchscript_modifier(orig)
    if attr is None:
        return
    new._torchscript_modifier = attr

# overloading registration
# overloads get registered in this file, and compiled in torch/jit/__init__.py
# so that they can be imported in nn/functional.py without an import cycle

# qualified_name => list[overload_functions]
_overloaded_fns : Dict[str, List[Callable]] = {}  # noqa: T484


_OVERLOAD_EXAMPLE = '''
Example usage of overload function:
@torch.jit._overload
def my_function(x: type0) -> type0: # decl 1
    pass

@torch.jit._overload
def my_function(x: type1) -> type1: # decl 2
    pass

def my_function(x):                 # implementation
    if isinstance(x, type0):
        return x
    elif isinstance(x, type1):
        return x
'''

def get_overload_no_implementation_error_message(kind, obj):
    sourcelines, file_lineno, filename = get_source_lines_and_file(obj)
    return (
        f'Implementation for the {kind} "{_qualified_name(obj)}" is missing. Please make '
        f'sure a definition is provided and defined after all overload declarations.\n'
        f'File "{filename}", line {file_lineno}:\n' + ''.join(sourcelines) + "\n" + _OVERLOAD_EXAMPLE
    )

def _check_overload_body(func):
    try:
        parsed_def = parse_def(func)
    except OSError as e:
        # Parsing the function definition can raise an OSError if source is unavailable.
        # Since this is just an initial check, just raise a warning if this is the case.
        warnings.warn(f"Unable to retrieve source for @torch.jit._overload function: {func}.")
        return

    body = parsed_def.ast.body[0].body

    def is_pass(x):
        return isinstance(x, ast.Pass)

    def is_ellipsis(x):
        return isinstance(x, ast.Expr) and isinstance(x.value, ast.Ellipsis)

    if len(body) != 1 or not (is_pass(body[0]) or is_ellipsis(body[0])):
        msg = "Only `pass` statement or `...` can be the body of overload declaration:\n"
        msg += '\n'.join(parsed_def.source.split("\n")[:3])
        msg += " <- Expecting `pass` or `...` here!\n" + _OVERLOAD_EXAMPLE
        raise RuntimeError(msg)

def _overload(func):
    _check_overload_body(func)
    qual_name = _qualified_name(func)
    global _overloaded_fns
    fn_overload_list = _overloaded_fns.get(qual_name)
    if fn_overload_list is None:
        fn_overload_list = []
        _overloaded_fns[qual_name] = fn_overload_list
    fn_overload_list.append(func)
    return func

def _get_fn_overloads(qual_name):
    return _overloaded_fns.get(qual_name)

def _clear_fn_overloads(qual_name) -> None:
    del _overloaded_fns[qual_name]

def get_class_name_lineno(method) -> Tuple[str, int]:
    current_frame = inspect.currentframe()

    # one for the get_class_name call, one for _overload_method call
    for i in range(2):
        assert current_frame is not None  # assert current frame is not an Optional[FrameType]
        current_frame = current_frame.f_back

    assert current_frame is not None  # same here
    class_name = current_frame.f_code.co_name
    line_no = current_frame.f_code.co_firstlineno
    return class_name, line_no

# At the the point the decorator is applied to class methods the method
# has no reference to its owning class. _qualified_name would not include
# the class it is defined in, so any methods with the same name in the same file
# would have the same _qualified_name, even if they were defined in different
# classes. This problem only exists in python 2.
# We get around this problem by looking at the stack frame and identifying
# the class name, and throwing an error whenever overloads are used
# when modules of the same name are in the same file

# qualified_name => class name => list[overload_functions]
_overloaded_methods : Dict[str, Dict[str, List[Callable]]] = {}  # noqa: T484


# (qualified_name, class name) => class_fileno
_overloaded_method_class_fileno = {}

def _overload_method(func):
    _check_overload_body(func)
    qual_name = _qualified_name(func)
    global _overloaded_methods
    class_name_map = _overloaded_methods.get(qual_name, None)
    if class_name_map is None:
        class_name_map = {}
        _overloaded_methods[qual_name] = class_name_map

    class_name, line_no = get_class_name_lineno(func)
    method_overloads = class_name_map.get(class_name, None)
    if method_overloads is None:
        method_overloads = []
        class_name_map[class_name] = method_overloads
        _overloaded_method_class_fileno[(qual_name, class_name)] = line_no
    else:
        existing_lineno = _overloaded_method_class_fileno[(qual_name, class_name)]
        if existing_lineno != line_no:
            raise RuntimeError("Cannot currently overload the same method name in two different"
                               " classes with the same name in the same module")

    method_overloads.append(func)
    return func

def _get_overloaded_methods(method, mod_class):
    # TODO: __name__ not set for submodules in recursive script
    if not hasattr(method, "__name__"):
        return None
    qual_name = _qualified_name(method)
    class_name_map = _overloaded_methods.get(qual_name, None)
    if class_name_map is None:
        return None
    overloads = class_name_map.get(mod_class.__name__, None)
    if overloads is None:
        return None

    method_line_no = get_source_lines_and_file(method)[1]
    mod_class_fileno = get_source_lines_and_file(mod_class)[1]
    mod_end_fileno = mod_class_fileno + len(get_source_lines_and_file(mod_class)[0])
    if not (method_line_no >= mod_class_fileno and method_line_no <= mod_end_fileno):
        raise Exception("Overloads are not useable when a module is redeclared within the same file: " + str(method))
    return overloads


def is_tuple(ann) -> bool:
    if ann is Tuple:
        raise_error_container_parameter_missing("Tuple")

    # For some reason Python 3.7 violates the Type[A, B].__origin__ == Type rule
    if not hasattr(ann, '__module__'):
        return False
    return ann.__module__ == 'typing' and \
        (getattr(ann, '__origin__', None) is Tuple or
            getattr(ann, '__origin__', None) is tuple)

def is_list(ann) -> bool:
    if ann is List:
        raise_error_container_parameter_missing("List")

    if not hasattr(ann, '__module__'):
        return False
    return ann.__module__ == 'typing' and \
        (getattr(ann, '__origin__', None) is List or
            getattr(ann, '__origin__', None) is list)

def is_dict(ann) -> bool:
    if ann is Dict:
        raise_error_container_parameter_missing("Dict")

    if not hasattr(ann, '__module__'):
        return False
    return ann.__module__ == 'typing' and \
        (getattr(ann, '__origin__', None) is Dict or
            getattr(ann, '__origin__', None) is dict)

def is_union(ann):
<<<<<<< HEAD
    if ann is Optional:
        raise_error_container_parameter_missing("Optional")
    if ann is Union:
        raise_error_container_parameter_missing("Union")

    if not hasattr(ann, '__module__') or not ann.__module__ == 'typing':
        return False

    typ = getattr(ann, '__origin__', None)

    return typ is Union or typ is Optional
=======
    if ann is Union:
        raise_error_container_parameter_missing("Union")

    return (hasattr(ann, '__module__') and
            ann.__module__ == 'typing' and
            (getattr(ann, '__origin__', None) is Union))

def is_optional(ann):
    if ann is Optional:
        raise_error_container_parameter_missing("Optional")

    def is_optional_as_optional(ann):
        return (hasattr(ann, '__module__') and
                ann.__module__ == 'typing' and
                (getattr(ann, '__origin__', None) is Optional))

    def is_union_as_optional(ann):
        ann_args = ann.__args__
        return len(ann_args) == 2 and None in ann_args

    return is_optional_as_optional(ann) or (is_union(ann) and is_union_as_optional(ann))
>>>>>>> 604e8859

def is_future(ann) -> bool:
    if ann is Future:
        raise RuntimeError(
            "Attempted to use Future without a "
            "contained type. Please add a contained type, e.g. "
            "Future[int]"
        )
    return getattr(ann, "__origin__", None) is Future

if torch.distributed.rpc.is_available():
    from torch.distributed.rpc import RRef
    from torch._C._distributed_rpc import PyRRef

    def is_rref(ann) -> bool:
        if ann is RRef:
            raise RuntimeError(
                "Attempted to use RRef without a "
                "contained type. Please add a contained type, e.g. "
                "RRef[int]"
            )
        return getattr(ann, "__origin__", None) is RRef

    def is_rref_instance(obj) -> bool:
        return isinstance(obj, PyRRef)

else:
    def is_rref_instance(obj) -> bool:
        # If the RPC module doesn't exist then RRefs don't exist either.
        return False

def is_final(ann) -> bool:
    return ann.__module__ in {'typing', 'typing_extensions'} and \
        (getattr(ann, '__origin__', None) is Final or isinstance(ann, type(Final)))

# allows BroadcastingList instance to be subscriptable
class BroadcastingListCls(object):
    def __getitem__(self, types):
        return

# mypy doesn't support parameters on types, so we have to explicitly type each
# list size
BroadcastingList1 = BroadcastingListCls()
for i in range(2, 7):
    globals()[f"BroadcastingList{i}"] = BroadcastingList1


def is_scripting() -> bool:
    r"""
    Function that returns True when in compilation and False otherwise. This
    is useful especially with the @unused decorator to leave code in your
    model that is not yet TorchScript compatible.
    .. testcode::

        import torch

        @torch.jit.unused
        def unsupported_linear_op(x):
            return x

        def linear(x):
           if torch.jit.is_scripting():
              return torch.linear(x)
           else:
              return unsupported_linear_op(x)
    """
    return False


# Retrieves a fully-qualified name (module hierarchy + classname) for a given obj.
def _qualified_name(obj) -> str:
    # This special case allows us to override the qualified name on a type.
    # It's currently used in conjunction with tracing, where we create a
    # fake module to filter only supported attributes. However, since this
    # new type is defined as a local class, we need a mechanism to override
    # its qualname so it appears correctly in the TorchScript system. This,
    # we set '_jit_override_qualname' with the original traced module's
    # qualified name, which is picked up here
    if hasattr(obj, '_jit_override_qualname'):
        return obj._jit_override_qualname
    # short-circuit in cases where the object already has a known qualified name
    if isinstance(obj, torch._C.ScriptFunction):
        return obj.qualified_name

    if getattr(obj, "__name__", None):
        name = obj.__name__
    # Enum classes do not have `__name__` attr, instead they have `name`.
    elif isinstance(obj, enum.Enum):
        name = obj.name
    else:
        raise RuntimeError("Could not get name of python class object")


    if name == '<lambda>':
        name = '_lambda'  # make name a valid identifier

    module_name = obj.__module__

    # If the module is actually a torchbind module, then we should short circuit
    if module_name == "torch._classes":
        return obj.qualified_name

    # The Python docs are very clear that `__module__` can be None, but I can't
    # figure out when it actually would be.
    if module_name is None:
        raise RuntimeError(f"Could not get qualified name for class '{name}': "
                           "__module__ can't be None.")

    # if getattr(sys.modules[module_name], name) is not obj:
    #     raise RuntimeError(f"Could not get qualified name for class '{name}': "
    #                        f"the attr {name} on module {module_name} is not the the class")

    # torch.package and TorchScript have separate mangling schemes to avoid
    # name collisions from multiple packages. To avoid them interfering with
    # each other, remove the package mangling here.
    module_name = package_mangling.demangle(module_name)

    # __main__ is a builtin module, so rewrite it to "__torch__".
    if module_name == "__main__":
        module_name = "__torch__"
    else:
        # Everything else gets a "__torch__" prefix to avoid name collisions
        # with the names of user values.
        module_name = "__torch__." + module_name

    if "." in name:
        raise RuntimeError(f"Could not get qualified name for class '{name}': "
                           f"'{name}' is not a valid identifier")

    return module_name + "." + name


def _try_get_dispatched_fn(fn):
    if not callable(fn):
        return None
    return boolean_dispatched.get(fn)


def _get_named_tuple_properties(obj):
    assert issubclass(obj, tuple) and hasattr(obj, '_fields')
    if hasattr(obj, "_field_defaults"):
        defaults = [obj._field_defaults[field]
                    for field in obj._fields
                    if field in obj._field_defaults]
    else:
        defaults = []
    annotations = []
    has_annotations = hasattr(obj, '__annotations__')
    for field in obj._fields:
        if has_annotations and field in obj.__annotations__:
            the_type = torch.jit.annotations.ann_to_type(obj.__annotations__[field], fake_range())
            annotations.append(the_type)
        else:
            annotations.append(torch._C.TensorType.getInferred())
    return type(obj).__name__, obj._fields, annotations, defaults


def _create_named_tuple(t, unqual_name: str, field_names: List[str], defaults: Tuple[Any, ...]):
    # mypy: namedtuple() expects a string literal as the first argument
    if sys.version_info < (3, 7, 0):
        TupleType = collections.namedtuple(unqual_name, field_names)  # type: ignore[no-redef, misc]
        TupleType.__new__.__defaults__ = defaults    # type: ignore[attr-defined]
    else:
        TupleType = collections.namedtuple(unqual_name, field_names, defaults=defaults)  # type: ignore[call-arg, no-redef, misc]
    return TupleType(*t)

@contextlib.contextmanager
def _disable_emit_hooks():
    hooks = torch._C._jit_get_emit_hooks()
    torch._C._jit_set_emit_hooks(None, None)
    yield
    torch._C._jit_set_emit_hooks(hooks[0], hooks[1])


def _disable_emit_hooks_decorator(_DecoratorContextManager) -> None:  # noqa: F811
    def __enter__(self) -> None:
        self.hooks = torch._C._jit_get_emit_hooks()
        torch._C._jit_set_emit_hooks(None, None)

    def __exit__(self, *args) -> None:
        torch._C._jit_set_emit_hooks(self.hooks[0], self.hooks[1])

def _is_exception(obj) -> bool:
    if not inspect.isclass(obj):
        return False
    return issubclass(obj, Exception)

def raise_error_container_parameter_missing(target_type) -> None:
    if target_type == 'Dict':
        raise RuntimeError(
            "Attempted to use Dict without "
            "contained types. Please add contained type, e.g. "
            "Dict[int, int]"
        )
    raise RuntimeError(
        f"Attempted to use {target_type} without a "
        "contained type. Please add a contained type, e.g. "
        f"{target_type}[int]"
    )


def get_origin(target_type):
    return getattr(target_type, "__origin__", None)


def get_args(target_type):
    return getattr(target_type, "__args__", None)


def check_args_exist(target_type) -> None:
    if target_type is List or target_type is list:
        raise_error_container_parameter_missing("List")
    elif target_type is Tuple or target_type is tuple:
        raise_error_container_parameter_missing("Tuple")
    elif target_type is Dict or target_type is dict:
        raise_error_container_parameter_missing("Dict")
    elif target_type is None or target_type is Optional:
        raise_error_container_parameter_missing("Optional")
    elif target_type is Union:
        raise_error_container_parameter_missing("Union")

def check_empty_containers(obj) -> None:
    if obj == [] or obj == {} or obj == ():
        warnings.warn("The inner type of a container is lost when "
                      "calling torch.jit.isinstance in eager mode. For "
                      "example, List[int] would become list and "
                      "therefore falsely return True for List[float] or"
                      " List[str].")


# supports List/Dict/Tuple and Optional types
# TODO support future
def container_checker(obj, target_type) -> bool:
    origin_type = get_origin(target_type)
    check_args_exist(target_type)
    if origin_type is list or origin_type is List:
        check_empty_containers(obj)
        if not isinstance(obj, list):
            return False
        arg_type = get_args(target_type)[0]
        arg_origin = get_origin(arg_type)
        for el in obj:
            # check if nested container, ex: List[List[str]]
            if arg_origin:  # processes nested container, ex: List[List[str]]
                if not container_checker(el, arg_type):
                    return False
            elif not isinstance(el, arg_type):
                return False
        return True
    elif origin_type is Dict or origin_type is dict:
        check_empty_containers(obj)
        if not isinstance(obj, dict):
            return False
        key_type = get_args(target_type)[0]
        val_type = get_args(target_type)[1]
        for key, val in obj.items():
            # check if keys are of right type
            if not isinstance(key, key_type):
                return False
            val_origin = get_origin(val_type)
            if val_origin:
                if not container_checker(val, val_type):
                    return False
            elif not isinstance(val, val_type):
                return False
        return True
    elif origin_type is Tuple or origin_type is tuple:
        check_empty_containers(obj)
        if not isinstance(obj, tuple):
            return False
        arg_types = get_args(target_type)
        if len(obj) != len(arg_types):
            return False
        for el, el_type in zip(obj, arg_types):
            el_origin = get_origin(el_type)
            if el_origin:
                if not container_checker(el, el_type):
                    return False
            elif not isinstance(el, el_type):
                return False
        return True
    elif origin_type is Union:  # also handles Optional
        if obj is None:  # check before recursion because None is always fine
            return True
        inner_types = get_args(target_type)
        for t in inner_types:
            t_origin = get_origin(t)
            if (t_origin):
                return container_checker(obj, t)
            elif isinstance(obj, t):
                return True
    return False


def _isinstance(obj, target_type) -> bool:
    if isinstance(target_type, collections.abc.Container):
        if not isinstance(target_type, tuple):
            raise RuntimeError("The second argument to "
                               "`torch.jit.isinstance` must be a type "
                               "or a tuple of types")
        for t_type in target_type:
            if _isinstance(obj, t_type):
                return True
        return False

    origin_type = get_origin(target_type)
    if origin_type:
        return container_checker(obj, target_type)

    # Check to handle weird python type behaviors
    # 1. python 3.6 returns None for origin of containers without
    #    contained type (intead of returning outer container type)
    # 2. non-typed optional origin returns as none instead
    #    of as optional in 3.6-3.8
    check_args_exist(target_type)

    # handle non-containers
    return isinstance(obj, target_type)


class _TensorExtractor(pickle.Pickler):
    def __init__(self, *args, tensors: List[torch.Tensor], **kwargs):
        super().__init__(*args, **kwargs)
        self.tensors = tensors

    def persistent_id(self, obj):
        if isinstance(obj, torch.Tensor):
            self.tensors.append(obj)
            return ""
        # Since we just want to extract tensors, we don't mind if an object is
        # unpicklable if it doesn't contain tensors, as we can just ignore/skip
        # it. To play it safe, we only do so for common objects that we're sure
        # don't contain tensors. Feel free to add new types here. Note also that
        # even if a type isn't listed here this won't block users, since thet
        # can just add a __getstate__ or __reduce__ method to their class.
        if isinstance(obj, LockType):
            return ""
        # Futures and RRefs don't technically contain a value, they just offer
        # the means to access a value.
        if isinstance(obj, CFuture) or is_rref_instance(obj):
            return ""
        if isinstance(obj, torch.cuda.Event):
            return ""
        return None


def _extract_tensors(obj):
    r"""
    This function is exclusively called from C++.
    See ``torch/csrc/jit/python/python_ivalue.h``.

    It extracts the tensors contained in the given object, through pickling.
    """
    tensors: List[torch.Tensor] = []
    extractor = _TensorExtractor(io.BytesIO(), protocol=-1, tensors=tensors)
    extractor.dump(obj)
    return tensors<|MERGE_RESOLUTION|>--- conflicted
+++ resolved
@@ -886,19 +886,6 @@
             getattr(ann, '__origin__', None) is dict)
 
 def is_union(ann):
-<<<<<<< HEAD
-    if ann is Optional:
-        raise_error_container_parameter_missing("Optional")
-    if ann is Union:
-        raise_error_container_parameter_missing("Union")
-
-    if not hasattr(ann, '__module__') or not ann.__module__ == 'typing':
-        return False
-
-    typ = getattr(ann, '__origin__', None)
-
-    return typ is Union or typ is Optional
-=======
     if ann is Union:
         raise_error_container_parameter_missing("Union")
 
@@ -920,7 +907,6 @@
         return len(ann_args) == 2 and None in ann_args
 
     return is_optional_as_optional(ann) or (is_union(ann) and is_union_as_optional(ann))
->>>>>>> 604e8859
 
 def is_future(ann) -> bool:
     if ann is Future:
@@ -1139,8 +1125,7 @@
         raise_error_container_parameter_missing("Dict")
     elif target_type is None or target_type is Optional:
         raise_error_container_parameter_missing("Optional")
-    elif target_type is Union:
-        raise_error_container_parameter_missing("Union")
+
 
 def check_empty_containers(obj) -> None:
     if obj == [] or obj == {} or obj == ():
