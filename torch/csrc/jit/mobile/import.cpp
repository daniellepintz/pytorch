--- conflicted
+++ resolved
@@ -87,23 +87,6 @@
 
 OpCode parseOpCode(const char* str);
 
-<<<<<<< HEAD
-=======
-const IValue& expect_field(
-    const IValue& tup,
-    const std::string& expected_name,
-    size_t entry) {
-  auto row = tup.toTuple()->elements().at(entry).toTuple();
-  TORCH_INTERNAL_ASSERT(
-      row->elements().at(0).toStringRef() == expected_name,
-      "Expected ",
-      expected_name,
-      " found ",
-      row->elements().at(0).toStringRef());
-  return row->elements().at(1);
-}
-
->>>>>>> 2ca40bb2
 std::string operator_str(
     const std::string& name,
     const std::string& overloadname) {
@@ -251,14 +234,6 @@
    * even if the key is the same. You need to call has_same_arg_num()
    * on the value to ensure that the number of arguments are the same.
    */
-<<<<<<< HEAD
-=======
-  std::unordered_set<std::string> load_and_find_unsupported_operator_names(
-      const std::vector<IValue>& ops_list,
-      mobile::Function* function,
-      int64_t model_version,
-      mobile::Function::OperatorCacheType& operator_cache) const;
->>>>>>> 2ca40bb2
   std::shared_ptr<CompilationUnit> compilation_unit_;
   std::unordered_set<std::string> imported_libs_;
   std::unique_ptr<PyTorchStreamReader> reader_{};
@@ -273,19 +248,11 @@
       reader_(std::move(reader)),
       module_load_options_(module_load_options) {}
 
-<<<<<<< HEAD
 std::unordered_set<std::string> load_and_find_unsupported_operator_names(
     const std::vector<IValue>& ops_list,
     mobile::Function* function,
-    int64_t model_version) {
-=======
-std::unordered_set<std::string> BytecodeDeserializer::
-    load_and_find_unsupported_operator_names(
-        const std::vector<IValue>& ops_list,
-        mobile::Function* function,
-        int64_t model_version,
-        mobile::Function::OperatorCacheType& operator_cache) const {
->>>>>>> 2ca40bb2
+    int64_t model_version,
+    mobile::Function::OperatorCacheType& operator_cache) {
   std::unordered_set<std::string> unsupported_op_names;
   // ops_list is the list of operator names that were read in from
   // bytecode.plk for the method that is currently being processed.
@@ -326,212 +293,6 @@
     const at::optional<IValue>& schemaTable,
     const int64_t& model_version,
     mobile::Function* function) {
-  // function schema
-  if (schemaTable) { // (schema is optional for back compat)
-    auto parseArgList = [this](const std::vector<IValue>& argTables) {
-      std::vector<c10::Argument> args;
-      for (auto&& argTable : argTables) {
-        auto name = expect_field(argTable, "name", BYTECODE_INDEX_ARGUMENT_NAME)
-                        .toStringRef();
-        const auto& type = resolveTypeName(
-            (expect_field(argTable, "type", BYTECODE_INDEX_ARGUMENT_TYPE))
-                .toStringRef());
-        auto default_value = expect_field(
-                                 argTable,
-                                 "default_value",
-                                 BYTECODE_INDEX_ARGUMENT_DEFAULT_VALUE)
-                                 .toIValue();
-        auto arg = c10::Argument(name, type, c10::nullopt /*N*/, default_value);
-        args.emplace_back(std::move(arg));
-      }
-      return args;
-    };
-    const auto& arg_list =
-        expect_field(*schemaTable, "arguments", BYTECODE_INDEX_SCHEMA_ARGUMENTS)
-            .toTuple()
-            ->elements();
-    const auto& ret_list =
-        expect_field(*schemaTable, "returns", BYTECODE_INDEX_SCHEMA_RETURNS)
-            .toTuple()
-            ->elements();
-    c10::FunctionSchema schema(
-        function_name,
-        "" /*overload_name*/,
-        parseArgList(arg_list),
-        parseArgList(ret_list),
-        false /*is_varargs*/,
-        false /*is_varret*/);
-    function->setSchema(std::move(schema));
-  }
-}
-
-void parseOperators(
-    const IValue& codeTable,
-    const int64_t& model_version,
-    const uint64_t& module_load_options,
-    mobile::Function* function) {
-  const auto& ops_list =
-      expect_field(codeTable, "operators", BYTECODE_INDEX_OPERATOR)
-          .toTuple()
-          ->elements();
-  std::unordered_set<std::string> unsupported_op_names =
-      load_and_find_unsupported_operator_names(
-          ops_list, function, model_version);
-  if ((module_load_options & MobileModuleLoadOptions::OPERATOR_CHECK) &&
-      !unsupported_op_names.empty()) {
-    print_unsupported_ops_and_throw(unsupported_op_names);
-  }
-}
-
-void BytecodeDeserializer::parseMethods(
-    const std::vector<IValue>& vals,
-    const c10::optional<std::vector<IValue>>& debug_handles,
-    mobile::CompilationUnit& mcu) {
-  TORCH_CHECK(vals.size() > 0, "Bytecode has no elements. ");
-  // Initialized with the version number when kProducedBytecodeVersion was
-  // introduced. The old models (some of them already in production) without
-  // version number don't have to be re-generated.
-  int64_t model_version = 0x3L;
-  size_t method_i_start = 0;
-  if (vals[0].isInt()) {
-    model_version = vals[0].toInt();
-    method_i_start = 1;
-  }
-  TORCH_CHECK(
-      // NOLINTNEXTLINE(clang-diagnostic-sign-compare)
-      caffe2::serialize::kMinSupportedBytecodeVersion <= model_version &&
-          // NOLINTNEXTLINE(clang-diagnostic-sign-compare)
-          model_version <= caffe2::serialize::kMaxSupportedBytecodeVersion,
-      "Lite Interpreter version number does not match. ",
-      "The model version must be between ",
-      caffe2::serialize::kMinSupportedBytecodeVersion,
-      " and ",
-      caffe2::serialize::kMaxSupportedBytecodeVersion,
-      " but the model version is ",
-      model_version);
-
-  if (debug_handles) {
-    TORCH_CHECK(
-        debug_handles->size() == vals.size(),
-        "The numbers of bytecode values and debug info values do not match.");
-  }
-
-  // A Global Cache for Operator functions across all methods in the model.
-  mobile::Function::OperatorCacheType operator_cache;
-
-  // Process all methods in this mobile module.
-  for (const auto i : c10::irange(method_i_start, vals.size())) {
-    const auto& element = vals[i];
-    const auto& m_tuple = element.toTuple()->elements();
-    const std::string& function_name = m_tuple[0].toStringRef();
-<<<<<<< HEAD
-    IValue codeTable = m_tuple[1];
-
-    // NOLINTNEXTLINE(modernize-make-unique)
-    auto function = std::unique_ptr<mobile::Function>(
-        new mobile::Function(c10::QualifiedName(function_name)));
-
-    parseInstructions(
-        function_name,
-        codeTable,
-        has_debug_handles ? (*debug_handles)[i] : IValue(),
-        function.get());
-
-    parseOperators(
-        codeTable, model_version, module_load_options_, function.get());
-
-    parseConstants(codeTable, function.get());
-=======
-    const IValue& codeTable = m_tuple[1];
-    const IValue* schemaTable = // older files do not store function schema
-        (model_version > 0x4L || (model_version == 0x4L && m_tuple.size() >= 3))
-        ? &m_tuple[2]
-        : nullptr;
-    auto function =
-        std::make_unique<mobile::Function>(c10::QualifiedName(function_name));
-
-    const auto& ins_list =
-        expect_field(codeTable, "instructions", BYTECODE_INDEX_INSTRUCTION)
-            .toTuple()
-            ->elements();
-    const auto& ops_list =
-        expect_field(codeTable, "operators", BYTECODE_INDEX_OPERATOR)
-            .toTuple()
-            ->elements();
-    const auto& consts_list =
-        expect_field(codeTable, "constants", BYTECODE_INDEX_CONSTANT)
-            .toTuple()
-            ->elements();
-    const auto& types_list =
-        expect_field(codeTable, "types", BYTECODE_INDEX_TYPE)
-            .toTuple()
-            ->elements();
-    const auto& register_size =
-        expect_field(codeTable, "register_size", BYTECODE_INDEX_REGISTER_SIZE)
-            .toInt();
-
-    c10::List<int64_t> debug_handles_list;
-    if (debug_handles) {
-      const auto& debug_handles_element = (*debug_handles)[i];
-      const auto& debug_handles_m_tuple =
-          debug_handles_element.toTuple()->elements();
-      const std::string& debug_info_function_name =
-          debug_handles_m_tuple[0].toStringRef();
-      TORCH_CHECK(
-          debug_info_function_name == function_name,
-          "The function names in the bytecode table and the debug info table do not match.");
-      const IValue& debug_handles_table = debug_handles_m_tuple[1];
-      debug_handles_list = (expect_field(
-                                debug_handles_table,
-                                "function_debug_handles",
-                                BYTECODE_INDEX_MODULE_DEBUG_HANDLES)
-                                .toTuple()
-                                ->elements())[0]
-                               .toIntList();
-      TORCH_CHECK(
-          debug_handles_list.size() == ins_list.size(),
-          "The numbers of instructions and debug handles strings do not match.");
-    }
-
-    for (const auto j : c10::irange(ins_list.size())) {
-      const auto& ins_item = ins_list[j].toTuple()->elements();
-      TORCH_CHECK(
-          ins_item.size() == 3,
-          "There should be three parts in an instruction. The function name is ",
-          function_name);
-      OpCode op_code = parseOpCode(ins_item[0].toString()->string().c_str());
-      int X = ins_item[1].toInt();
-      int N = ins_item[2].toInt();
-      if (debug_handles) {
-        int64_t debug_handle = debug_handles_list[j];
-        function->append_instruction(op_code, X, N, debug_handle);
-      } else {
-        function->append_instruction(op_code, X, N);
-      }
-    }
-
-    std::unordered_set<std::string> unsupported_op_names =
-        load_and_find_unsupported_operator_names(
-            ops_list, function.get(), model_version, operator_cache);
-    if ((module_load_options_ & MobileModuleLoadOptions::OPERATOR_CHECK) &&
-        !unsupported_op_names.empty()) {
-      print_unsupported_ops_and_throw(unsupported_op_names);
-    }
->>>>>>> 2ca40bb2
-
-    parseTypes(codeTable, function.get());
-
-    parseRegisterSize(codeTable, function.get());
-
-<<<<<<< HEAD
-    auto schemaTable = // older files do not store function schema
-        (model_version > 0x4L || (model_version == 0x4L && m_tuple.size() >= 3))
-        ? at::optional<IValue>{m_tuple[2]}
-        : at::nullopt;
-    parseFunctionSchema(
-        function_name, schemaTable, model_version, function.get());
-=======
-    function->set_register_size(register_size);
 
     // function schema
     if (schemaTable) { // (schema is optional for back compat)
@@ -568,7 +329,99 @@
           false /*is_varret*/);
       function->setSchema(std::move(schema));
     }
->>>>>>> 2ca40bb2
+}
+
+void parseOperators(
+    const IValue& codeTable,
+    const int64_t& model_version,
+    const uint64_t& module_load_options,
+    mobile::Function* function,
+    mobile::Function::OperatorCacheType& operator_cache) {
+  const auto& ops_list =
+      expect_field(codeTable, "operators", BYTECODE_INDEX_OPERATOR)
+          .toTuple()
+          ->elements();
+  std::unordered_set<std::string> unsupported_op_names =
+      load_and_find_unsupported_operator_names(
+          ops_list, function, model_version, operator_cache);
+  if ((module_load_options & MobileModuleLoadOptions::OPERATOR_CHECK) &&
+      !unsupported_op_names.empty()) {
+    print_unsupported_ops_and_throw(unsupported_op_names);
+  }
+}
+
+void BytecodeDeserializer::parseMethods(
+    const std::vector<IValue>& vals,
+    const c10::optional<std::vector<IValue>>& debug_handles,
+    mobile::CompilationUnit& mcu) {
+  TORCH_CHECK(vals.size() > 0, "Bytecode has no elements. ");
+  // Initialized with the version number when kProducedBytecodeVersion was
+  // introduced. The old models (some of them already in production) without
+  // version number don't have to be re-generated.
+  int64_t model_version = 0x3L;
+  size_t method_i_start = 0;
+  if (vals[0].isInt()) {
+    model_version = vals[0].toInt();
+    method_i_start = 1;
+  }
+  TORCH_CHECK(
+      // NOLINTNEXTLINE(clang-diagnostic-sign-compare)
+      caffe2::serialize::kMinSupportedBytecodeVersion <= model_version &&
+          // NOLINTNEXTLINE(clang-diagnostic-sign-compare)
+          model_version <= caffe2::serialize::kMaxSupportedBytecodeVersion,
+      "Lite Interpreter version number does not match. ",
+      "The model version must be between ",
+      caffe2::serialize::kMinSupportedBytecodeVersion,
+      " and ",
+      caffe2::serialize::kMaxSupportedBytecodeVersion,
+      " but the model version is ",
+      model_version);
+
+  if (debug_handles) {
+    TORCH_CHECK(
+        debug_handles->size() == vals.size(),
+        "The numbers of bytecode values and debug info values do not match.");
+  }
+
+  // A Global Cache for Operator functions across all methods in the model.
+  mobile::Function::OperatorCacheType operator_cache;
+
+  // Process all methods in this mobile module.
+  for (const auto i : c10::irange(method_i_start, vals.size())) {
+    const auto& element = vals[i];
+    const auto& m_tuple = element.toTuple()->elements();
+    const std::string& function_name = m_tuple[0].toStringRef();
+    const IValue& codeTable = m_tuple[1];
+
+    auto function =
+        std::make_unique<mobile::Function>(c10::QualifiedName(function_name));
+
+    parseInstructions(
+        function_name,
+        codeTable,
+        debug_handles ? (*debug_handles)[i] : IValue(),
+        function.get());
+
+    parseOperators(
+        codeTable,
+        model_version,
+        module_load_options_,
+        function.get(),
+        operator_cache);
+
+    parseConstants(codeTable, function.get());
+
+    parseTypes(codeTable, function.get());
+
+    parseRegisterSize(codeTable, function.get());
+
+    const IValue* schemaTable = // older files do not store function schema
+        (model_version > 0x4L || (model_version == 0x4L && m_tuple.size() >= 3))
+        ? &m_tuple[2]
+        : nullptr;
+    // function schema
+    parseFunctionSchema(
+        function_name, schemaTable, model_version, function.get());
 
     mcu.register_function(std::move(function));
   }
