#include <torch/csrc/jit/frontend/ir_emitter.h>

#include <c10/util/Exception.h>
#include <c10/util/StringUtil.h>
#include <c10/util/irange.h>
#include <torch/csrc/jit/api/function_impl.h>
#include <torch/csrc/jit/frontend/canonicalize_modified_loop.h>
#include <torch/csrc/jit/frontend/convert_to_ssa.h>
#include <torch/csrc/jit/frontend/lexer.h>
#include <torch/csrc/jit/frontend/parser.h>
#include <torch/csrc/jit/frontend/schema_matching.h>
#include <torch/csrc/jit/frontend/script_type_parser.h>
#include <torch/csrc/jit/ir/ir.h>
#include <torch/csrc/jit/passes/annotate_warns.h>
#include <torch/csrc/jit/passes/canonicalize.h>
#include <torch/csrc/jit/passes/constant_pooling.h>
#include <torch/csrc/jit/passes/constant_propagation.h>
#include <torch/csrc/jit/passes/dead_code_elimination.h>
#include <torch/csrc/jit/passes/inline_forked_closures.h>
#include <torch/csrc/jit/passes/inliner.h>
#include <torch/csrc/jit/passes/lift_closures.h>
#include <torch/csrc/jit/passes/lower_tuples.h>
#include <torch/csrc/jit/passes/normalize_ops.h>
#include <torch/csrc/jit/runtime/interpreter.h>
#include <torch/csrc/jit/runtime/operator.h>
#include <torch/csrc/jit/runtime/slice_indices_adjust.h>
#include <torch/csrc/jit/testing/hooks_for_testing.h>

#include <torch/csrc/jit/ir/constants.h>

#include <c10/util/Optional.h>
#include <c10/util/hash.h>

#include <atomic>
#include <climits>
#include <set>
#include <stack>

namespace torch {
namespace jit {

using FunctionTable = std::unordered_map<std::string, Function&>;
using ValueTable = std::unordered_map<std::string, SugaredValuePtr>;
using TypeTable = std::unordered_map<std::string, TypePtr>;
using AttributeMap = std::unordered_map<std::string, Const>;
using ListAttributeMap = std::unordered_map<std::string, std::vector<Const>>;

struct Refinement {
  Refinement(std::string identifier, TypePtr type)
      : identifier_(std::move(identifier)), type_(std::move(type)) {}
  const std::string& identifier() const {
    return identifier_;
  }
  TypePtr type() const {
    return type_;
  }

 private:
  std::string identifier_;
  TypePtr type_;
};

struct RefinementSet {
  // When a comparison like x is None is made, we associate type refinements
  // with its true value and its false value. If a boolean that has refinements
  // associated with it is used in a conditional of an if statement, the true
  // and false refinements are inserted into the corresponding blocks
  using Refinements = std::vector<Refinement>;

  RefinementSet(Refinements true_refinements, Refinements false_refinements)
      : true_refinements_(std::move(true_refinements)),
        false_refinements_(std::move(false_refinements)) {}
  RefinementSet(Refinement single) : RefinementSet({std::move(single)}, {}) {}
  RefinementSet(Refinement single_true, Refinement single_false)
      : RefinementSet(
            Refinements({std::move(single_true)}),
            Refinements({std::move(single_false)})) {}
  RefinementSet() = default; // empty
  RefinementSet And(const RefinementSet& rhs) const {
    // if the result of an AND is true, both a & b had to be true,
    // so we take the union of a.true_refinements and b.true_refinements.
    // if the result is false, either a or b could have been false,
    // so we take their intersection.
    return RefinementSet(
        unionSet(true_refinements_, rhs.true_refinements_),
        intersectSet(false_refinements_, rhs.false_refinements_));
  }
  RefinementSet Or(const RefinementSet& rhs) const {
    // if the result of an OR is true, either a & b could have been true,
    // so we take the intersection of a.true_refinements & b.true_refinements.
    // if the result is false, both a and b had to be false,
    // so we take their union.
    return RefinementSet(
        intersectSet(true_refinements_, rhs.true_refinements_),
        unionSet(false_refinements_, rhs.false_refinements_));
  }

  RefinementSet Not() const {
    return RefinementSet(false_refinements_, true_refinements_);
  }
  const std::vector<Refinement> activeRefinements() const {
    return true_refinements_;
  }

 private:
  static bool sameVar(const Refinement& a, const Refinement& b) {
    return a.identifier() == b.identifier();
  }
  static Refinements unionSet(const Refinements& a, const Refinements& b) {
    Refinements result = a;
    for (const Refinement& r : b) {
      auto it =
          std::find_if(result.begin(), result.end(), [&](const Refinement& e) {
            return e.identifier() == r.identifier();
          });
      if (it == result.end()) {
        result.push_back(r);
      } else if (*it->type() != *r.type()) {
        // we only keep refinements when they exactly match one
        // refinement type, for instance, we do not attempt to refine:
        // isinstance(x, float) and isinstance(x, int)
        result.erase(it);
      }
    }
    return result;
  }
  static Refinements intersectSet(const Refinements& a, const Refinements& b) {
    Refinements result;
    for (const Refinement& r : a) {
      auto it = std::find_if(b.begin(), b.end(), [&](const Refinement& e) {
        return e.identifier() == r.identifier();
      });
      if (it != b.end() && r.type() == it->type()) {
        result.push_back(r);
      }
    }
    return result;
  }

  Refinements true_refinements_;
  Refinements false_refinements_;
};

struct CondValue {
  CondValue(
      Value* value,
      RefinementSet refinements,
      c10::optional<bool> static_if)
      : value_(value),
        refinements_(std::move(refinements)),
        static_if_(static_if) {}
  CondValue(
      Graph& g,
      const SourceRange& loc,
      bool static_value,
      RefinementSet refinements)
      : value_(g.insertConstant(static_value, loc)),
        refinements_(std::move(refinements)),
        static_if_(static_value) {}
  Value* value() const {
    return value_;
  }
  const RefinementSet& refinements() const {
    return refinements_;
  }
  c10::optional<bool> staticIf() const {
    return static_if_;
  }

 private:
  Value* value_;
  RefinementSet refinements_;
  c10::optional<bool>
      static_if_; // certain expression cause us to emit a static if statement
                  // this value is present if this is the case.
                  // this is not equivalent to value_ being a constant
                  // it is possible for value_ to be constant but for
                  // the expression that produced it to not trigger the
                  // static if behavior. e.g. use of a variable assigned
                  // to a constant
};

enum NoneStatus { ALWAYS, MAYBE, NEVER };
NoneStatus canBeNone(Value* v) {
  if (v->node()->mustBeNone()) {
    return ALWAYS;
  }
<<<<<<< HEAD
  if (v->type()->kind() == UnionType::Kind &&
      v->type()->expect<UnionType>()->canHoldType(NoneType::get())) {
=======
  if (v->type()->kind() == OptionalType::Kind ||
      (v->type()->kind() == UnionType::Kind &&
       v->type()->expect<UnionType>()->canHoldType(NoneType::get()))) {
>>>>>>> 604e8859
    return MAYBE;
  }
  return NEVER;
}

static Value* asSimple(const SugaredValuePtr& value) {
  if (SimpleValue* sv = dynamic_cast<SimpleValue*>(value.get())) {
    return sv->getValue();
  }
  return nullptr;
}

static std::shared_ptr<MagicMethod> makeMagic(
    const std::string& name,
    SugaredValuePtr base) {
  return std::make_shared<MagicMethod>(name, base);
}

// Auxiliary data structure for desugaring variable binding into our always
// explicitly scoped language as we descend down nested control structures in
// the frontend (which themselves don't introduce scopes)
//
// The Environment keeps track of two tables, one for values which are not first
// class and a type table for values which are. When a first class value
// is set in the environment, we emit a prim::Store which sets the
// name of the variable to appropriate type, and when a first-class value is
// referenced we emit a prim::Load that generates a value of the appropriate
// type.
//
// a = 1
// print(a)
// becomes:
// = prim::Store[name="a"](%a.1)
// %a : int = prim::Load[name="a"]()
// prim::Print(%a)

struct Environment {
  Environment(
      Function& method,
      ResolverPtr resolver,
      Block* b,
      std::shared_ptr<Environment> next = nullptr)
      : method(method),
        resolver(std::move(resolver)),
        b(b),
        next(std::move(next)) {}

  // NOLINTNEXTLINE(cppcoreguidelines-non-private-member-variables-in-classes)
  Function& method;
  // NOLINTNEXTLINE(cppcoreguidelines-non-private-member-variables-in-classes)
  ResolverPtr resolver;
  // NOLINTNEXTLINE(cppcoreguidelines-non-private-member-variables-in-classes)
  std::unordered_map<std::string, std::function<std::string()>> error_messages;
  // NOLINTNEXTLINE(cppcoreguidelines-non-private-member-variables-in-classes)
  Block* b;

  // NOLINTNEXTLINE(cppcoreguidelines-non-private-member-variables-in-classes)
  std::shared_ptr<Environment> next;

  // set type error in the lowest environment. if the variable is used after an
  // error has been set, then we will use the more informative error message
  void setVariableTypeError(
      const std::string& name,
      std::function<std::string()> msg) {
    auto runner = this;
    while (runner->next) {
      runner = runner->next.get();
    }
    runner->error_messages[name] = std::move(msg);
  }

  // see if type error has been set for a variable
  c10::optional<std::string> findVariableTypeError(const std::string& name) {
    auto runner = this;
    while (runner->next) {
      runner = runner->next.get();
    }
    auto msg = runner->error_messages.find(name);
    if (msg != runner->error_messages.end()) {
      return msg->second();
    } else {
      return c10::nullopt;
    }
  }

  SugaredValuePtr insertLoad(const std::string& name, const TypePtr& type) {
    auto g = b->owningGraph();
    auto load = g->insertNode(g->createLoad(name, type));
    if (meaningfulName(name)) {
      load->output()->setDebugName(name);
    }
    return std::make_shared<SimpleValue>(load->output());
  }

  // note: type is not always the same as v->type(), e.g.
  // type: Optional[Tensor]
  // v->type(): Tensor
  void insertStore(
      const std::string& name,
      const SourceRange& loc,
      Value* v,
      TypePtr type) {
    auto g = b->owningGraph();
    g->insertNode(g->createStore(name, v))->setSourceRange(loc);
    type_table[name] = std::move(type);
  }

  SugaredValuePtr findInThisFrame(const std::string& name) {
    auto it = value_table.find(name);
    if (it != value_table.end()) {
      return it->second;
    }
    auto it2 = type_table.find(name);
    if (it2 != type_table.end()) {
      return insertLoad(name, it2->second);
    }
    return nullptr;
  }

  SugaredValuePtr findInParentFrame(const std::string& name) {
    return next ? next->findInAnyFrame(name) : nullptr;
  }

  void setType(const std::string& name, TypePtr type) {
    type_table[name] = std::move(type);
  }

  SugaredValuePtr findInAnyFrame(const std::string& name) {
    for (auto runner = this; runner; runner = runner->next.get()) {
      if (auto r = runner->findInThisFrame(name)) {
        return r;
      }
    }
    return nullptr;
  }

  Block* block() {
    return b;
  }

  void setVar(const SourceRange& loc, const std::string& name, Value* value) {
    setSugaredVar(
        loc,
        name,
        std::make_shared<SimpleValue>(value),
        /*annotated_type=*/nullptr);
  }

  void setSugaredVar(
      const SourceRange& loc,
      const std::string& name,
      SugaredValuePtr value,
      TypePtr annotated_type) {
    Value* as_simple_value = asSimple(value);
    if (as_simple_value && !as_simple_value->hasDebugName() &&
        meaningfulName(name) &&
        // note: if the value wasn't defined in this block, we might be giving a
        // name only used inside this block to a value outside of this. this is
        // not normally helpful for debugging and causes import/export jitter.
        as_simple_value->node()->owningBlock() == block()) {
      as_simple_value->setDebugName(name);
    }
    // prevent re-assignment involving any sugared values
    // any reassignment like:
    // a = ...
    // while ...
    //   a = ..
    // requires 'a' to be first-class in the graph since its value depends on
    // control flow
    if (auto parent = findInParentFrame(name)) {
      if (annotated_type) {
        throw ErrorReport(loc)
            << "Attempting to declare and annotate the type of variable '"
            << name << "' but it is already defined in an outer block";
      }
      if (!as_simple_value) {
        throw ErrorReport(loc)
            << "Cannot re-assign '" << name << "' to a value of type "
            << value->kind() << " because " << name
            << " is not a first-class value.  Only reassignments to first-class values are allowed";
      }
      Value* simple_parent = asSimple(parent);
      if (!simple_parent) {
        throw ErrorReport(loc)
            << "Cannot re-assign '" << name << "' because it has type "
            << value->kind() << " and " << name
            << " is not a first-class value.  Only reassignments to first-class values are allowed";
      }

      auto parent_type = unshapedType(simple_parent->type());
      as_simple_value = tryConvertToType(
          loc,
          *b->owningGraph(),
          parent_type,
          as_simple_value,
          /*allow_conversions=*/true);
      std::stringstream why_not;
      if (!as_simple_value->type()->isSubtypeOfExt(parent_type, &why_not)) {
        auto error = ErrorReport(loc);
        error << "Variable '" << name << "' previously had type "
              << simple_parent->type()->repr_str()
              << " but is now being assigned to a value of type "
              << as_simple_value->type()->repr_str();

        // Special-cased error msg if we're trying to assign to a tensor list.
        if (simple_parent->type()->kind() == TypeKind::ListType &&
            as_simple_value->type()->kind() == TypeKind::ListType) {
          error << "\nEmpty lists default to List[Tensor]. Add a variable "
                   "annotation to the assignment to create an empty list "
                   "of another type (torch.jit.annotate(List[T, []]) where T "
                   "is the type of elements in the list for Python 2)";
        }
        error << "\n" << why_not.str();
        throw error;
      }
    }
    if (as_simple_value) {
      if (annotated_type &&
          !as_simple_value->type()->isSubtypeOf(annotated_type)) {
        throw ErrorReport(loc)
            << "Variable '" << name << "' is annotated with type "
            << annotated_type->repr_str()
            << " but is being assigned to a value of type "
            << as_simple_value->type()->repr_str();
      }
      auto value_store_type =
          annotated_type ? annotated_type : as_simple_value->type();
      insertStore(name, loc, as_simple_value, value_store_type);
    } else {
      value_table[name] = std::move(value);
    }
  }

  SugaredValuePtr getSugaredVar(const Ident& ident, bool required = true) {
    return getSugaredVar(ident.name(), ident.range());
  }
  Value* getVar(const Ident& ident) {
    return getSugaredVar(ident)->asValue(ident.range(), method);
  }

  void throwVarNotFoundError(
      const std::string& ident,
      const SourceRange& range) {
    // check if this value was not emitted in an if statement because of a
    // type mismatch. if it was, then we print a more informative error msg
    if (auto msg = findVariableTypeError(ident)) {
      throw ErrorReport(range) << *msg << "and was used here";
    }
    throw ErrorReport(range) << "undefined value " << ident;
  }

  SugaredValuePtr getSugaredVar(
      const std::string& ident,
      const SourceRange& range,
      bool required = true) {
    auto retval = findInAnyFrame(ident);

    if (!retval) {
      static std::unordered_map<std::string, SugaredValuePtr> globals = {
          {"print", std::make_shared<PrintValue>()},
          {"tuple", SpecialFormValue::create(prim::TupleConstruct)},
          {"float",
           makeMagic(
               "__float__",
               std::make_shared<CastValue>(FloatType::get(), aten::Float))},
          {"complex",
           makeMagic(
               "__complex__",
               std::make_shared<CastValue>(ComplexType::get(), aten::Complex))},
          {"int",
           makeMagic(
               "__int__",
               std::make_shared<CastValue>(IntType::get(), aten::Int))},
          {"bool",
           makeMagic(
               "__bool__",
               std::make_shared<CastValue>(BoolType::get(), aten::Bool))},
          {"str",
           makeMagic(
               "__str__",
               std::make_shared<CastValue>(StringType::get(), aten::str))},
          {"getattr", SpecialFormValue::create(prim::GetAttr)},
          {"hasattr", SpecialFormValue::create(prim::HasAttr)},
          {"isinstance", SpecialFormValue::create(prim::isinstance)},
          // todo(zach): remove when we can correctly export torch.full via ONNX
          // or we have implicit conversion that can convert numbers to tensors
          {"_to_tensor",
           std::make_shared<CastValue>(TensorType::get(), prim::NumToTensor)},
          {"len",
           makeMagic(
               "__len__",
               std::make_shared<BuiltinFunction>(aten::len, at::nullopt))},
          {"hex",
           makeMagic(
               "__hex__",
               std::make_shared<BuiltinFunction>(aten::hex, at::nullopt))},
          {"oct",
           makeMagic(
               "__oct__",
               std::make_shared<BuiltinFunction>(aten::oct, at::nullopt))},
          {"round",
           makeMagic(
               "__round__",
               std::make_shared<BuiltinFunction>(aten::round, at::nullopt))},
          {"hash", std::make_shared<BuiltinFunction>(aten::hash, at::nullopt)},
          {"id", std::make_shared<BuiltinFunction>(prim::id, at::nullopt)},
          {"min", std::make_shared<BuiltinFunction>(prim::min, at::nullopt)},
          {"max", std::make_shared<BuiltinFunction>(prim::max, at::nullopt)},
          {"abs", std::make_shared<BuiltinFunction>(prim::abs, at::nullopt)},
          {"all", std::make_shared<BuiltinFunction>(aten::all, at::nullopt)},
          {"any", std::make_shared<BuiltinFunction>(aten::any, at::nullopt)},
          {"divmod",
           std::make_shared<BuiltinFunction>(aten::divmod, at::nullopt)},
          {"sum", std::make_shared<BuiltinFunction>(aten::sum, at::nullopt)},
          {"list", SpecialFormValue::create(prim::list)},
          {"dict", SpecialFormValue::create(prim::dict)},
          {"ord", std::make_shared<BuiltinFunction>(aten::ord, at::nullopt)},
          {"chr", std::make_shared<BuiltinFunction>(aten::chr, at::nullopt)},
          {"bin", std::make_shared<BuiltinFunction>(aten::bin, at::nullopt)},
          {"pow", std::make_shared<BuiltinFunction>(aten::pow, at::nullopt)},
          {"range", SpecialFormValue::create(prim::range)},
          {"zip", SpecialFormValue::create(prim::zip)},
          {"enumerate", SpecialFormValue::create(prim::enumerate)},
          {"rangelist",
           std::make_shared<BuiltinFunction>(prim::rangelist, at::nullopt)},
          {"sorted",
           std::make_shared<BuiltinFunction>(aten::sorted, at::nullopt)},
          // Only AssertionError is bound so that we can use it from emitAssert,
          // all other exceptions should be resolved at the Python level
          {"AssertionError",
           std::make_shared<ExceptionValue>("AssertionError")},
      };
      auto it = globals.find(ident);
      if (it != globals.end()) {
        retval = it->second;
      }
    }

    if (!retval) {
      if (auto type = resolver->resolveType(ident, range)) {
        if (auto tuple_type = type->cast<TupleType>()) {
          retval = std::make_shared<NamedTupleConstructor>(tuple_type);
        }
      }
    }

    if (!retval) {
      retval = resolver->resolveValue(ident, method, range);
    }

    if (!retval) {
      if (auto type = resolver->resolveType(ident, range)) {
        if (auto class_type = type->cast<ClassType>()) {
          retval = std::make_shared<ClassValue>(class_type);
        }
      }
    }

    if (!retval && required) {
      throwVarNotFoundError(ident, range);
    }

    return retval;
  }

  Value* getVar(const std::string& ident, const SourceRange& range) {
    return getSugaredVar(ident, range)->asValue(range, method);
  }

  void removeVar(const Ident& ident, bool check_if_removed = false) {
    bool removed = false;

    for (auto runner = this; runner; runner = runner->next.get()) {
      auto a = runner->value_table.erase(ident.name());
      auto b = runner->type_table.erase(ident.name());
      removed = a || b;
    }

    if (check_if_removed && !removed) {
      throwVarNotFoundError(ident.name(), ident.range());
    }
  }

  std::vector<std::string> definedVariables() {
    std::vector<std::string> result;
    for (auto& kv : type_table) {
      result.push_back(kv.first);
    }
    return result;
  }

 private:
  TypeTable type_table;
  ValueTable value_table;
};

template <class T, class Hash>
static Value* materializeConstant(
    T val,
    Graph& graph,
    const SourceRange& r,
    std::unordered_map<T, Value*, Hash>& map) {
  auto existing_constant = map.find(val);
  if (existing_constant != map.end()) {
    return existing_constant->second;
  }

  WithInsertPoint guard(graph.block()->nodes().front());
  auto new_constant = graph.insertConstant(val, r);
  map[val] = new_constant;

  return new_constant;
}

inline bool isSupportedListElementType(const TypePtr& type) {
  return type->isSubtypeOf(TensorType::get()) ||
      type->isSubtypeOf(NumberType::get());
}

// Information for each def being emitted.
// Defs can be nested to support closures so we need a stack of this information
// Currently records information about the functions return type.
struct DefContext {
  TypePtr declared_return_type_; // nullptr if not annotated
  TypePtr merged_return_type_; // nullptr if a Return has not been seen yet
};

enum class LoopStatus { NOT_IN_LOOP, IN_LOOP, IN_UNROLLED_LOOP };

struct WithLoopStatus {
  WithLoopStatus(LoopStatus* prev, LoopStatus new_status) {
    prev_value_ = *prev;
    prev_ptr_ = prev;
    *prev = new_status;
  }
  ~WithLoopStatus() {
    *prev_ptr_ = prev_value_;
  }

 private:
  LoopStatus* prev_ptr_;
  LoopStatus prev_value_;
};

struct to_ir {
  to_ir(
      const Def& def,
      ResolverPtr resolver_,
      const Self* self,
      Function& method) // method being constructed
      : method(method),
        graph(method.graph()),
        resolver(std::move(resolver_)),
        typeParser_(resolver),
        environment_stack(nullptr) {
    AT_ASSERT(resolver);
    pushFrame(graph->block(), /*starts_def=*/true);

    // Type annotations exclude explicitly typing the "self" parameter, so in
    // the case that this is a method with self we expect one fewer parameter
    // annotation than the number of parameters this Def takes.
    if (self && def.decl().params().size() == 0) {
      throw ErrorReport(def.decl().params().range())
          << "methods must have a self argument";
    }
    method.setSchema(emitDef(def, self, graph->block()));

    // NB ORDERING: SSA conversion has to occur before
    // lifting of closures and forks, this way closures are converted
    // to SSA while part of their original graph, and closures are ready to
    // be inlined into forked closures
    ConvertToSSA(graph);
    // convert loops with an iter and body condition specified to
    // python-recognize while loops. we do this so they can be exported,
    // and run the pass early to avoid jitter. Like conversion to SSA,
    // it only needs to run once.
    CanonicalizeModifiedLoops(graph);

    // Convert Ops to a Normalized Form
    NormalizeOps(graph);

    runCleanupPasses(graph);
  }

 private:
  Function& method;
  std::shared_ptr<Graph> graph;
  ResolverPtr resolver;
  std::unordered_map<int64_t, Value*, std::hash<int64_t>> integral_constants;
  std::unordered_map<double, Value*, std::hash<double>> fp_constants;
  std::unordered_map<
      c10::complex<double>,
      Value*,
      c10::hash<c10::complex<double>>>
      complex_constants;
  std::unordered_set<Block*> exit_blocks;
  ScriptTypeParser typeParser_;
  LoopStatus loop_status_ = LoopStatus::NOT_IN_LOOP;

  // Singly-linked list of environments. This top element contains a member
  // `next` that points to the most immediate enclosing scope's value.
  std::shared_ptr<Environment> environment_stack;
  std::vector<DefContext> def_stack_;
  size_t temp_name_count_ = 0;
  std::string createTempName(const std::string& prefix) {
    return prefix + c10::to_string(temp_name_count_++);
  }

  void pushFrame(Block* b, bool starts_def = false) {
    if (starts_def) {
      def_stack_.emplace_back();
    }
    environment_stack =
        std::make_shared<Environment>(method, resolver, b, environment_stack);
  }
  std::shared_ptr<Environment> popFrame(bool ends_def = false) {
    auto old_frame = environment_stack;
    environment_stack = environment_stack->next;
    if (ends_def) {
      def_stack_.pop_back();
    }
    return old_frame;
  }

  // If the graph might not return, add an implicit None return at the end
  void handleMaybeNoReturn(const Def& def, Block* block) {
    auto decl_ret = def_stack_.back().declared_return_type_;
    if (exit_blocks.count(block) == 0) {
      auto decl_ret = def_stack_.back().declared_return_type_;
      if (decl_ret && decl_ret != NoneType::get()) {
        throw ErrorReport(def.range())
            << "Function was not annotated as having type None, but does not "
            << "return along all paths";
      }
      WithInsertPoint b(*block->nodes().end());
      emitReturn(Return::create(
          def.range(), Expr(Compound::create(TK_NONE, def.range(), {}))));
    } else {
      // if we haven't seen any return statements, but the graph block exits
      // (the function always throws) then we accept the declared return type if
      // it exists or set it to none
      if (def_stack_.back().merged_return_type_ == nullptr) {
        def_stack_.back().merged_return_type_ =
            decl_ret != nullptr ? decl_ret : NoneType::get();
      }
    }
  }

  FunctionSchema emitDef(const Def& def, const Self* self, Block* block) {
    auto schema = typeParser_.parseSchemaFromDef(def, bool(self));
    // TODO need guards on init returning none
    if (schema.returns().size() == 1) {
      def_stack_.back().declared_return_type_ = schema.returns().at(0).type();
    }
    std::vector<Argument> arguments =
        emitFormalArguments(def, self, schema, block);

    // body
    auto stmts_list = def.statements();
    emitStatements(stmts_list.begin(), stmts_list.end());
    handleMaybeNoReturn(def, block);
    std::vector<Argument> returns = {emitOutput(def.range(), schema, block)};
    return {def.name().name(), "", std::move(arguments), std::move(returns)};
  }

  // see [setstate type]
  static TypePtr getTypeForSetStateArg(const Def& def, const Self* self) {
    TORCH_CHECK(self, "Expected __setstate__ to have a `self` argument");
    auto getstate = self->getClassType()->findMethod("__getstate__");
    if (!getstate) {
      throw ErrorReport(def.range())
          << "`__setstate__` defined but not `__getstate__`. "
          << "You must have both defined on a ScriptModule "
          << "to customize serialization.\n"
          << "Did you forget to use `@torch.jit.export`?";
    }
    getstate->ensure_defined();
    return self->getClassType()
        ->getMethod("__getstate__")
        .getSchema()
        .returns()
        .at(0)
        .type();
  }

  // see [setstate type]
  static bool shouldDeriveSetStateType(
      const Def& def,
      const FunctionSchema& schema) {
    const bool noTypeAnnotations = std::all_of(
        schema.arguments().begin(),
        schema.arguments().end(),
        [](const Argument& arg) { return arg.is_inferred_type(); });

    bool shouldInfer = def.name().name() == "__setstate__" && noTypeAnnotations;
    if (!shouldInfer) {
      return false;
    }

    // Do some additional basic validation that the __setstate__ func is
    // well-formed
    TORCH_INTERNAL_ASSERT(def.name().name() == "__setstate__");
    const auto numDeclParams = def.decl().params().size();
    if (numDeclParams != 2) {
      throw ErrorReport(def.range())
          << "Expected 2 arguments for `__setstate__`, got: " << numDeclParams;
    }
    return true;
  }

  std::vector<Argument> emitFormalArguments(
      const Def& def,
      const Self* self,
      const FunctionSchema& schema,
      Block* block) {
    std::vector<Argument> arguments; // for schema
    // inputs
    auto it = def.decl().params().begin();
    auto end = def.decl().params().end();
    auto expected_annotation_size = def.decl().params().size();
    if (self) {
      expected_annotation_size--;
    }
    if (schema.arguments().size() != expected_annotation_size) {
      throw ErrorReport(def.decl().params().range())
          << "Number of type annotations for"
          << " function parameters (" << schema.arguments().size() << ")"
          << " does not match the number of parameters on the function ("
          << expected_annotation_size << ")!";
    }

    if (self) {
      AT_ASSERT(it != end);
      const auto& name = (*it).ident().name();
      Value* new_input = block->addInput()->setDebugName(name);
      environment_stack->setSugaredVar(
          (*it).ident().range(),
          name,
          self->makeSugared(new_input),
          /*annotated_type=*/nullptr);
      arguments.emplace_back(name, new_input->type());
      ++it;
    }

    // [setstate type]
    // __setstate__ is special, because if the user leaves it un-annotated we
    // will derive the type for `state` from the output type of __getstate__.
    // This is necessary so that we can allow submodules to appear in `state`.
    bool shouldDeriveType = shouldDeriveSetStateType(def, schema);
    size_t arg_annotation_idx = 0;
    for (; it != end; ++it) {
      auto& name = (*it).ident().name();
      // Add the input to the graph
      Value* new_input = block->addInput();
      if (meaningfulName(name)) {
        new_input->setDebugName(name);
      }
      // Record the type for the schema and set the Type on the Value*
      auto arg = schema.arguments().at(arg_annotation_idx++);
      if (shouldDeriveType) {
        TORCH_INTERNAL_ASSERT(schema.arguments().size() == 1);
        const auto& inferredStateType = getTypeForSetStateArg(def, self);
        arg = arg.cloneWithType(inferredStateType);
      }

      arguments.push_back(arg);
      new_input->setType(arguments.back().type());

      // NB: set type of new_input before setVar call so the Store is
      // typed appropriately
      environment_stack->setVar((*it).ident().range(), name, new_input);
    }
    return arguments;
  }

  Argument emitOutput(
      const SourceRange& range,
      const FunctionSchema& schema,
      Block* block) {
    // handleMaybeNoReturn ensures that merged_return_type_ is always set
    auto ret_type = def_stack_.back().merged_return_type_;
    TORCH_INTERNAL_ASSERT(ret_type);

    // in the ConvertToSSA pass, prim::ReturnStmts are lowered so that the
    // correct return value is set. Until then, we have a correctly-typed
    // placeholder return value. This is needed so that closures & graphs
    // are correctly typed.
    auto placeholder_return =
        graph->insertNode(graph->createUninitialized(ret_type))->output();
    block->registerOutput(placeholder_return);
    return Argument("", def_stack_.back().merged_return_type_);
  }

  void emitStatements(const List<Stmt>& statements) {
    return emitStatements(statements.begin(), statements.end());
  }

  // XXX: Right now closures are not generically implemented and are only used
  // as an intermediate form for special tasks, like defining gradients or
  // forked functions.
  //
  // There are several unfinished aspects that make them unusable generally
  // 1. We do not have a type, ivalue, operator to represent prim::Closure, so
  // closure_node has type None
  // 2. There is no export logic for it yet, so it cannot be
  // exported/python_printed
  // 3. There is nothing preventing the assignment of already existing variables
  // inside the closures
  //    the changes to those variables will just get forgotten.
  // 4. There is no parsing support in frontend.py, this is intentional since it
  //    prevents people from accidentally using this feature.
  //
  // This function leaves in the graph something like:
  //
  //   %2 : None = prim::Closure()
  //     block0():
  //       %1 : Tensor = prim::DoSomething(%0)
  //       -> (%1)
  //
  // A separate pass is required to erase this closure and replace it with
  // something actually executable (see liftClosure and inlineForkedClosure).
  std::shared_ptr<ClosureValue> emitClosure(
      const std::function<void(Block*)>& emit_body) {
    Node* closure_node = graph->insertNode(graph->create(prim::Closure, 1));
    // it is not a real thing yet, so just say the type is None
    closure_node->output()->setType(NoneType::get());
    Block* block = closure_node->addBlock();
    WithLoopStatus loop_guard(&loop_status_, LoopStatus::NOT_IN_LOOP);
    {
      WithInsertPoint guard(block);
      pushFrame(block, /*starts_def=*/true);
      emit_body(block);
      popFrame(/*ends_def=*/true);
    }
    return std::make_shared<ClosureValue>(closure_node->output());
  }

  void emitClosure(const Def& def) {
    // invoked once the closure block is set as the environment
    auto emit_body = [&](Block* closure_block) {
      emitDef(
          def,
          nullptr,
          closure_block); // ignore schema return, we just wont use it for now
                          // since we never create a Method for the closure
    };
    auto closure_value = emitClosure(emit_body);
    environment_stack->setSugaredVar(
        def.name().range(),
        def.name().name(),
        closure_value,
        /*annotated_type=*/nullptr);
  }

  void checkBreakContinue(
      const SourceRange& loc,
      const std::string& stmt_name) {
    if (loop_status_ == LoopStatus::NOT_IN_LOOP) {
      throw ErrorReport(loc) << "SyntaxError: '" << stmt_name << "'"
                             << " outside loop";
    } else if (loop_status_ == LoopStatus::IN_UNROLLED_LOOP) {
      throw ErrorReport(loc)
          << "Because we emit iteration over modulelists or tuples as "
             "unrolled loops, we do not support break or continue inside the body of these loops";
    }
  }

  void emitBreak(const Break& stmt) {
    checkBreakContinue(stmt.range(), "break");
    auto break_node =
        graph->create(prim::BreakStmt, {}, 0)->setSourceRange(stmt.range());
    graph->insertNode(break_node);
  }

  void emitContinue(const Continue& stmt) {
    checkBreakContinue(stmt.range(), "continue");
    auto continue_node =
        graph->create(prim::ContinueStmt, {}, 0)->setSourceRange(stmt.range());
    graph->insertNode(continue_node);
  }

  void emitDelete(const Delete& stmt) {
    for (const auto& target : stmt.targets()) {
      if (target.kind() == TK_SUBSCRIPT) {
        Subscript subscript(target);
        const List<Expr>& subscript_exprs = subscript.subscript_exprs();
        if (subscript_exprs[0].kind() == TK_SLICE_EXPR) {
          throw ErrorReport(target.range())
              << "del statements only support deletion at a single index, "
                 "slicing is not supported"
                 " (see https://github.com/pytorch/pytorch/issues/31430)";
        }
        const SugaredValuePtr sv = emitSugaredExpr(subscript.value(), 1);
        const SourceRange& val_range = subscript.value().range();
        Value* idx = emitExpr(subscript_exprs[0]);
        Value* val = sv->asValue(val_range, method);

        // If val is a class instance, this is a method call to a type-specific
        // implementation of del defined in a __delitem__ method.
        if (auto cls = val->type()->cast<ClassType>()) {
          if (!cls->findMethod("__delitem__")) {
            throw ErrorReport(target.range())
                << "Class does not define __delitem__";
          }

          // Use MethodValue to call the method to handle recursion.
          MethodValue(val, "__delitem__")
              .call(stmt.range(), method, {idx}, {}, 0);
        } else {
          auto node = graph->create(aten::Delete, {val, idx}, 0)
                          ->setSourceRange(target.range());
          graph->insertNode(node);
        }
      } else if (target.kind() == TK_VAR) {
        Var var(target);
        environment_stack->removeVar(var.name(), /*check_if_removed=*/true);
      } else {
        throw ErrorReport(target.range())
            << "del statements are only supported for deleting"
               " list and dict items and variables";
      }
    }
  }

  void emitReturn(const Return& stmt) {
    TypePtr declared_return_type =
        def_stack_.back().declared_return_type_; // nullptr if not annotated
    auto actual_return = emitExpr(stmt.expr(), declared_return_type);

    // result type is annotated, every return must convert to that type
    if (declared_return_type) {
      // this guard skips implicit conversion from None -> Tensor for the return
      // type. otherwise forgetting a return a function returning a tensor will
      // cause a None to be converted to a tensor.
      if (!(actual_return->type()->isSubtypeOf(TensorType::get()) &&
            actual_return->type()->isSubtypeOf(NoneType::get()))) {
        actual_return = tryConvertToType(
            stmt.range(),
            *graph,
            declared_return_type,
            actual_return,
            /*allow_conversions=*/true);
      }
      if (!actual_return->type()->isSubtypeOf(declared_return_type)) {
        throw ErrorReport(stmt.range())
            << "Return value was annotated as having type "
            << declared_return_type->repr_str() << " but is actually of type "
            << actual_return->type()->repr_str();
      }
    } else {
      declared_return_type = def_stack_.back().merged_return_type_;
      if (!declared_return_type) {
        declared_return_type = actual_return->type();
      }
      auto merged_return_type =
          unifyTypes(declared_return_type, actual_return->type());
      if (!merged_return_type) {
        throw ErrorReport(stmt.range())
            << "Previous return statement returned a value of type "
            << declared_return_type->repr_str()
            << " but this return statement returns a value of type "
            << actual_return->type()->repr_str();
      }
      declared_return_type = merged_return_type.value();
    }
    AT_ASSERT(declared_return_type);

    def_stack_.back().merged_return_type_ = declared_return_type;

    // If the annotated return type is Any and the result type is not Any,
    // cast the result to Any to facilitate type unification between return
    // statements on different code paths (e.g. different branches of an if,
    // body and containing scope of a loop).
    if (declared_return_type == AnyType::get() &&
        actual_return->type() != AnyType::get()) {
      actual_return =
          graph->insertUncheckedCast(actual_return, declared_return_type);
    }

    graph->insertNode(graph->create(prim::ReturnStmt, {actual_return}, 0));
    exit_blocks.insert(environment_stack->block());
  }

  void emitStatements(
      List<Stmt>::const_iterator begin,
      List<Stmt>::const_iterator end) {
    for (; begin != end; ++begin) {
      auto stmt = *begin;
      ErrorReport::CallStack::update_pending_range(stmt.range());
      switch (stmt.kind()) {
        case TK_IF:
          emitIf(If(stmt));
          break;
        case TK_WHILE:
          emitWhile(While(stmt));
          break;
        case TK_FOR:
          emitFor(For(stmt));
          break;
        case TK_ASSIGN:
          emitAssignment(Assign(stmt));
          break;
        case TK_AUG_ASSIGN:
          emitAugAssignment(AugAssign(stmt));
          break;
        case TK_EXPR_STMT: {
          auto expr = ExprStmt(stmt).expr();
          emitSugaredExpr(expr, 0);
        } break;
        case TK_RAISE:
          emitRaise(Raise(stmt));
          break;
        case TK_ASSERT:
          emitAssert(Assert(stmt));
          break;
        case TK_RETURN: {
          emitReturn(Return(stmt));
        } break;
        case TK_CONTINUE: {
          emitContinue(Continue(stmt));
        } break;
        case TK_BREAK: {
          emitBreak(Break(stmt));
        } break;
        case TK_PASS:
          // Emit nothing for pass
          break;
        case TK_DEF:
          emitClosure(Def(stmt));
          break;
        case TK_DELETE:
          emitDelete(Delete(stmt));
          break;
        case TK_WITH:
          emitWith(With(stmt));
          break;
        default:
          throw ErrorReport(stmt)
              << "Unrecognized statement kind " << kindToString(stmt.kind());
      }
      // Found an exit statement in this block. The remaining statements aren't
      // reachable so we don't emit them.
      if (exit_blocks.count(environment_stack->block()))
        return;
    }
  }

  RefinementSet findIsNoneRefinements(
      const Expr& lhs,
      Value* lhs_value,
      const Expr& rhs,
      Value* rhs_value,
      int tok) {
    if (rhs.kind() != TK_NONE && lhs.kind() == TK_NONE) {
      // make 'None is var' into 'var is None'
      return findIsNoneRefinements(rhs, rhs_value, lhs, lhs_value, tok);
    }
    if (rhs.kind() != TK_NONE || lhs.kind() != TK_VAR) {
      return {};
    }
    // statement must be var {is, is not} None
    const std::string& name = Var(lhs).name().name();
<<<<<<< HEAD

    if (const auto union_type = lhs_value->type()->cast<UnionType>()) {
      std::vector<TypePtr> to_subtract{NoneType::get()};
      c10::optional<TypePtr> remaining =
          union_type->subtractTypeSet(to_subtract);
      std::vector<Refinement> all_present;
      if (remaining) {
        Refinement present{name, *remaining};
        all_present.push_back(std::move(present));
      }
=======
    // While it should in theory be possible to specialize
    // the `x is None` to know x has type NoneType, we have previously
    // not done this. Unfortunately, doing this will make the type None
    // propagate further in all loaded models. The handling of
    // unwrap_optional will fail in these cases since export did
    // not expect that the input would be none and an unannotated None.
    // To enable this, we need to (1) implement a real casting operator
    // annotated(T, X) that stays in the graph and does the cast
    // and (2) only enable this OPTIONAL_NONE when loading newer
    // graphs because it is incompatible with older graphs.
    // Refinement none(name, RefinementKind::OPTIONAL_NONE);
    if (const auto optional_type = lhs_value->type()->cast<OptionalType>()) {
      Refinement present(name, optional_type->getElementType());
>>>>>>> 604e8859
      if (tok == TK_IS) {
        return RefinementSet({}, all_present);
      } else { // TK_ISNOT
        return RefinementSet(all_present, {});
      }
    }
    if (const auto union_type = lhs_value->type()->cast<UnionType>()) {
      std::vector<TypePtr> to_subtract{NoneType::get()};
      c10::optional<TypePtr> remaining =
          union_type->subtractTypeSet(to_subtract);
      std::vector<Refinement> all_present;
      if (remaining) {
        Refinement present{name, *remaining};
        all_present.push_back(std::move(present));
      }
      if (tok == TK_IS) {
        return RefinementSet({}, all_present);
      } else { // TK_ISNOT
        return RefinementSet(all_present, {});
      }
    }
    return RefinementSet();
  }

  CondValue emitCondExpr(const Expr& expr) {
    switch (expr.kind()) {
      case TK_AND:
      case TK_OR: {
        auto binop = BinOp(expr);
        return emitShortCircuitLogical(
            binop.range(), binop.lhs(), binop.rhs(), expr.kind() == TK_OR);
      }
      case TK_NOT: {
        CondValue v = emitCondExpr(Expr(expr.tree()->trees()[0]));
        Value* result = emitBuiltinCall(
            expr.range(), *graph, aten::__not__, {v.value()}, {});
        c10::optional<bool> static_if;
        if (v.staticIf()) {
          static_if = !*v.staticIf();
        }
        return CondValue(result, v.refinements().Not(), static_if);
      } break;
      case TK_IS:
      case TK_ISNOT: {
        // meta programming on AST for is/is not cases and emit branches base on
        auto cond_op = BinOp(expr);
        Value* lhs_val = emitExpr(cond_op.lhs());
        Value* rhs_val = emitExpr(cond_op.rhs());

        auto lhs_none = canBeNone(lhs_val);
        auto rhs_none = canBeNone(rhs_val);

        // Dispatch logic (A: ALWAYS, N: NEVER, M: MAYBE):
        //
        // AA, -> statically IS always holds, IS_NOT never holds
        // AN , NA-> statically IS_NOT always holds, IS never holds
        // MA, MM, MN, NM, NN, AM -> cannot prove anything statically
        bool its_is = expr.kind() == TK_IS;
        if (lhs_none == ALWAYS && rhs_none == ALWAYS) {
          return CondValue(*graph, expr.range(), its_is, {});
        } else if (
            (lhs_none == ALWAYS && rhs_none == NEVER) ||
            (lhs_none == NEVER && rhs_none == ALWAYS)) {
          // lhs_val/rhs_val with A/M: only emit never_none_branch
          return CondValue(*graph, expr.range(), !its_is, {});
        } else {
          auto kind = getNodeKind(expr.kind(), expr.get()->trees().size());
          Value* cond_value = emitBuiltinCall(
              expr.get()->range(),
              *method.graph(),
              kind,
              {lhs_val, rhs_val},
              {});
          auto refinements = RefinementSet(findIsNoneRefinements(
              cond_op.lhs(), lhs_val, cond_op.rhs(), rhs_val, expr.kind()));
          return CondValue(cond_value, refinements, c10::nullopt);
        }
      } break;
      default: {
        if (expr.kind() == TK_APPLY) {
          auto apply = Apply(expr);
          auto callee = Apply(expr).callee();
          if (callee.kind() == TK_VAR) {
            if (Var(callee).name().name() == "isinstance") {
              checkApplyNumInputs(apply, 2);
              return emitIsInstance(apply.inputs()[0], apply.inputs()[1]);
            }
            if (Var(callee).name().name() == "hasattr") {
              checkApplyNumInputs(apply, 2);
              return emitHasAttr(apply.inputs()[0], apply.inputs()[1]);
            }
          }
          auto sv = emitSugaredExpr(apply.callee(), 1);
          auto loc = apply.callee().range();
          if (auto special_form = dynamic_cast<SpecialFormValue*>(sv.get())) {
            if (special_form->form() == prim::isinstance) {
              checkApplyNumInputs(apply, 2);
              return emitIsInstance(apply.inputs()[0], apply.inputs()[1]);
            }
          }
        }
        auto expr_out = emitToBool(expr.range(), emitExpr(expr));
        c10::optional<bool> static_if = c10::nullopt;
        auto kind = expr_out->node()->kind();
        if (kind == aten::is_scripting) {
          static_if = true;
        } else if (kind == aten::has_torch_function) {
          static_if = false;
        }
        // MetaCompile on boolean literals and constants
        if (auto maybe_ivalue = toIValue(expr_out)) {
          static_if = maybe_ivalue->toBool();
        }
        return CondValue(expr_out, RefinementSet({}), static_if);
      } break;
    }
  }

  std::shared_ptr<Environment> emitSingleIfBranch(
      Block* b,
      const List<Stmt>& branch,
      const RefinementSet& refinements) {
    pushFrame(b);
    WithInsertPoint guard(b);
    insertRefinements(branch.range(), refinements);
    emitStatements(branch);
    return popFrame();
  }

  Node* create(Symbol kind, const SourceRange& loc, size_t n_outputs) {
    return graph->create(kind, n_outputs)->setSourceRange(loc);
  }

  Value* emitTernaryIf(
      const TernaryIf& expr,
      const TypePtr& type_hint = nullptr) {
    CondValue cond_value = emitCondExpr(expr.cond());
    // If the cond expr is a static value, then we metacompile the `if`
    // statemement and only emit true or false branch
    if (cond_value.staticIf()) {
      if (*cond_value.staticIf()) {
        return emitExpr(expr.true_expr(), type_hint);
      } else {
        return emitExpr(expr.false_expr(), type_hint);
      }
    }
    auto true_expr = [&] { return emitExpr(expr.true_expr(), type_hint); };
    auto false_expr = [&] { return emitExpr(expr.false_expr(), type_hint); };
    return emitIfExpr(expr.range(), cond_value, true_expr, false_expr);
  }

  Value* emitListComprehension(const ListComp& lc, const TypePtr& type_hint) {
    const auto loc = lc.range();
    const auto targets_list = List<Expr>::create(lc.range(), {lc.target()});
    const auto itrs = List<Expr>::create(lc.range(), {lc.iter()});
    // If there is no type hint, and this is emitted over an iterable that is
    // unrolled and of length 0, then we emit a List of tensors
    Value* list_value = graph->insertNode(graph->create(prim::ListConstruct, 1))
                            ->output()
                            ->setType(ListType::ofTensors());
    bool type_set = false;
    if (type_hint) {
      if (!type_hint->cast<ListType>()) {
        throw ErrorReport(loc)
            << "Expected list type annotation for list comprehension"
               ", found "
            << type_hint->repr_str();
      }
      list_value->setType(type_hint);
      type_set = true;
    }

    // comprehension introduces its own scope. no variable assigned
    // leaks into the rest of the graph
    Node* n =
        graph->insertNode(create(prim::ComprehensionScope, lc.range(), 0));
    auto* comprehension_block = n->addBlock();
    pushFrame(comprehension_block);
    WithInsertPoint guard(comprehension_block);
    auto emit_body = [&]() {
      Value* out = emitExpr(lc.elt());

      // If we didn't have a type annotation, the type of the list would
      // be set to `Tensor`. We don't want to unify this default type
      // with the actual elements in the list, so let the type begin as
      // the first element in the list
      if (!type_set) {
        list_value->setType(ListType::create(out->type()));
        type_set = true;
      }

      ListTypePtr lt = list_value->type()->expect<ListType>();

      const TypePtr element_type_hint =
          type_hint ? type_hint->expect<ListType>()->getElementType() : nullptr;

      auto unified = unifyTypes(
          lt->getElementType(),
          out->type(),
          /*default_to_union=*/true,
          element_type_hint);

      if (lt->getElementType() != AnyType::get() &&
          *unified == AnyType::get()) {
        TORCH_WARN(
            "List consists of heterogeneous types, which means",
            " that it has been typed as `List[Any]`. To use "
            "any of the values in the List, it will be "
            "necessary to add an `assert isinstance` statement "
            "before first use to trigger type refinement. The first ",
            "non-matching element was typed as ",
            out->type()->repr_str(),
            ", while the elements before it "
            "were ",
            lt->getElementType()->repr_str(),
            "\n",
            lc.range().str());
      }

      if (!type_hint) {
        list_value->setType(ListType::create(*unified));
      }

      NamedValue self = NamedValue(loc, "self", list_value);
      NamedValue input = NamedValue(loc, "", out);
      emitBuiltinCall(loc, *graph, aten::append, {input}, {}, self);
    };
    emitFor(targets_list, itrs, loc, emit_body);
    popFrame();
    return list_value;
  }

  Value* emitDictComprehension(const DictComp& dc, const TypePtr& type_hint) {
    const auto loc = dc.range();
    const auto targets_list = List<Expr>::create(dc.range(), {dc.target()});
    const auto itrs = List<Expr>::create(dc.range(), {dc.iter()});

    Value* dict_value =
        graph->insertNode(graph->create(prim::DictConstruct, 1))->output();
    // Set the default type to be Dict[Str, Tensor]
    dict_value->setType(DictType::create(StringType::get(), TensorType::get()));
    bool type_set = false;
    if (type_hint) {
      if (!type_hint->cast<DictType>()) {
        throw ErrorReport(loc)
            << "Expected Dict type annotation for dict comprehension"
               ", found "
            << type_hint->repr_str();
      }
      dict_value->setType(type_hint);
      type_set = true;
    }

    // A dict comprehension introduces its own scope. No variable assigned
    // may leak into the rest of the graph
    Node* n =
        graph->insertNode(create(prim::ComprehensionScope, dc.range(), 0));
    auto* comprehension_block = n->addBlock();
    pushFrame(comprehension_block);
    WithInsertPoint guard(comprehension_block);
    auto emit_body = [&]() {
      auto k = emitExpr(dc.key());
      auto v = emitExpr(dc.value());

      // Make sure that any key and value types are subtypes of the
      // annotatated key/value types
      if (type_hint) {
        DictTypePtr dict_type_hint = type_hint->expect<DictType>();

        std::stringstream ss;
        std::stringstream err;

        bool is_key_subtype =
            k->type()->isSubtypeOfExt(dict_type_hint->getKeyType(), &ss);

        if (!is_key_subtype) {
          err << "Dict type annotation `" << dict_type_hint->repr_str()
              << "` did not match the "
              << "type of an actual key type `" << k->type()->repr_str()
              << "`\n"
              << ss.str();
        }

        ss.str(std::string());
        bool is_value_subtype =
            v->type()->isSubtypeOfExt(dict_type_hint->getValueType(), &ss);

        if (!is_value_subtype) {
          err << "Dict type annotation `" << dict_type_hint->repr_str()
              << "` did not match the "
              << "type of an actual value type `" << v->type()->repr_str()
              << "`\n"
              << ss.str();
        }

        if (!is_key_subtype || !is_value_subtype) {
          throw ErrorReport(dc) << err.str();
        }
      }

      // If we didn't have a type annotation, the type of the dict would
      // be set to `(str, Tensor)`. We don't want to unify this default
      // type with the actual elements in the dict, so let the type
      // begin as the first element in the dict
      if (!type_set) {
        dict_value->setType(DictType::create(k->type(), v->type()));
        type_set = true;
      }

      DictTypePtr dt = dict_value->type()->expect<DictType>();

      const TypePtr value_type_hint =
          type_hint ? type_hint->expect<DictType>()->getKeyType() : nullptr;

      c10::optional<TypePtr> unified = unifyTypes(
          dt->getValueType(),
          v->type(),
          /*default_to_union=*/true,
          value_type_hint);

      // Warn the user if we inferred the type of the values to be `Any`
      // even though the annotation was something else
      if (dt->getValueType() != AnyType::get() && *unified == AnyType::get()) {
        TORCH_WARN(
            "Dict consists of heterogeneous types, which means",
            " that it has been typed as `Dict[str, Any]`. To use "
            "any of the values in the Dict, it will be "
            "necessary to add an `assert isinstance` statement "
            "before first use to trigger type refinement. The first ",
            "non-matching element was typed as ",
            v->type()->repr_str(),
            ", while the elements before it "
            "were ",
            dt->getValueType()->repr_str(),
            "\n",
            dc.range().str());
      }

      // We only want to set `dict_value` if we don't have a type hint
      // to allow for the case that `*unified` is a subtype of
      // the value type given by `type_hint`
      if (!type_hint) {
        dict_value->setType(DictType::create(k->type(), *unified));
      }

      NamedValue self = NamedValue(loc, "self", dict_value);
      NamedValue input_k = NamedValue(loc, "", k);
      NamedValue input_v = NamedValue(loc, "", v);
      emitBuiltinCall(
          loc, *graph, aten::_set_item, {self, input_k, input_v}, {});
    };
    emitFor(targets_list, itrs, loc, emit_body);
    popFrame();
    return dict_value;
  }

  // Insert subtyping refinements
  void insertRefinements(const SourceRange& loc, const RefinementSet& ref) {
    for (const Refinement& r : ref.activeRefinements()) {
      Value* v = environment_stack->getVar(r.identifier(), loc);
      Value* new_v = graph->insertUncheckedCast(v, r.type());
      environment_stack->setVar(loc, r.identifier(), new_v);
    }
  }

  CondValue emitShortCircuitLogical(
      const SourceRange& loc,
      const Expr& first_expr,
      const Expr& second_expr,
      bool is_or) {
    CondValue lhs = emitCondExpr(first_expr);
    // if the continue expr in the short circuit is not evaluated,
    // than the const expression is False if the short circuit
    // is an `and` and True if the short circuit is an `or`.
    // `False and expr` -> False, `True or expr` -> True
    //
    // inserting it as a constant makes optimization easier

    // if it's an OR the first expr is emitted in the true branch
    // and the second expr in the false branch, if it's an AND the opposite
    auto get_const_expr = [&] { return graph->insertConstant(is_or, loc); };

    c10::optional<CondValue> rhs;
    auto get_continue_expr = [&] {
      rhs = emitCondExpr(second_expr);
      return rhs->value();
    };

    // if this is an OR, eval second expression if first expr is False
    // If this is an AND, eval second expression if first expr is True
    // NOLINTNEXTLINE(cppcoreguidelines-init-variables)
    Value* new_result;
    c10::optional<RefinementSet> refinements;
    c10::optional<bool> static_if;
    if (is_or) {
      new_result = emitIfExpr(loc, lhs, get_const_expr, get_continue_expr);
      refinements = lhs.refinements().Or(rhs->refinements());
      if ((lhs.staticIf() && *lhs.staticIf()) ||
          (rhs->staticIf() && *rhs->staticIf())) {
        static_if = true;
      } else if (lhs.staticIf() && rhs->staticIf()) {
        static_if = *lhs.staticIf() || *rhs->staticIf();
      }
    } else {
      new_result = emitIfExpr(loc, lhs, get_continue_expr, get_const_expr);
      refinements = lhs.refinements().And(rhs->refinements());
      if (((lhs.staticIf() && !*lhs.staticIf()) ||
           (rhs->staticIf() && !*rhs->staticIf()))) {
        static_if = false;
      } else if (lhs.staticIf() && rhs->staticIf()) {
        static_if = *lhs.staticIf() && *rhs->staticIf();
      }
    }
    return CondValue(new_result, std::move(*refinements), static_if);
  }

  Value* emitIfExpr(
      const SourceRange& range,
      const CondValue& cond_value,
      const std::function<Value*()>& true_expr,
      const std::function<Value*()>& false_expr) {
    Node* n = graph->insertNode(create(prim::If, range, 0));
    n->addInput(cond_value.value());
    auto* true_block = n->addBlock();
    auto* false_block = n->addBlock();

    auto emit_if_expr = [this, &range](
                            Block* b,
                            const RefinementSet& refinements,
                            const std::function<Value*()>& expr_value) {
      pushFrame(b);
      WithInsertPoint guard(b);
      insertRefinements(range, refinements);
      Value* out_val = expr_value();
      b->registerOutput(out_val);
      popFrame();
    };

    emit_if_expr(true_block, cond_value.refinements(), true_expr);
    emit_if_expr(false_block, cond_value.refinements().Not(), false_expr);

    auto true_type = true_block->outputs().at(0)->type();
    auto false_type = false_block->outputs().at(0)->type();
    auto unified = unifyTypes(true_type, false_type);
    if (!unified) {
      throw ErrorReport(range)
          << "if-expression's true branch has type " << true_type->repr_str()
          << " but false branch has type " << false_type->repr_str();
    }

    // Add op outputs
    auto expr_value = n->addOutput()->setType(*unified); // Resulting value

    return expr_value;
  }
  Value* emitToBool(const SourceRange& loc, Value* v) {
    // NOLINTNEXTLINE(cppcoreguidelines-init-variables)
    Value* out;
    try {
      auto bool_cast = environment_stack->getSugaredVar("bool", loc);
      out = asSimple(bool_cast->call(loc, method, {v}, {}, 0));
    } catch (...) {
      throw ErrorReport(loc) << "Could not cast value of type "
                             << v->type()->repr_str() << " to bool";
    }
    // cast value not response for checking output type
    if (!out->type()->isSubtypeOf(BoolType::get())) {
      throw ErrorReport(loc)
          << "expected a bool expression for condition but found "
          << out->type()->repr_str();
    }
    return out;
  }

  void emitIfElseBlocks(
      const SourceRange& loc,
      const CondValue& cond_value,
      const List<Stmt>& trueBranch,
      const List<Stmt>& falseBranch) {
    // this is a static if statement: that is, it contains a subset
    // of operators where we are willing to specialize the if statement
    // to be only the true or false branch when the condition is statically
    // known. This is used to meta-program modules, for instance, when a
    // submodule is absent, an is None check can be used to ensure the
    // accesses to the None check, which would error, are not compiled.
    if (cond_value.staticIf()) {
      if (*cond_value.staticIf()) {
        insertRefinements(loc, cond_value.refinements());
        emitStatements(trueBranch);
      } else {
        insertRefinements(loc, cond_value.refinements().Not());
        emitStatements(falseBranch);
      }
      return;
    }

    Node* n = graph->insertNode(create(prim::If, loc, 0));
    n->addInput(cond_value.value());
    auto* true_block = n->addBlock();
    auto* false_block = n->addBlock();

    // Emit both blocks once to get the union of all mutated values
    auto save_true =
        emitSingleIfBranch(true_block, trueBranch, cond_value.refinements());
    auto save_false = emitSingleIfBranch(
        false_block, falseBranch, cond_value.refinements().Not());

    bool true_exits = exit_blocks.count(true_block);
    bool false_exits = exit_blocks.count(false_block);
    if (true_exits && false_exits) {
      exit_blocks.insert(n->owningBlock());
    }

    // In python, every variable assigned in an if statement escapes
    // the scope of the if statement (all variables are scoped to the function).
    // Script is a subset of python: we consider variables to be in scope
    // as long as there is a definition of the variable along all paths
    // through the if statement
    // ----
    // if ...:
    //   a =
    // else:
    //   ...
    // ... = a  # error, a is not defined along all paths
    // ----
    // if ...:
    //   a =
    // else:
    //   a =
    // ... = a # OK, a is defined along all paths
    // ----
    // a = ...
    // if ...:
    //   a =
    // ... = a # OK, a is defined along all paths
    // if ...:
    //   a =
    // else:
    //   return
    // ... = a # OK, a is always defined

    // ordered set, because we want deterministic graph output
    std::set<std::string> mutated_variables;

    // When we access either the true or false environment,
    // we need to set the insertion point so the prim::Load is inserted
    // into the right block.
    // if var is only defined in one branch save error in case it's used later
    for (auto& v : save_true->definedVariables()) {
      {
        WithInsertPoint insert(false_block);
        if (save_false->findInAnyFrame(v) || false_exits) {
          mutated_variables.insert(v);
        } else {
          ErrorReport error(loc);
          environment_stack->setVariableTypeError(v, [=]() -> std::string {
            error << v << " is not defined in the false branch";
            return error.what();
          });
        }
      }
    }
    for (auto& v : save_false->definedVariables()) {
      {
        WithInsertPoint insert(true_block);
        if (save_true->findInAnyFrame(v) || true_exits) {
          mutated_variables.insert(v);
        } else {
          ErrorReport error(loc);
          environment_stack->setVariableTypeError(v, [=]() -> std::string {
            error << v << " is not defined in the true branch";
            return error.what();
          });
        }
      }
    }

    // Register outputs in each block
    for (const auto& x : mutated_variables) {
      // NOLINTNEXTLINE(cppcoreguidelines-init-variables)
      Value* tv;
      // NOLINTNEXTLINE(cppcoreguidelines-init-variables)
      Value* fv;

      {
        WithInsertPoint insert(true_block);
        if (!true_exits) {
          tv = save_true->getVar(x, loc);
        }
      }
      {
        WithInsertPoint insert(false_block);
        if (!false_exits) {
          fv = save_false->getVar(x, loc);
        }
      }

      // if both branches exit don't emit any variables
      // if one branch exits then we allow the all variables in the other branch
      // to escape scope since they are well-defined
      if (true_exits && false_exits) {
        continue;
      } else if (true_exits) {
        tv = graph->createUninitialized(fv->type())
                 ->insertBefore(true_block->return_node())
                 ->output();
        graph->createStore(x, tv)->insertBefore(true_block->return_node());
      } else if (false_exits) {
        fv = graph->createUninitialized(tv->type())
                 ->insertBefore(false_block->return_node())
                 ->output();
        graph->createStore(x, fv)->insertBefore(false_block->return_node());
      }

      SugaredValuePtr maybe_sugared_x = environment_stack->findInAnyFrame(x);
      TypePtr full_type = nullptr;
      if (maybe_sugared_x) {
        Value* maybe_simple = asSimple(maybe_sugared_x);
        if (maybe_simple) {
          full_type = maybe_simple->type();
        }
      }

      // Try to unify the types. If we found a type annotation earlier
      // in the environment, and if that type annotation is some form
      // of union, then we need to tell `unifyTypes` not to throw an
      // error if the branched return types we found are heterogenous
      bool default_to_union = full_type &&
          (full_type->kind() == UnionType::Kind ||
<<<<<<< HEAD
=======
           full_type->kind() == OptionalType::Kind ||
>>>>>>> 604e8859
           full_type->kind() == NumberType::Kind);
      auto unified = unifyTypes(
          tv->type(), fv->type(), /*default_to_union=*/default_to_union);

      // We allow variables to be set to different types in each branch
      // as long as that variable is not already in scope or if that
      // variable does not get used later. Here, we save the error so
      // that the error message will be more informative in the case
      // that is used later. When `a` is accessed in `(a + 1)`, the
      // error will get printed:
      // if cond:
      //    a = 1
      // else:
      //    a = tensor
      // b = a + 1
      //
      if (!unified) {
        ErrorReport error(loc);
        error << "Type mismatch: " << x << " is set to type "
              << tv->type()->repr_str() << " in the true branch"
              << " and type " << fv->type()->repr_str()
              << " in the false branch";
        if (save_true->findInParentFrame(x) ||
            save_false->findInParentFrame(x)) {
          throw error;
        } else {
          environment_stack->setVariableTypeError(
              x, [=]() -> std::string { return error.what(); });
          continue;
        }
      }
      environment_stack->setType(x, *unified);
    }
  }

  CondValue emitHasAttr(const Expr& objExpr, const Expr& attrExpr) {
    auto obj = emitSugaredExpr(objExpr, 1);
    if (attrExpr.kind() != TK_STRINGLITERAL) {
      throw ErrorReport(attrExpr)
          << "hasattr's second argument must be a string literal";
    }
    const std::string& name = StringLiteral(attrExpr).text();
    const bool hasAttr = obj->hasAttr(objExpr.range(), method, name);
    return CondValue(*graph, objExpr.range(), hasAttr, {});
  }

  CondValue emitIsInstance(const Expr& obj, const Expr& classinfo) {
    Value* lhs_val = emitExpr(obj);
    std::vector<TypePtr> lhs_types;
    std::vector<TypePtr> rhs_types;

    std::function<void(const Expr&)> gather_rhs = [&](const Expr& expr) {
      if (expr.kind() == TK_TUPLE_LITERAL) {
        for (Expr e : TupleLiteral(expr).inputs()) {
          gather_rhs(e);
        }
        return;
      }
      TypePtr type = typeParser_.parseTypeFromExpr(expr);
      rhs_types.emplace_back(type);
    };

    lhs_types.push_back(lhs_val->type());
    gather_rhs(classinfo);

    standardizeVectorForUnion(&lhs_types);
    standardizeVectorForUnion(&rhs_types);

    RefinementSet refinement;

    TypePtr unified_true = nullptr;
    TypePtr unified_false = nullptr;

    std::vector<TypePtr> isinstance_types;
    std::vector<TypePtr> not_isinstance_types;

    std::vector<Refinement> true_refinements;
    std::vector<Refinement> false_refinements;

    bool all_lhs_subtype_some_rhs = true;

    // We can discard any rhs types that we know statically would be
    // impossible. For example, if we had:
    //
    //    def fn(x: Optional[str]):
    //        if isinstance(x, (List[str], str, int)):
    //            ...
    //
    // then `x` would be `str` in the true branch and `None` in the
    // false branch, not `(List[str], str, int)` in the true branch
    // and `None` in the false branch
    for (const TypePtr& lhs_type : lhs_types) {
      if (lhs_type == AnyType::get()) {
        isinstance_types.insert(
            isinstance_types.end(), rhs_types.begin(), rhs_types.end());
        not_isinstance_types.push_back(AnyType::get());
        // Edge case: we can still say that all lhs types subtype some
        // rhs type if `lhs` is `Any` and `rhs` is `Any`
        if (isinstance_types.size() != 1 ||
            isinstance_types[0] != AnyType::get()) {
          all_lhs_subtype_some_rhs = false;
        }
        break;
      }

      auto get_smaller_type = [&](TypePtr t1, TypePtr t2) -> TypePtr {
        if (t1->isSubtypeOf(t2)) {
          return t1;
        } else if (t2->isSubtypeOf(t1)) {
          return t2;
        } else {
          return nullptr;
        }
      };

      TypePtr found_refinement = nullptr;
      for (const TypePtr& rhs_type : rhs_types) {
        TypePtr maybe_smaller_type = get_smaller_type(lhs_type, rhs_type);
        if (!maybe_smaller_type) {
          continue;
        } else if (*maybe_smaller_type == *lhs_type) {
          // Cover the case that we have something like
          // lhs = `List[str]` and rhs = `list`
          found_refinement = lhs_type;
        } else if (*maybe_smaller_type == *rhs_type) {
          // We want the narrowest possible type
          found_refinement = found_refinement
              ? *(unifyTypes(found_refinement, rhs_type))
              : rhs_type;
        }
      }

      if (found_refinement) {
        if (*found_refinement == *lhs_type) {
          all_lhs_subtype_some_rhs &= true;
        }
        isinstance_types.push_back(found_refinement);
      } else {
        // If the lhs couldn't be a subtype of the rhs (or couldn't
        // be "refined" to itself, as in the `List[str]` and `list`
        // case above), then we add `lhs_type` to the false branch
        // refinements. This is because the type can still be itself
        // if the `isinstance` check is false
        not_isinstance_types.push_back(lhs_type);
        all_lhs_subtype_some_rhs = false;
      }
    }

    // For use with `unifyTypeList`
    std::stringstream nowhere;

    // Get a single type for the true and false branches
    if (!isinstance_types.empty()) {
      unified_true =
          *unifyTypeList(isinstance_types, nowhere, /*default_to_union=*/true);
    }
    if (obj.kind() == TK_VAR && unified_true) {
      std::string ident = Var(obj).name().name();
      true_refinements = {Refinement(ident, unified_true)};
    }

    // Get a single type for the true and false branches
    if (!not_isinstance_types.empty()) {
      unified_false = *unifyTypeList(
          not_isinstance_types, nowhere, /*default_to_union=*/true);
    }
    if (obj.kind() == TK_VAR && unified_false) {
      std::string ident = Var(obj).name().name();
      false_refinements = {Refinement(ident, unified_false)};
    }

    refinement = RefinementSet(true_refinements, false_refinements);

    bool is_statically_false = isinstance_types.empty();

    // If the statement is statically true
    if (all_lhs_subtype_some_rhs) {
      return CondValue(*graph, obj.range(), true, std::move(refinement));
    }

    if (is_statically_false) {
      return CondValue(*graph, obj.range(), false, std::move(refinement));
    }

    // check maybe true/false at runtime, need an actual op
    Value* result =
        graph->insertNode(graph->createIsInstance(lhs_val, rhs_types))
            ->output();
    return CondValue(result, std::move(refinement), c10::nullopt);
  }

  void emitIf(const If& stmt) {
    Expr cond = stmt.cond();
    CondValue cond_value = emitCondExpr(cond);
    emitIfElseBlocks(
        stmt.range(), cond_value, stmt.trueBranch(), stmt.falseBranch());
  }

  // *********************** Loop Operators ************************************
  // Emits a loop operator with the form:
  // Loop(max_trip_count)
  // block0(loop_counter) {
  //   <body>
  // }
  // block1 {
  //   <loop condition>
  //   -> (condition)
  // }
  // For loops will have an empty loop condition block with condition set to
  // true. In the convert to ssa pass, the loop condition will correctly
  // inlined. and inputs and outputs added so that the loop conforms to the
  // semantics specified at
  // https://github.com/onnx/onnx/blob/master/docs/Operators.md#Loop
  void emitLoopCommon(
      const SourceRange& range,
      const std::function<void()>& emit_body,
      const SugaredValuePtr& iter_val,
      c10::optional<List<Expr>> targets,
      c10::optional<Expr> cond) {
    Value* max_trip_count_val = nullptr;
    if (iter_val != nullptr) {
      max_trip_count_val = iter_val->len(range, method);
    } else {
      max_trip_count_val = materializeConstant(
          std::numeric_limits<int64_t>::max(),
          *graph,
          range,
          integral_constants);
    }

    Node* n = graph->insertNode(create(prim::Loop, range, 0));
    auto* body_block = n->addBlock();
    {
      Block* condition_block = n->addBlock();
      pushFrame(condition_block);
      // NOLINTNEXTLINE(cppcoreguidelines-init-variables)
      Value* out;
      if (cond) {
        WithInsertPoint insert(condition_block);
        out = emitToBool(cond.value().range(), emitExpr(cond.value()));
      } else {
        WithInsertPoint insert(n);
        out = graph->insertConstant(true, range);
      }
      condition_block->registerOutput(out);
      popFrame();
    }
    n->addInput(max_trip_count_val);

    WithLoopStatus loop_guard(&loop_status_, LoopStatus::IN_LOOP);
    Value* trip_count =
        body_block->addInput()->setType(IntType::get()); // Iteration num
    {
      pushFrame(body_block);
      WithInsertPoint guard(body_block);

      // if the FOR iters and targets are present, emit FOR target assignments
      if (iter_val != nullptr && targets) {
        Value* cur_elem = iter_val->getitem(range, method, trip_count)
                              ->asValue(range, method);
        SugaredValuePtr sv = std::make_shared<SimpleValue>(cur_elem);
        List<Expr> target_exprs = targets.value();
        validateAssignLhsExpr(target_exprs, range);

        // if target exprs are more than 1, it means iteration unpacking on LHS
        // we create Tuple literal to wrap those target exprs for assignments
        if (target_exprs.size() > 1) {
          Expr tl = TupleLiteral::create(range, target_exprs);
          target_exprs = List<Expr>::create(range, {tl});
        }
        emitExprsAssign(target_exprs, {sv}, range, /*n_binders=*/1);
      }
      emit_body();
      popFrame();
    }
  }

  void emitUnrolledLoop(
      const SourceRange& loc,
      const std::function<void()>& emit_body,
      const SugaredValuePtr& iterable,
      const List<Expr>& targets) {
    auto static_len = iterable->staticLen();
    TORCH_INTERNAL_ASSERT(
        static_len, "Unrolled loop iter should have static length");
    int64_t len = *static_len;
    WithLoopStatus loop_guard(&loop_status_, LoopStatus::IN_UNROLLED_LOOP);
    // In order to support ModuleLists which return different types,
    // as with an nn.Sequential which has a module that returns a Dict and then
    // a module which returns a Tensor,
    // we do not push a new environment frame because if we did all intermediary
    // values would have to subtype the input type.
    for (const auto i : c10::irange(len)) {
      auto index =
          materializeConstant(i, *method.graph(), loc, integral_constants);
      auto sugared_value = iterable->getitem(loc, method, index);
      emitExprsAssign(
          targets, {sugared_value}, targets.range(), /*n_binders=*/1);
      emit_body();
    }
  }

  void emitFor(
      const List<Expr>& targets,
      const List<Expr>& itrs,
      const SourceRange& loc,
      const std::function<void()>& emit_body) {
    if (itrs.size() != 1) {
      throw ErrorReport(loc) << "List of iterables is not supported currently";
    }

    // Emit loop information for builtinFunction values like range(), zip(),
    // enumerate() or SimpleValue like List, Tensor, Dict, etc.
    SugaredValuePtr sv = emitSugaredExpr(itrs[0], 1);
    SugaredValuePtr iterable = sv->iter(loc, method);

    // We unroll the loop for iterables that contain ModuleLists so that we can
    // compile Heterogenous module lists.
    if (!iterable->shouldEmitUnrolled()) {
      emitLoopCommon(loc, emit_body, iterable, targets, {});
    } else {
      emitUnrolledLoop(loc, emit_body, iterable, targets);
    }
  }

  void emitFor(const For& stmt) {
    auto emit_body = [&]() { emitStatements(stmt.body()); };
    emitFor(stmt.targets(), stmt.itrs(), stmt.range(), emit_body);
  }

  void emitWhile(const While& stmt) {
    auto cond = stmt.cond();
    auto emit_body = [&]() { emitStatements(stmt.body()); };
    emitLoopCommon(stmt.range(), emit_body, nullptr, {}, cond);
  }

  void emitWith(const With& stmt) {
    auto targets = stmt.targets();
    // Keep a stack of entered objects so they can be exited
    // in the right order.
    std::stack<Value*> entered;

    for (const auto& target : targets) {
      Expr e = target.target();

      auto* rhs = emitExpr(e);
      auto* n = graph->insertNode(graph->create(prim::Enter, {rhs}));
      entered.push(rhs);

      if (rhs->type()->kind() != TypeKind::ClassType) {
        throw ErrorReport(e.range())
            << "With item expression must return an object";
      }

      auto rhsClass = rhs->type()->expect<ClassType>();
      auto* enterMethod = rhsClass->findMethod("__enter__");
      auto* exitMethod = rhsClass->findMethod("__exit__");

      if (!enterMethod || !exitMethod) {
        throw ErrorReport(e.range())
            << "Object returned by with item expression does not define __enter__ and __exit__ methods";
      }

      // Check the schema of __enter__.
      auto& enterSchema = enterMethod->getSchema();
      if (enterSchema.arguments().size() != 1) {
        throw ErrorReport(e.range())
            << "__enter__ must have only one argument and one return value";
      }

      // Check the schema of __exit__.
      auto& exitSchema = exitMethod->getSchema();
      if (exitSchema.arguments().size() != 4) {
        throw ErrorReport(e.range()) << "__exit__ must have four arguments";
      } else {
        for (unsigned i = 1; i < 4; ++i) {
          if (exitSchema.arguments().at(i).type() != AnyType::get()) {
            throw ErrorReport(e.range())
                << "argument " << i
                << " of __exit__ must have Any type; TorchScript does not currently support passing exception type, value, or traceback to the __exit__ function.";
          }
        }
      }

      // Set the output of the enter node to be the return type of __enter__.
      n->output(0)->setType(enterSchema.returns().at(0).type());

      // Set i = e.__enter__() so that references to i in the body of the with
      // will resolve correctly.
      if (target.var().present()) {
        Var i = target.var().get();
        environment_stack->setVar(i.range(), i.name().name(), n->output(0));
      }
    }

    emitStatements(stmt.body());

    // Insert all the corresponding prim::Exit nodes.
    while (!entered.empty()) {
      auto* input = entered.top();
      entered.pop();
      auto* n = graph->create(prim::Exit);
      graph->insertNode(n);
      n->addInput(input);
    }
  }

  // Currently we do not support assigning exceptions to variables,
  // a = Exception("hi")
  // raise a
  //
  // We ignore the expression following raise
  void emitRaise(const Raise& raise) {
    auto sv = emitSugaredExpr(raise.expr(), 1);
    Value* error_message = nullptr;

    if (auto exception_instance =
            std::dynamic_pointer_cast<ExceptionMessageValue>(sv)) {
      // The typical case, an instance of the exception class was thrown:
      //    raise RuntimeError("error")
      error_message = exception_instance->getValue();
    } else if (
        auto exception_class = std::dynamic_pointer_cast<ExceptionValue>(sv)) {
      // A bare exception was thrown so add an empty message. e.g.
      //    raise RuntimeError
      error_message = insertConstant(*graph, "", raise.range());
    } else {
      // The raise was not followed by an exception (i.e. it was something like
      // `raise "error"` instead of `raise RuntimeError("error")`)
      throw ErrorReport(raise.range())
          << "exceptions must derive from BaseException";
    }

    if (!error_message->type()->isSubtypeOf(StringType::get())) {
      error_message = graph->insert(aten::str, {error_message});
    }

    graph->insert(prim::RaiseException, {error_message}, {}, raise.range());
    exit_blocks.insert(environment_stack->block());
  }

  // emit assserions as an if branch so that assertions will reuse the
  // message
  void emitAssert(const Assert& stmt) {
    CondValue cond_value = emitCondExpr(stmt.test());
    List<Stmt> true_branch = List<Stmt>::create(stmt.range(), {});
    // Create an `AssertionError("the_message")` call
    auto message = (stmt.msg().present())
        ? stmt.msg().get()
        : StringLiteral::create(stmt.range(), "");
    auto callee = Var::create(
        stmt.range(), Ident::create(stmt.range(), "AssertionError"));
    auto apply = Apply::create(
        stmt.range(),
        callee,
        List<Expr>::create(stmt.range(), {message}),
        List<Attribute>::create(stmt.range(), {}));

    List<Stmt> false_branch =
        List<Stmt>::create(stmt.range(), {Raise::create(stmt.range(), apply)});
    emitIfElseBlocks(stmt.range(), cond_value, true_branch, false_branch);
  }

  // Validate that the `lhs` Expr's in an assignment statement are valid. That
  // is:
  //
  // 1) All lhs Expr's are either Var, Tuple or Starred nodes
  // 2) There is at most one Starred node in the lhs Expr
  // 3) A Starred node can only appear when there is another non-Starred lhs
  //    Expr. Concretely this means that `*abc = func()` is illegal. Unpacking
  //    all outputs into a tuple is covered by `abc = func()`.
  bool validateAssignLhsExpr(const List<Expr>& lhs, const SourceRange& r) {
    size_t num_normal_assign = 0;
    size_t num_starred = 0;
    for (const auto& assignee : lhs) {
      if (assignee.kind() == TK_VAR || assignee.kind() == TK_SUBSCRIPT ||
          assignee.kind() == TK_TUPLE_LITERAL || assignee.kind() == '.') {
        num_normal_assign++;
      } else if (assignee.kind() == TK_STARRED) {
        num_starred++;
      } else {
        throw ErrorReport(assignee) << "lhs of assignment must be a variable, "
                                    << "subscript, or starred expression";
      }
    }

    if (num_starred > 1) {
      throw ErrorReport(r)
          << "Only one starred expression is allowed on the lhs";
    }

    if (num_starred > 0 && num_normal_assign == 0) {
      throw ErrorReport(r) << "A Starred expression may only appear on the "
                           << "lhs within the presence of another non-starred"
                           << " expression";
    }

    return num_starred;
  }

  // Get the appropriate builtin op for this augmented assignment
  // If the RHS is a tensor, return the corresponding ATen in-place op
  // If it's a list of scalars, then return the corresponding list augment op
  Symbol getAugOp(const AugAssign& stmt, const TypePtr& type) {
    bool use_inplace_op = type->isSubtypeOf(TensorType::get()) ||
        type->kind() == TypeKind::ListType;
    switch (stmt.aug_op()) {
      case '+':
        return use_inplace_op ? aten::add_ : aten::add;
      case '-':
        return use_inplace_op ? aten::sub_ : aten::sub;
      case '/':
        return use_inplace_op ? aten::div_ : aten::div;
      case '*':
        return use_inplace_op ? aten::mul_ : aten::mul;
      case '%':
        return use_inplace_op ? aten::fmod_ : aten::fmod;
      case '|':
        return use_inplace_op ? aten::bitwise_or : aten::__or__;
      case '&':
        return use_inplace_op ? aten::bitwise_and : aten::__and__;
      case '^':
        return use_inplace_op ? aten::bitwise_xor : aten::__xor__;
      case TK_LSHIFT:
        // NOLINTNEXTLINE(bugprone-branch-clone)
        return use_inplace_op ? aten::__lshift__ : aten::__lshift__;
      case TK_RSHIFT:
        return use_inplace_op ? aten::__irshift__ : aten::__rshift__;
      case TK_POW:
        return aten::pow;
      default:
        throw ErrorReport(stmt)
            << "Unknown augmented assignment: " << kindToString(stmt.aug_op());
    }
  }

  // Get a pair of <in place magic method name, out of place magic method name>
  // since the out of place method is called if the in place method is not
  // present
  std::pair<std::string, std::string> getAugMagicMethod(const AugAssign& stmt) {
    switch (stmt.aug_op()) {
      case '+':
        return std::make_pair(std::string("__iadd__"), std::string("__add__"));
      case '-':
        return std::make_pair(std::string("__isub__"), std::string("__sub__"));
      case '/':
        return std::make_pair(
            std::string("__itruediv__"), std::string("__truediv__"));
      case '*':
        return std::make_pair(std::string("__imul__"), std::string("__mul__"));
      case '%':
        return std::make_pair(std::string("__imod__"), std::string("__mod__"));
      default:
        throw ErrorReport(stmt)
            << "Unknown augmented assignment: " << kindToString(stmt.aug_op());
    }
  }

  // Emit nodes for augmented assignments like `+=`
  void emitAugAssignment(const AugAssign& stmt) {
    switch (stmt.lhs().kind()) {
      case TK_VAR: {
        emitAugAssignmentToVar(stmt);
      } break;
      case '.': {
        emitAugAssignmentToSelectVar(stmt);
      } break;
      case TK_SUBSCRIPT: {
        emitAugAssignmentToSubscript(stmt);
      } break;
      default:
        throw ErrorReport(stmt.lhs())
            << "unexpected expression on "
            << "left-hand side of augmented assignment";
    }
  }

  // This will be called when there is a class param or module buffer
  // mutation which make the LHS of the expr be a select expression
  //
  // Example like:
  // class A(Module):
  //  def __init__():
  //    self.register_buffer("running_var", torch.zeros(1))
  //
  //  def forward():
  //    self.num_batches += 1
  void emitAugAssignmentToSelectVar(const AugAssign& stmt) {
    const auto lhs = Select(stmt.lhs());
    auto lhsSugaredVar = emitSugaredExpr(lhs.value(), 1);
    const auto lhsValue =
        lhsSugaredVar->attr(lhs.range(), method, lhs.selector().name())
            ->asValue(lhs.range(), method);
    auto result = emitAugAssignmentHelper(stmt, lhsValue);
    lhsSugaredVar->setAttr(stmt.range(), method, lhs.selector().name(), result);
  }

  void emitAugAssignmentToVar(const AugAssign& stmt) {
    const auto lhs = Var(stmt.lhs());
    auto lhsValue = emitExpr(lhs);
    auto result = emitAugAssignmentHelper(stmt, lhsValue);
    environment_stack->setVar(lhs.range(), lhs.name().name(), result);
  }

  Value* emitAugAssignmentHelper(const AugAssign& stmt, Value* lhs) {
    if (lhs->type()->kind() == TypeKind::ClassType) {
      // Call `__iadd__` so updates happen in place on class types
      // https://docs.python.org/3/reference/datamodel.html#object.__iadd__
      std::string in_place_method_name;
      std::string out_of_place_method_name;
      std::tie(in_place_method_name, out_of_place_method_name) =
          getAugMagicMethod(stmt);
      const auto rhs = emitExpr(stmt.rhs());

      // Determine whether to use __iadd__ or __add__ (use __add__ only if
      // __iadd__ is not present)
      auto type = lhs->type()->expect<ClassType>();
      std::string magic_method_name;
      if (type->findMethod(in_place_method_name)) {
        magic_method_name = in_place_method_name;
      } else if (type->findMethod(out_of_place_method_name)) {
        magic_method_name = out_of_place_method_name;
      } else {
        throw ErrorReport(stmt.range())
            << "Cannot emit inplace op on " << type->repr_str()
            << " since it does not define an " << in_place_method_name << " or "
            << out_of_place_method_name << " method";
      }

      // x += y is equivalent to x = x.__iadd__(y) or x = x.__add__(y) if
      // __iadd__ is not present
      return MethodValue(lhs, magic_method_name)
          .call(stmt.range(), method, {rhs}, {}, 0)
          ->asValue(stmt.range(), method);
    } else {
      const auto rhs = NamedValue(stmt.rhs().range(), emitExpr(stmt.rhs()))
                           .value(*method.graph());
      return emitBuiltinCall(
          stmt.range(),
          *method.graph(),
          getAugOp(stmt, lhs->type()),
          /*args=*/{lhs, rhs},
          /*kwargs=*/{},
          /*self=*/c10::nullopt);
    }
  }

  void emitAugAssignmentGeneric(
      const AugAssign& stmt,
      const Subscript& lhs,
      Value* sliceable) {
    // Get the idx to augment
    const auto subscriptExprs = lhs.subscript_exprs();
    const TypePtr type = sliceable->type();
    if (subscriptExprs.size() != 1) {
      throw ErrorReport(subscriptExprs)
          << "Sliced expression not yet supported for " << type->repr_str()
          << " augmented assignment. "
          << "File a bug if you want this";
    }

    TypePtr elemType = nullptr;
    if (const ListTypePtr listType = type->cast<ListType>()) {
      elemType = listType->getElementType();
    } else if (const DictTypePtr dictType = type->cast<DictType>()) {
      elemType = dictType->getKeyType();
    }

    if (elemType == nullptr) {
      throw ErrorReport(lhs)
          << type->repr_str() << " does not support augmented assignment.";
    }
    const auto idxValue = emitExpr(subscriptExprs[0]);
    const auto containerArg =
        NamedValue(lhs.value().range(), type->str(), sliceable);
    const auto idxArg = NamedValue(subscriptExprs.range(), "idx", idxValue);
    const auto valueArg =
        NamedValue(stmt.rhs().range(), "value", emitExpr(stmt.rhs()));

    const auto getItem = graph->insert(
        aten::__getitem__, {containerArg, idxArg}, {}, stmt.range());
    const auto augmentedItem = graph->insert(
        getAugOp(stmt, elemType), {getItem, valueArg}, {}, stmt.range());
    graph->insert(
        aten::_set_item,
        {containerArg, idxArg, augmentedItem},
        {},
        stmt.range());
  }

  void emitAugAssignmentToSubscript(const AugAssign& stmt) {
    // Process the base list value
    const auto lhs = Subscript(stmt.lhs());
    const auto sliceable = emitExpr(lhs.value());

    if (sliceable->type()->isSubtypeOf(TensorType::get())) {
      // If it's a tensor, just fully evaluate the subscript operation and emit
      // an in-place assignment
      std::vector<Value*> tensorIndices;
      // NOLINTNEXTLINE(cppcoreguidelines-init-variables)
      Value* sliced;
      std::tie(sliced, tensorIndices) = emitIntAndSliceIndexing(
          lhs.range(), sliceable, lhs.subscript_exprs());

      const auto slicedArg = NamedValue(stmt.lhs().range(), "self", sliced);
      const auto rhs = NamedValue(stmt.rhs().range(), emitExpr(stmt.rhs()));
      if (tensorIndices.size() == 0) {
        // Common case: we only tried to index with int and slices. Emit the
        // correct augmented assignment op to the sliced value
        emitBuiltinCall(
            stmt.range(),
            *method.graph(),
            getAugOp(stmt, sliceable->type()),
            {rhs},
            {},
            slicedArg);
      } else {
        // Special case: we tried to do "advanced indexing". Lower this expr
        // into `index` and `index_put_` ops with tensordices of Tensor?[]
        const auto indices =
            graph
                ->insertNode(graph->createList(
                    UnionType::createOptionalOf(TensorType::get()),
                    tensorIndices))
                ->output();
        const auto indexed =
            graph->insert(aten::index, {slicedArg, indices}, {}, stmt.range());
        const auto augmented = emitBuiltinCall(
            stmt.range(),
            *method.graph(),
            getAugOp(stmt, sliceable->type()),
            {rhs},
            {},
            indexed);
        graph->insert(
            aten::index_put_,
            {slicedArg, indices, augmented},
            {},
            stmt.range());
      }
    } else {
      emitAugAssignmentGeneric(stmt, lhs, sliceable);
    }
  }

  NamedValue emitValueToTensor(
      const NamedValue& value,
      const NamedValue& matchTypeOf) {
    // Add implicit conversion of int/float/complex/bool/number types to tensors
    // Used in emitSubscriptAssign to convert:
    //   `tensor(...)[x] = 99` to `tensor(...)[x] = tensor(99)`
    // Mirrors the `valueToTensor` behavior in python_variable_indexing.cpp
    const auto kind = value.type()->kind();
    if (kind == c10::TypeKind::NumberType || kind == c10::TypeKind::IntType ||
        kind == c10::TypeKind::BoolType || kind == c10::TypeKind::FloatType ||
        kind == c10::TypeKind::ComplexType) {
      auto dtype = graph->insert(prim::dtype, {matchTypeOf}, {});
      auto device = graph->insert(prim::device, {matchTypeOf}, {});
      auto converted = graph->insert(
          aten::tensor,
          {value},
          {NamedValue("dtype", dtype), NamedValue("device", device)});
      return NamedValue(value.loc(), converted);
    }

    return value;
  }

  // Emit mutating assignments like `foo[0] = bar`
  void emitSubscriptAssign(
      const SourceRange& stmtRange,
      const Subscript& lhs,
      const Expr& rhs) {
    emitSubscriptAssign(stmtRange, lhs, NamedValue(rhs.range(), emitExpr(rhs)));
  }

  void emitSubscriptAssign(
      const SourceRange& stmtRange,
      const Subscript& lhs,
      const NamedValue& rhs) {
    // First check the base value.
    auto sliceable = emitExpr(lhs.value());

    // If it's a tensor, copy the RHS data into it
    if (sliceable->type()->isSubtypeOf(TensorType::get())) {
      std::vector<Value*> tensorIndices;
      // NOLINTNEXTLINE(cppcoreguidelines-init-variables)
      Value* sliced;
      // Handle multi-dimensional slicing: first emit int/slice indexing
      // TODO: the Python equivalent code has special-cased copy_to
      // broadcasting to match NumPy semantics (see PR#4853). We can't
      // replicate that without knowing the size of the Tensor; so really that
      // code should be moved into the aten function
      std::tie(sliced, tensorIndices) = emitIntAndSliceIndexing(
          lhs.range(), sliceable, lhs.subscript_exprs());

      const auto slicedArg = NamedValue(lhs.range(), sliced);

      // rhs must be a tensor, implicitly convert int/float/complex/bool
      const auto convertedRhs = emitValueToTensor(rhs, slicedArg);

      if (tensorIndices.size() == 0) {
        // Common case: we only tried to index with int and slices. Copy the
        // RHS into the resulting tensor.
        graph->insert(aten::copy_, {slicedArg, convertedRhs}, {}, stmtRange);
      } else {
        // Special case: we tried to do "advanced indexing" with a tensor.
        // Dispatch to `aten::index_put_` with tensorindices of Tensor?[]
        const auto indices =
            graph
                ->insertNode(graph->createList(
                    UnionType::createOptionalOf(TensorType::get()),
                    tensorIndices))
                ->output();

        graph->insert(
            aten::index_put_,
            {slicedArg, indices, convertedRhs},
            {},
            stmtRange);
      }
      // Otherwise, this is a list or a classtype.
      // Dispatch to aten::_set_item to both select and assign
    } else {
      const auto subscript = lhs.subscript_exprs();
      if (subscript.size() != 1 || subscript[0].kind() == TK_SLICE_EXPR) {
        throw ErrorReport(subscript)
            << "Sliced expression not yet supported for"
            << " subscripted assignment. "
            << "File a bug if you want this";
      }
      if (sliceable->type()->isSubtypeOf(AnyTupleType::get())) {
        throw ErrorReport(lhs) << sliceable->type()->repr_str()
                               << " does not support subscripted assignment";
      }

      std::vector<NamedValue> args;
      args.emplace_back(lhs.value().range(), "self", sliceable);
      args.emplace_back(
          lhs.subscript_exprs().range(), "idx", emitExpr(subscript[0]));
      args.push_back(rhs);
      makeMagic(
          "__setitem__",
          std::make_shared<BuiltinFunction>(aten::_set_item, at::nullopt))
          ->call(stmtRange, method, args, {}, 0);
    }
  }

  void emitTupleAssign(const TupleLiteral& tl, const Expr& rhs) {
    size_t n_binders = tl.inputs().size();
    bool starred_unpack = validateAssignLhsExpr(tl.inputs(), tl.range());
    if (starred_unpack)
      n_binders--;
    auto output = emitSugaredExpr(rhs, n_binders);
    emitTupleAssign(tl, output, rhs.range(), n_binders, starred_unpack);
  }

  void emitTupleAssign(
      const TupleLiteral& tl,
      const SugaredValuePtr& rhs_output,
      const SourceRange& rhs_loc,
      size_t n_binders,
      bool starred_unpack) {
    auto outputs = rhs_output->asTuple(
        rhs_loc,
        method,
        starred_unpack ? c10::nullopt : c10::optional<size_t>{n_binders});
    if (outputs.size() < n_binders) {
      throw ErrorReport(tl)
          << "need " << (starred_unpack ? "at least " : "") << n_binders
          << " values to unpack but found only " << outputs.size();
    }
    if (outputs.size() > n_binders && !starred_unpack) {
      throw ErrorReport(tl) << "too many values to unpack: need " << n_binders
                            << " but found " << outputs.size();
    }

    emitExprsAssign(tl.inputs(), outputs, rhs_loc, n_binders);
  }

  void emitExprsAssign(
      const List<Expr>& lhs_exprs,
      const at::ArrayRef<SugaredValuePtr> outputs,
      const SourceRange& rhs_loc,
      size_t n_binders) {
    int i = 0;
    for (auto assignee : lhs_exprs) {
      switch (assignee.kind()) {
        case TK_SUBSCRIPT:
          emitSubscriptAssign(
              rhs_loc,
              Subscript(assignee),
              NamedValue(rhs_loc, outputs.at(i)->asValue(rhs_loc, method)));
          i++;
          break;
        case TK_VAR:
          environment_stack->setSugaredVar(
              assignee.range(),
              Var(assignee).name().name(),
              outputs.at(i),
              /*annotated_type=*/nullptr);
          i++;
          break;
        case TK_STARRED: {
          auto var = Starred(assignee).expr();
          if (var.kind() != TK_VAR) {
            throw ErrorReport(var) << "Cannot pack a tuple into a non-variable";
          }
          size_t n_matched = outputs.size() - n_binders;
          ArrayRef<std::shared_ptr<SugaredValue>> outputs_ref = outputs;
          auto values = fmap(
              outputs_ref.slice(i, n_matched),
              [&](const std::shared_ptr<SugaredValue>& v) {
                return v->asValue(assignee.range(), method);
              });
          auto tup = graph->insertNode(graph->createTuple(values))->output();
          environment_stack->setVar(var.range(), Var(var).name().name(), tup);
          i += n_matched;
        } break;
        case TK_TUPLE_LITERAL: {
          // recursively emit tuple assignments on tuple literal input
          TupleLiteral sub_tl = TupleLiteral(assignee);
          size_t sub_n_binders = sub_tl.inputs().size();
          bool sub_starred_unpack =
              validateAssignLhsExpr(sub_tl.inputs(), sub_tl.range());
          if (sub_starred_unpack)
            sub_n_binders--;
          emitTupleAssign(
              sub_tl,
              outputs.at(i),
              rhs_loc,
              sub_n_binders,
              sub_starred_unpack);
          i++;
        } break;
        case '.': {
          emitSelectAssign(assignee, outputs.at(i), rhs_loc);
          i++;
        } break;
        default:
          throw ErrorReport(assignee)
              << "unexpected expression on the left-hand side";
      }
    }
  }

  void emitAssignment(const Assign& stmt) {
    if (stmt.lhs_list().size() == 1) {
      return emitSingleAssignment(stmt);
    }
    // multiple assign & annotated type not supported in python
    TORCH_INTERNAL_ASSERT(stmt.lhs_list().size() > 1 && !stmt.type().present());
    // a = b = expr()
    // the semantics of multiple assignment is that expr() is emitted once, then
    // from left to right the assignments are made
    const auto tmp_name = createTempName("$tmp_assign_");
    environment_stack->setSugaredVar(
        stmt.rhs().range(),
        tmp_name,
        emitSugaredExpr(stmt.rhs().get(), 1),
        /*annotated_type=*/nullptr);
    auto ident = Var::create(
        stmt.rhs().range(), Ident::create(stmt.rhs().range(), tmp_name));
    for (auto expr : stmt.lhs_list()) {
      emitSingleAssignment(Assign::create(
          stmt.range(),
          List<Expr>::create(expr.range(), {expr}),
          Maybe<Expr>::create(stmt.rhs().range(), ident),
          Maybe<Expr>::create(stmt.range())));
    }
  }

  void emitSingleAssignment(const Assign& stmt) {
    if (!stmt.rhs().present()) {
      throw ErrorReport(stmt.range())
          << "For an assignment, expected an expression on the right-hand side";
    }
    const Expr& rhs = stmt.rhs().get();
    switch (stmt.lhs().kind()) {
      case TK_VAR: {
        auto v = Var(stmt.lhs());
        TypePtr type = nullptr;
        if (stmt.type().present()) {
          type = typeParser_.parseTypeFromExpr(stmt.type().get());
        }
        auto rhs_sugared_val = emitSugaredExpr(rhs, 1, type);
        // START BC HACK
        //
        // For old serialized quantized RNN modules, switch
        // quantized::linear_prepack to quantized::linear_prepack_legacy. We
        // changed linear_prepack to return a TorchBind class and not a
        // cpp_custom_type_hack tensor anymore, but the old serialized models
        // are tightly coupled with the type_hack version. If we still create a
        // Tensor here, then the quantized_lstm.legacy overload can kick in in
        // forward_impl(), and the module will still run correctly.
        if (method.qualname() ==
            "__torch__.torch.nn.quantized.dynamic.modules.rnn.PackedParameter.__setstate__") {
          if (auto sv =
                  std::dynamic_pointer_cast<SimpleValue>(rhs_sugared_val)) {
            Node* rhs_node = sv->getValue()->node();
            if (rhs_node->kind() ==
                Symbol::fromQualString("quantized::linear_prepack")) {
              std::vector<NamedValue> inputs;
              for (Value* i : rhs_node->inputs()) {
                inputs.emplace_back(i);
              }
              Value* new_val = rhs_node->owningGraph()->insert(
                  Symbol::fromQualString("quantized::linear_prepack_legacy"),
                  inputs,
                  {},
                  rhs_node->sourceRange());
              rhs_sugared_val = std::make_shared<SimpleValue>(new_val);
            }
          }
        }
        // END BC HACK
        environment_stack->setSugaredVar(
            v.range(),
            v.name().name(),
            std::move(rhs_sugared_val),
            /*annotated_type=*/type);
      } break;
      case TK_TUPLE_LITERAL:
        emitTupleAssign(TupleLiteral(stmt.lhs()), rhs);
        break;
      case '.':
        emitSelectAssign(stmt);
        break;
      case TK_SUBSCRIPT:
        emitSubscriptAssign(stmt.range(), Subscript(stmt.lhs()), rhs);
        break;
      default:
        throw ErrorReport(stmt.lhs())
            << "unexpected expression on left-hand side of assignment";
    }
  }

  void emitSelectAssign(const Assign& stmt) {
    if (!stmt.rhs().present()) {
      throw ErrorReport(stmt.range()) << "Expected RHS for assignment";
    }

    TypePtr type_hint = nullptr;
    if (stmt.type().present()) {
      type_hint = typeParser_.parseTypeFromExpr(stmt.type().get());
    }
    const auto lhs = Select(stmt.lhs());
    auto lhsObject = emitSugaredExpr(lhs.value(), 1);
    const auto rhsValue = emitSugaredExpr(stmt.rhs().get(), 1, type_hint)
                              ->asValue(stmt.rhs().range(), method);
    lhsObject->setAttr(stmt.range(), method, lhs.selector().name(), rhsValue);
  }

  void emitSelectAssign(
      const Expr& lhs,
      SugaredValuePtr rhs,
      const SourceRange& loc) {
    const auto lhs_select = Select(lhs);
    auto lhs_sv = emitSugaredExpr(lhs_select.value(), 1);
    const auto rhs_value = rhs->asValue(loc, method);
    lhs_sv->setAttr(loc, method, lhs_select.selector().name(), rhs_value);
  }

  NodeKind getNodeKind(int kind, int ninputs) {
    switch (kind) {
      case '+':
        return aten::add;
      case '-':
        return aten::sub;
      case TK_UNARY_MINUS:
        return aten::neg;
      case '*':
        return aten::mul;
      case TK_POW:
        return aten::pow;
      case '@':
        return aten::matmul;
      case TK_STARRED:
        return prim::Starred;
      case '/':
        return aten::div;
      case '%':
        return aten::remainder;
      case TK_NE:
        return aten::ne;
      case TK_EQ:
        return aten::eq;
      case '<':
        return aten::lt;
      case '>':
        return aten::gt;
      case TK_LE:
        return aten::le;
      case TK_GE:
        return aten::ge;
      case TK_AND:
        return aten::__and__;
      case TK_OR:
        return aten::__or__;
      case TK_IS:
        return aten::__is__;
      case TK_ISNOT:
        return aten::__isnot__;
      case TK_NOT:
        return aten::__not__;
      case TK_FLOOR_DIV:
        return aten::floordiv;
      case TK_LSHIFT:
        return aten::__lshift__;
      case TK_RSHIFT:
        return aten::__rshift__;
      case '&':
        return aten::__and__;
      case '|':
        return aten::__or__;
      case '^':
        return aten::__xor__;
      case TK_IN:
        return aten::__contains__;
      default:
        throw std::runtime_error("unknown kind " + c10::to_string(kind));
    }
  }

  std::string getOperatorOverload(int kind, int ninputs) {
    switch (kind) {
      case '+':
        return "__add__";
      case '-':
        return "__sub__";
      case TK_UNARY_MINUS:
        return "__neg__";
      case '~':
        return "__invert__";
      case '*':
        return "__mul__";
      case TK_POW:
        return "__pow__";
      case '/':
        return "__truediv__";
      case '%':
        return "__mod__";
      case TK_NE:
        return "__ne__";
      case TK_EQ:
        return "__eq__";
      case '<':
        return "__lt__";
      case '>':
        return "__gt__";
      case TK_LE:
        return "__le__";
      case TK_GE:
        return "__ge__";
      case '&':
        return "__and__";
      case '|':
        return "__or__";
      case '^':
        return "__xor__";
      case TK_IN:
        return "__contains__";
      case TK_LSHIFT:
        return "__lshift__";
      case TK_RSHIFT:
        return "__rshift__";
      default:
        throw std::runtime_error("unknown kind " + c10::to_string(kind));
    }
  }

  std::vector<NamedValue> getNamedValues(
      const TreeList& trees,
      bool maybe_unpack) {
    std::vector<NamedValue> values;
    for (const auto& tree : trees) {
      if (maybe_unpack && tree->kind() == TK_STARRED) {
        auto starred = Starred(tree);
        auto entries = emitSugaredExpr(starred.expr(), 1)
                           ->asTuple(starred.range(), method);
        for (const auto& entry : entries) {
          values.emplace_back(
              tree->range(), entry->asValue(starred.range(), method));
        }
      } else {
        values.emplace_back(tree->range(), emitExpr(Expr(tree)));
      }
    }
    return values;
  }
  std::vector<NamedValue> getNamedValues(
      const List<Expr>& trees,
      bool maybe_unpack) {
    return getNamedValues(trees.tree()->trees(), maybe_unpack);
  }

  std::vector<Value*> getValues(const TreeList& trees, bool maybe_unpack) {
    return toValues(*graph, getNamedValues(trees, maybe_unpack));
  }
  std::vector<Value*> getValues(const List<Expr>& trees, bool maybe_unpack) {
    return getValues(trees.tree()->trees(), maybe_unpack);
  }

  std::vector<NamedValue> emitAttributes(const List<Attribute>& attributes) {
    return fmap(attributes, [&](const Attribute& attr) {
      return NamedValue(
          attr.range(), attr.name().name(), emitExpr(attr.value()));
    });
  }

  void checkApplyNumInputs(Apply& apply, size_t expected_inputs) {
    const SourceRange& loc = apply.range();
    if (apply.inputs().size() != expected_inputs) {
      throw ErrorReport(loc)
          << Var(apply.callee()).name().name() << " expected exactly "
          << expected_inputs << " arguments but found "
          << apply.inputs().size();
    }
    if (apply.attributes().size() > 0) {
      throw ErrorReport(loc)
          << Var(apply.callee()).name().name() << " takes no keyword arguments";
    }
  }

  void checkApplyNumInputsRange(
      Apply& apply,
      size_t min_expected_inputs,
      size_t max_expected_inputs) {
    const SourceRange& loc = apply.range();
    size_t position_arg_size = apply.inputs().size();
    if (position_arg_size < min_expected_inputs ||
        position_arg_size > max_expected_inputs) {
      throw ErrorReport(loc)
          << Var(apply.callee()).name().name()
          << " expected to have number of arguments between "
          << min_expected_inputs << " and " << max_expected_inputs
          << " but found " << position_arg_size;
    }
    if (apply.attributes().size() > 0) {
      throw ErrorReport(loc)
          << Var(apply.callee()).name().name() << " takes no keyword arguments";
    }
  }

  std::shared_ptr<SugaredValue> emitApplyExpr(
      Apply& apply,
      size_t n_binders,
      const TypePtr& type_hint = nullptr) {
    auto sv = emitSugaredExpr(apply.callee(), 1);
    auto loc = apply.callee().range();
    if (auto special_form = dynamic_cast<SpecialFormValue*>(sv.get())) {
      return emitApplySpecialForm(special_form->form(), apply, type_hint);
    }
    auto args = getNamedValues(apply.inputs(), true);
    auto kwargs = emitAttributes(apply.attributes());
    return sv->call(loc, method, args, kwargs, n_binders);
  }

  // this function handles expressions that look like apply statements
  // but have special evaluation rules for the arguments.
  // when adding a new case, only add a special form if it cannot be expressed
  // using the standard SugaredValue::call function, which enforces normal
  // evaluation order.
  std::shared_ptr<SugaredValue> emitApplySpecialForm(
      Symbol form,
      Apply& apply,
      const TypePtr& type_hint = nullptr) {
    switch (form) {
      case prim::fork: {
        auto& trees = apply.inputs().tree()->trees();
        if (trees.size() < 1) {
          throw ErrorReport(apply)
              << "Expected at least one argument to fork()";
        }
        auto forked = emitSugaredExpr(Expr(trees[0]), 1);
        TreeList sliced_trees(trees.begin() + 1, trees.end());
        auto args = getNamedValues(sliced_trees, true);
        auto kwargs = emitAttributes(apply.attributes());
        return emitForkExpr(apply.range(), forked, args, kwargs);
      }
      case prim::annotate: {
        checkApplyNumInputs(apply, 2);
        TypePtr type = typeParser_.parseTypeFromExpr(apply.inputs()[0]);
        Value* expr = tryConvertToType(
            apply.range(),
            *graph,
            type,
            emitExpr(apply.inputs()[1], type),
            /*allow_conversions=*/true);

        std::stringstream why_not;
        if (!expr->type()->isSubtypeOfExt(type, &why_not)) {
          throw ErrorReport(apply.inputs())
              << "expected an expression of type " << type->repr_str()
              << " but found " << expr->type()->repr_str() << "\n"
              << why_not.str();
        }

        // None is a subtype of Optional[T], but we want to remember what T is
        // after annotation so that variables assigned to this None will still
        // get the right type. To do this, we make a None constant that
        // has the type Optional[T]
<<<<<<< HEAD
        if (type->kind() == UnionType::Kind &&
            type->expect<UnionType>()->canHoldType(NoneType::get()) &&
=======
        if ((type->kind() == OptionalType::Kind ||
             (type->kind() == UnionType::Kind &&
              type->expect<UnionType>()->canHoldType(NoneType::get()))) &&
>>>>>>> 604e8859
            expr->type()->isSubtypeOf(NoneType::get())) {
          Node* none = graph->createNone();
          none->output()->setType(type);
          graph->insertNode(none);
          expr = none->output();
        }

        return std::make_shared<SimpleValue>(expr);
      }
      case prim::rpc_async:
      case prim::rpc_sync:
      case prim::rpc_remote: {
        return emitRpcExpr(apply, form);
      }
      case prim::unchecked_cast: {
        checkApplyNumInputs(apply, 2);
        TypePtr type = typeParser_.parseTypeFromExpr(apply.inputs()[0]);
        Value* v = emitExpr(apply.inputs()[1]);
        // avoid generating nested unchecked_casts because they are already
        // inserted during serialization
        if (v->node()->kind() != prim::unchecked_cast || *v->type() != *type) {
          v = graph->insertUncheckedCast(v, type);
        }
        return std::make_shared<SimpleValue>(v);
      } break;
      case prim::GetAttr: {
        checkApplyNumInputsRange(apply, 2, 3);
        auto obj = emitSugaredExpr(apply.inputs()[0], 1);
        auto selector = apply.inputs()[1];
        if (selector.kind() != TK_STRINGLITERAL) {
          throw ErrorReport(apply)
              << "getattr's second argument must be a string literal";
        }
        const std::string& name = StringLiteral(selector).text();

        if (apply.inputs().size() == 2) {
          return obj->attr(apply.range(), method, name);
        } else {
          // 3 inputs form of getattr, the third argument is the default value
          // to return when attribute is not found
          if (obj->hasAttr(apply.range(), method, name)) {
            return obj->attr(apply.range(), method, name);
          } else {
            // attribute not found, just default val (3rd arg)
            return emitSugaredExpr(apply.inputs()[2], 1);
          }
        }
      } break;
      case prim::Uninitialized: {
        checkApplyNumInputs(apply, 1);
        TypePtr type = typeParser_.parseTypeFromExpr(apply.inputs()[0]);
        auto out = graph->insertNode(graph->createUninitialized(type))
                       ->setSourceRange(apply.range());
        return std::make_shared<SimpleValue>(out->output());
      }
      case prim::TupleConstruct: {
        checkApplyNumInputs(apply, 1);
        auto arg = emitSugaredExpr(apply.inputs()[0], 1);
        auto inputs = arg->asTuple(apply.range(), method);
        auto inp_values = fmap(inputs, [&](const SugaredValuePtr& sv) {
          return sv->asValue(apply.range(), method);
        });
        return std::make_shared<SimpleValue>(
            graph->insertNode(graph->createTuple(inp_values))->output());
      }
      case prim::isinstance: {
        checkApplyNumInputs(apply, 2);
        auto result = emitIsInstance(apply.inputs()[0], apply.inputs()[1]);
        return std::make_shared<SimpleValue>(result.value());
      }
      case prim::tolist: {
        auto select = Select(apply.callee());
        auto value = select.value();
        auto operand = emitSugaredExpr(value, 1);

        if (!type_hint) {
          throw ErrorReport(apply)
              << "Expected type hint for result of tolist()";
        }

        return std::make_shared<SimpleValue>(graph->insertToList(
            operand->asValue(value.range(), method), type_hint));
      }
      case prim::HasAttr: {
        checkApplyNumInputs(apply, 2);
        const auto result = emitHasAttr(apply.inputs()[0], apply.inputs()[1]);
        return std::make_shared<SimpleValue>(result.value());
      } break;
      // This represents the "__new__" method on classes
      // because it takes a ClassValue as input.
      // So if we see:
      //   Foo.__new__(Foo)
      // Foo is a ClassValue, calling `attr("__new__")` will return a
      // CreateObject special form.
      case prim::CreateObject: {
        if (apply.inputs().size() != 1) {
          throw ErrorReport(apply) << "Only one argument to __new__ allowed";
        }
        auto arg = emitSugaredExpr(apply.inputs()[0], 1);
        auto class_arg = dynamic_cast<ClassValue*>(arg.get());
        if (!class_arg) {
          throw ErrorReport(apply)
              << "Expected class value as argument to __new__, got "
              << arg->kind() << " instead";
        }
        auto createNode =
            graph->insertNode(graph->createObject(class_arg->type_));
        return std::make_shared<SimpleValue>(createNode->output());
      }
      // We construct the iterable tree here using the IterableTree
      // SugaredValue, The tree consists of SimpleValue, RangeValue or
      // IterableTree: For SimpleValues(List, Dict, etc) or RangeValue. We will
      // make them as tree leaves since we could get the loop information from
      // len() and get_item(). For IterableTree like zip(), enumerate(), we can
      // model them as a combination of leaves, and we emit a IterableTree value
      // to record the tree information
      case prim::range: {
        std::vector<Value*> input_vals =
            getValues(apply.inputs(), /*maybe_unpack=*/true);
        return std::make_shared<RangeValue>(apply.range(), method, input_vals);
      }
      case prim::enumerate: {
        const SourceRange& loc = apply.range();
        auto inputs = apply.inputs();
        auto input_size = apply.inputs().size();
        // enumerate(x) can be rewrite as subtrees:
        // IterableTree(RangeValue(0, math.inf), SimpleValue(x))
        Value* start_index = nullptr;
        if (input_size == 0) {
          throw ErrorReport(loc)
              << "enumerate expected at least 1 arguments, got 0";
        }

        if (input_size == 2) {
          start_index = emitSugaredExpr(inputs[1], 1)->asValue(loc, method);
        }

        if (input_size > 2) {
          throw ErrorReport(loc)
              << "enumerate expected at most 2 arguments, got " << input_size;
        }
        std::vector<Value*> range_inputs;
        if (start_index != nullptr) {
          range_inputs.emplace_back(start_index);
        }
        Value* end = materializeConstant(
            std::numeric_limits<int64_t>::max(),
            *graph,
            loc,
            integral_constants);
        range_inputs.emplace_back(end);
        SugaredValuePtr expr_sv = emitSugaredExpr(inputs[0], 1);
        auto iterable_value = expr_sv->iter(loc, method);

        // range should have the same static length as the other iterable
        c10::optional<int64_t> iter_static_len = iterable_value->staticLen();
        SugaredValuePtr range_sv = std::make_shared<RangeValue>(
            loc, method, range_inputs, iter_static_len);

        auto tree = std::make_shared<IterableTree>();
        tree->addChild(loc, method, range_sv);
        tree->addChild(loc, method, iterable_value);
        return tree;
      }
      case prim::zip: {
        // zip(x, y) can be rewrite as subtrees:
        // IterableTree(IterableTree(x), IterableTree(y))
        auto inputs = apply.inputs();
        if (inputs.size() == 0) {
          throw ErrorReport(apply)
              << "zip expected at least 1 arguments, got 0";
        }
        auto iterable_tree = std::make_shared<IterableTree>();
        for (Expr expr : inputs) {
          auto iterable = emitSugaredExpr(expr, 1)->iter(apply.range(), method);
          iterable_tree->addChild(apply.range(), method, iterable);
        }
        return iterable_tree;
      }
      case prim::list: {
        return emitApplySpecialFormForList(apply, type_hint);
      }
      case prim::dict: {
        return emitApplySpecialFormForDict(apply, type_hint);
      }
      default:
        TORCH_INTERNAL_ASSERT(false, "unknown special form: ", form);
    }
  }

  std::shared_ptr<SugaredValue> emitApplySpecialFormForList(
      Apply& apply,
      const TypePtr& type_hint = nullptr) {
    if (apply.inputs().size() == 0) {
      TypePtr type = type_hint ? type_hint : ListType::ofTensors();
      if (!type->cast<ListType>()) {
        throw ErrorReport(apply.range())
            << "Expected list type annotation for list(), found "
            << type_hint->repr_str();
      }
      return std::make_shared<SimpleValue>(
          graph
              ->insertNode(graph->createList(
                  type->expectRef<ListType>().getElementType(), {}))
              ->output());
    }
    // list(iter) desugars to [_elem for _elem in iter]
    checkApplyNumInputs(apply, 1);
    auto iter_input = emitSugaredExpr(apply.inputs()[0], 1);

    // aten::list builtin op is registered for List and Str input
    // dispatch to the builtin op to avoid perf slowdown on existing uses
    if (auto simple = asSimple(iter_input)) {
      if (simple->type()->cast<ListType>() ||
          simple->type()->cast<StringType>()) {
        return std::make_shared<SimpleValue>(emitBuiltinCall(
            apply.range(), *method.graph(), aten::list, {simple}, {}));
      }
    }
    const std::string& iter_name = createTempName("$_iter");
    environment_stack->setSugaredVar(
        apply.range(),
        iter_name,
        iter_input,
        /*annotated_type=*/nullptr);

    const std::string& elem_name = createTempName("$_elem");
    auto ident =
        Var::create(apply.range(), Ident::create(apply.range(), elem_name));
    auto iter =
        Var::create(apply.range(), Ident::create(apply.range(), iter_name));
    auto lc = ListComp::create(apply.range(), ident, ident, iter);
    return std::make_shared<SimpleValue>(emitListComprehension(lc, type_hint));
  }

  std::shared_ptr<SugaredValue> emitApplySpecialFormForDict(
      Apply& apply,
      const TypePtr& type_hint = nullptr) {
    auto add_kwargs = [&](Value* dc_value) {
      NamedValue self = NamedValue(apply.range(), "self", dc_value);
      for (const auto& kwarg : apply.attributes()) {
        auto name = StringLiteral::create(kwarg.range(), kwarg.name().name());
        auto k = emitExpr(name);
        auto v = emitExpr(kwarg.value());
        NamedValue input_k = NamedValue(kwarg.range(), "", k);
        NamedValue input_v = NamedValue(kwarg.range(), "", v);
        emitBuiltinCall(
            kwarg.range(),
            *graph,
            aten::_set_item,
            {self, input_k, input_v},
            {});
      }
    };

    auto treat_as_empty_container = [&] {
      if (apply.inputs().empty() && !apply.attributes().empty()) {
        return true;
      }
      if (!apply.inputs().empty() &&
          apply.inputs()[0].kind() == TK_DICT_LITERAL) {
        auto dict_lit = DictLiteral(apply.inputs()[0]);
        return dict_lit.key_inputs().empty() && dict_lit.value_inputs().empty();
      }
      if (!apply.inputs().empty() &&
          apply.inputs()[0].kind() == TK_LIST_LITERAL) {
        auto list_lit = ListLiteral(apply.inputs()[0]);
        return list_lit.inputs().empty();
      }
      return false;
    };

    // If possible, just cast what we have to a Dict and add the
    // kwargs by hand. This is not only the simplest solution; it also
    // hits cases like `dict(dict([1, 2, 3]))` or `dict(x)` (where `x`
    // is some previously-defined variable)
    if (!apply.inputs().empty()) {
      auto iter_input = emitSugaredExpr(apply.inputs()[0], 1);
      if (auto simple = asSimple(iter_input)) {
        if (simple->type()->cast<DictType>()) {
          auto dc_value = emitBuiltinCall(
              apply.range(), *method.graph(), aten::dict, {simple}, {});
          add_kwargs(dc_value);
          return std::make_shared<SimpleValue>(dc_value);
        }
      }
    }

    // If we have a call with an empty container, or if we have a
    // call with kwargs only
    if (treat_as_empty_container()) {
      auto expr_list = List<Expr>::create(apply.range(), {});
      apply = Apply::create(
          apply.range(), apply.callee(), expr_list, apply.attributes());
    }

    // If we have a completely empty call to dict()
    if (apply.inputs().empty() && apply.attributes().empty()) {
      TypePtr type = type_hint;
      if (!type_hint) {
        type = DictType::create(StringType::get(), TensorType::get());
      }
      TORCH_CHECK(
          type->expect<DictType>(),
          "Expected a type annotation "
          "of Dict for dict constructor dict(), got ",
          type_hint->str());
      return std::make_shared<SimpleValue>(
          graph
              ->insertNode(graph->createDict(
                  type->expect<DictType>()->getKeyType(),
                  type->expect<DictType>()->getValueType(),
                  {},
                  {}))
              ->output());
    }

    // Special case logic for if we have a dict comprehension
    if (!apply.inputs().empty() && apply.inputs()[0].kind() == TK_DICT_COMP) {
      auto dc = DictComp(apply.inputs()[0]);
      auto dc_value = emitDictComprehension(dc, type_hint);
      add_kwargs(dc_value);
      return std::make_shared<SimpleValue>(dc_value);
    }

    // We can't feasibly register all possible key x value
    // combinations of new prim ops for the case that we use the
    // constructor with a dict literal. It makes much more sense
    // to transform the dict literal into a list of tuples so that
    // we can use the existing constructors
    if (!apply.inputs().empty() &&
        apply.inputs()[0].kind() == TK_DICT_LITERAL) {
      auto dict_lit = DictLiteral(apply.inputs()[0]);
      std::vector<Expr> zipped;
      zipped.reserve(dict_lit.key_inputs().size());
      TORCH_INTERNAL_ASSERT(
          dict_lit.key_inputs().size() == dict_lit.value_inputs().size());
      for (auto key_it = dict_lit.key_inputs().begin(),
                val_it = dict_lit.value_inputs().begin();
           key_it != dict_lit.key_inputs().end();
           ++key_it, ++val_it) {
        auto tuple_inputs =
            List<Expr>::create(apply.range(), {*key_it, *val_it});
        auto tuple = TupleLiteral::create(apply.range(), tuple_inputs);
        zipped.push_back(tuple);
      }
      auto ll_values = List<Expr>::create(apply.range(), zipped);
      auto ll = ListLiteral::create(apply.range(), ll_values);
      auto expr_list = List<Expr>::create(apply.range(), {ll});
      // Change `apply` to a new Apply node holding a list of
      // tuples
      apply = Apply::create(
          apply.range(), apply.callee(), expr_list, apply.attributes());
    }

    // If we have kwargs to include, we'll take a similar approach
    // to the above logic and standardize the Apply node
    if (!apply.attributes().empty() &&
        (apply.inputs().empty() ||
         apply.inputs()[0].kind() == TK_LIST_LITERAL)) {
      std::vector<Expr> exprs;
      // Gather all the existing tuples in the input iterable
      if (!apply.inputs().empty()) {
        auto tuple_list = ListLiteral(apply.inputs()[0]).inputs();
        for (const auto& tuple : tuple_list) {
          exprs.push_back(tuple);
        }
      }
      // Create tuples out of each kwarg and gather them as well
      for (const auto& attr : apply.attributes()) {
        auto k = StringLiteral::create(apply.range(), attr.name().name());
        auto v = attr.value();
        auto tuple_inputs = List<Expr>::create(apply.range(), {k, v});
        auto tuple = TupleLiteral::create(apply.range(), tuple_inputs);
        exprs.push_back(tuple);
      }
      auto expr_list = List<Expr>::create(apply.range(), {exprs});
      auto ll = ListLiteral::create(apply.range(), expr_list);
      auto new_inputs = List<Expr>::create(apply.range(), {ll});
      auto new_kwargs = List<Attribute>::create(apply.range(), {});
      apply =
          Apply::create(apply.range(), apply.callee(), new_inputs, new_kwargs);
    }

    checkApplyNumInputs(apply, 1);

    auto iter_input = emitSugaredExpr(apply.inputs()[0], 1);

    const std::string& iter_name = createTempName("$_iter");
    const std::string& key_name = createTempName("$_key");
    const std::string& value_name = createTempName("$_value");

    auto key =
        Var::create(apply.range(), Ident::create(apply.range(), key_name));
    auto value =
        Var::create(apply.range(), Ident::create(apply.range(), value_name));
    auto target = TupleLiteral::create(
        apply.range(), List<Expr>::create(apply.range(), {key, value}));
    auto iter =
        Var::create(apply.range(), Ident::create(apply.range(), iter_name));

    environment_stack->setSugaredVar(
        apply.range(),
        iter_name,
        iter_input,
        /*annotated_type=*/nullptr);

    auto dc = DictComp::create(apply.range(), key, value, target, iter);
    auto dc_value = emitDictComprehension(dc, type_hint);
    add_kwargs(dc_value);

    return std::make_shared<SimpleValue>(dc_value);
  }

  Value* emitExpr(const Expr& tree, const TypePtr& type_hint = nullptr) {
    // Push the source range of a call in case compiling this function
    // triggers an error
    ErrorReport::CallStack::update_pending_range(tree.range());
    Value* out_val =
        emitSugaredExpr(tree, 1, type_hint)->asValue(tree.range(), method);
    // AnyType is the only user-exposed type which we don't unify to from
    // its subtypes, so we add a cast for use cases like
    // x : Any = 1 if cond else "str"
    if (type_hint == AnyType::get() && out_val->type() != AnyType::get()) {
      out_val = graph->insertUncheckedCast(out_val, type_hint);
    }
    return out_val;
  }

  NodeKind reverseComparision(NodeKind kind) {
    if (kind == aten::lt) {
      return aten::gt;
    } else if (kind == aten::le) {
      return aten::ge;
    } else if (kind == aten::gt) {
      return aten::lt;
    } else if (kind == aten::ge) {
      return aten::le;
    }
    throw std::runtime_error(
        "reverseComparision: unsupported NodeKind. File a bug");
  }

  // any expression that can produce a SugaredValue is handled here
  // expressions that only return a single Value* are handled in emitSimpleExpr
  // type_hint is set if there is a type that this value is expected to be
  // e.g. a : List[int] = []
  // or a = torch.jit.annotate(List[int], [])
  // the caller is responsible for checking that the result matches type_hint
  // emitSugaredExpr is free to ignore it.
  std::shared_ptr<SugaredValue> emitSugaredExpr(
      const Expr& tree,
      size_t n_binders,
      const TypePtr& type_hint = nullptr) {
    switch (tree.kind()) {
      case TK_VAR: {
        return environment_stack->getSugaredVar(Var(tree).name());
      }
      case '.': {
        auto select = Select(tree);
        auto sv = emitSugaredExpr(select.value(), 1);
        return sv->attr(select.range(), method, select.selector().name());
      }
      case TK_APPLY: {
        auto apply = Apply(tree);
        return emitApplyExpr(apply, n_binders, type_hint);
      } break;
      case TK_SUBSCRIPT: {
        return emitSubscript(Subscript(tree), type_hint);
      } break;
      default:
        return std::make_shared<SimpleValue>(emitSimpleExpr(tree, type_hint));
    }
  }

  Value* emitUnaryOp(
      const TreeRef& tree,
      const std::string& magicMethod,
      const c10::Symbol& opSymbol) {
    const auto& inputs = tree->trees();
    auto named_values = getNamedValues(inputs, /*maybe_unpack=*/false);
    auto val =
        asSimple(makeMagic(
                     magicMethod,
                     std::make_shared<BuiltinFunction>(opSymbol, at::nullopt))
                     ->call(tree->range(), method, named_values, {}, 0));

    // if we emitted the unary op and not some other overloaded function,
    // then try to constantfold
    if (val->node()->kind() != opSymbol) {
      return val;
    }

    auto maybe_out_stack = runNodeIfInputsAreConstant(val->node());
    if (!maybe_out_stack) {
      return val;
    }
    TORCH_INTERNAL_ASSERT(maybe_out_stack->size() == 1);
    return graph->insertConstant(maybe_out_stack->at(0), tree->range());
  }

  /**
   * Emit a fork expression, of the form:
   *   torch.jit.fork(forked, *args, **kwargs)
   */
  std::shared_ptr<SugaredValue> emitForkExpr(
      SourceRange loc,
      const std::shared_ptr<SugaredValue>& forked,
      at::ArrayRef<NamedValue> args,
      at::ArrayRef<NamedValue> kwargs) {
    auto g = method.graph();
    // NOLINTNEXTLINE(cppcoreguidelines-init-variables)
    Node* fork_node;
    TypePtr out_type;

    fork_node = g->insertNode(method.graph()->create(prim::forkClosure, 1))
                    ->setSourceRange(loc);

    // We create a fork by emitting a closure and setting the closure output
    // into the fork input. If a closure doesn't already exist, we create one.
    {
      WithInsertPoint insert(fork_node);
      if (ClosureValue* sv = dynamic_cast<ClosureValue*>(forked.get())) {
        Value* closure_output = sv->asValue(loc, method);
        Block* closure_block = closure_output->node()->blocks().at(0);
        TORCH_INTERNAL_ASSERT(closure_block->outputs().size() == 1);
        out_type = closure_block->outputs().at(0)->type();
        fork_node->addInput(closure_output);
      } else {
        auto emit_closure_body = [&](Block* closure_block) {
          auto fn_sugared_output = forked->call(loc, method, args, kwargs, 1);
          auto fn_simple_output = fn_sugared_output->asValue(loc, method);
          closure_block->registerOutput(fn_simple_output);
          out_type = fn_simple_output->type();
        };
        auto closure_value = emitClosure(emit_closure_body);
        fork_node->addInput(closure_value->asValue(loc, method));
      }
    }
    Value* node_output =
        fork_node->output()->setType(FutureType::create(out_type));
    return std::make_shared<SimpleValue>(node_output);
  }

  std::shared_ptr<SugaredValue> emitRpcExpr(const Apply& apply, Symbol rpc_op) {
    // TODO: This is a temporary apporoach to enable calling user fucntion
    // through RPC in TorchScript,
    // Ideally, function value in JIT IR is first-class citizen and
    // The RPC C++ entry API can take c10::Function directly.
    size_t rpcMinInputs = 2;
    size_t rpcMaxInputs = 5; // NOLINT
    std::string op_name = rpc_op.toUnqualString();
    if (apply.inputs().size() < rpcMinInputs ||
        apply.inputs().size() > rpcMaxInputs) {
      throw ErrorReport(apply)
          << "Possible forms of call to " << op_name << "(..) are\n"
          << op_name
          << "(dst_worker_name, user_callable, args, kwargs, timeout)\n"
          << op_name << "(dst_worker_name, user_callable, args, kwargs)\n"
          << op_name << "(dst_worker_name, user_callable, args)\n"
          << op_name << "(dst_worker_name, user_callable)\n"
          << "Now the number of arguments is " << apply.inputs().size();
    }
    if (apply.attributes().size() != 0) {
      throw ErrorReport(apply)
          << op_name << "(dst_worker_name, user_callable, args, kwargs)"
          << "does not support kwargs yet";
    }
    // TODO: Make rpc_op(..) support taking kwargs,
    // like rpc_async(to="worker1", func=my_func, args=(), kwargs={})

    auto& input_trees = apply.inputs().tree()->trees();
    Value* dst_worker_name_value = emitExpr(Expr(input_trees[0]));
    std::shared_ptr<SugaredValue> user_callable_sugared_value =
        emitSugaredExpr(Expr(input_trees[1]), 1);
    TORCH_CHECK(
        user_callable_sugared_value->kind() == "function",
        "user_callable should be a FunctionValue, it's now a ",
        user_callable_sugared_value->kind())
    // NB: This should be done using `std::dynamic_pointer_cast`
    // and assert `user_callable_function_value != nullptr`. But somehow on
    // macos std::dynamic_pointer_cast always returns
    // `user_callable_function_value` as a `nullptr`, even if
    // `user_callable_sugared_value->kind() == "function"`.
    std::shared_ptr<FunctionValue> user_callable_function_value =
        std::static_pointer_cast<FunctionValue>(user_callable_sugared_value);
    // If `kwargs` is an empty dict, users are allowed to not pass `kwargs`.
    // If `args` and `kwargs` are an empty tuple and an empty dict,
    // respectively, users are allowed to not pass `args` and `kwargs`.

    TreeList args_kwargs_timeout_trees(
        input_trees.begin() + 2, input_trees.end());

    // Get user callable.
    const auto& callablePtrs = user_callable_function_value->callees();
    TORCH_INTERNAL_ASSERT(
        callablePtrs.size() == 1,
        "User-provided callable size should be 1. Now it's",
        callablePtrs.size())
    Function* callablePtr = callablePtrs.at(0);

    const auto& functionSchema = callablePtr->getSchema();
    const SourceRange& loc = apply.range();
    auto graphPtr = method.graph();

    // Match FunctionSchema.
    std::vector<NamedValue> args;
    std::vector<NamedValue> kwargs;
    // Get args and kwargs as `NamedValue`s.
    // Similar to getNamedValues(..) and emitAttributes(..).
    if (args_kwargs_timeout_trees.size() >= 1) {
      // Unroll args from a Var that is known to be a Tuple.
      auto& args_tree = args_kwargs_timeout_trees[0];
      auto entry_sugared_values = emitSugaredExpr(Expr(args_tree), 1)
                                      ->asTuple(args_tree->range(), method);
      args.reserve(entry_sugared_values.size());
      for (const auto& entrie_sugared_value : entry_sugared_values) {
        args.emplace_back(
            args_tree->range(),
            entrie_sugared_value->asValue(args_tree->range(), method));
      }
      // NB: Can't do schema check on kwargs, given the RPC API is
      // rpc_op(to, user_callable, args, kwargs),
      // users can construct kwargs = {"first" + "_arg" : 1}.
      // Notice the key is determined at run time.
      // We can do it at compile time, unless one day the RPC API is
      // rpc_op(to, user_callable, arg_0, arg_1, kwarg_0="foo",
      // kwarg_1="bar")
    }
    matchSchema(functionSchema, loc, *graphPtr, args, kwargs);

    // Graph insert the QualifiedName as an constant input IR Value.
    const auto& qualname = callablePtr->qualname();
    IValue userCallableQualNameIValue(qualname.qualifiedName());
    Value* userCallableQualNameValue =
        graphPtr->insertConstant(userCallableQualNameIValue, loc);

    // Graph insert the corresponding RPC node to the graph.
    Node* rpc_node =
        graphPtr->insertNode(graphPtr->create(rpc_op, 1))->setSourceRange(loc);
    {
      WithInsertPoint insert(rpc_node);
      rpc_node->addInput(dst_worker_name_value);
      rpc_node->addInput(userCallableQualNameValue);

      for (const auto& tree : args_kwargs_timeout_trees) {
        rpc_node->addInput(emitExpr(Expr(tree)));
      }
    }
    Value* rpc_node_output = rpc_node->output();

    // Set output type from FunctionSchema and corresponding rpc_op.
    const std::vector<Argument>& returns = functionSchema.returns();
    TORCH_INTERNAL_ASSERT(returns.size() == 1);
    TypePtr output_type = nullptr;
    if (rpc_op == prim::rpc_async) {
      // rpc_async returns FutureType of the functionSchema's return type
      output_type = FutureType::create(returns[0].type());
    } else if (rpc_op == prim::rpc_sync) {
      // rpc_sync returns the functionSchema's return type
      output_type = returns[0].type();
    } else if (rpc_op == prim::rpc_remote) {
      // rpc_remote returns RRefType of the functionSchema's return type
      output_type = RRefType::create(returns[0].type());
    } else {
      throw ErrorReport(apply)
          << rpc_op.toDisplayString() << " is not supported in TorchScript!'";
    }
    rpc_node_output->setType(output_type);
    return std::make_shared<SimpleValue>(rpc_node_output);
  }

  Value* emitBinaryOp(const TreeRef& tree) {
    const auto& inputs = tree->trees();
    auto kind = getNodeKind(tree->kind(), inputs.size());
    auto overload = getOperatorOverload(tree->kind(), inputs.size());
    auto named_values = getNamedValues(inputs, /*maybe_unpack=*/false);
    if (tree->kind() == TK_IN) {
      // For `in` the arguments are in reverse order (the object being
      // checked is second)
      std::iter_swap(named_values.begin() + 0, named_values.begin() + 1);
    }

    // if this is adding two tuples, we deal with it here.
    // the reason is we can't specify the length of tuples
    // when registering custom aten::add.
    if (named_values[0].type()->kind() == TupleType::Kind &&
        named_values[1].type()->kind() == TupleType::Kind &&
        kind == aten::add) {
      auto first_tuple = createTupleUnpack(named_values[0].value(*graph)).vec();
      auto second_tuple =
          createTupleUnpack(named_values[1].value(*graph)).vec();
      first_tuple.insert(
          first_tuple.end(), second_tuple.begin(), second_tuple.end());
      return graph->insertNode(graph->createTuple(first_tuple))->output();
    }

    return asSimple(
        makeMagic(
            overload, std::make_shared<BuiltinFunction>(kind, at::nullopt))
            ->call(tree->range(), method, named_values, {}, 0));
  }

  Value* emitListLiteral(ListLiteral ll, TypePtr type_hint) {
    auto values = getValues(ll.inputs(), /*maybe_unpack=*/true);

    // Determine the element type of the list. If we have a type hint
    // of `List[T]`, use `T`. If the list is non-empty, find the
    // greatest common supertype of all the list elements (defaulting to
    // `Any` as a catch-all supertype). Assume `[]` is `List[Tensor]`
    TypePtr elem_type = TensorType::get();

    if (type_hint) {
      if (type_hint->kind() == TypeKind::ListType) {
        elem_type = type_hint->expectRef<ListType>().getElementType();
      } else {
        // If the type hint was not `List[T]`, throw an error
        throw ErrorReport(ll) << "Expected a List type hint but instead got "
                              << type_hint->repr_str();
      }
    }

    if (!values.empty()) {
      auto types = fmap(values, [](const Value* v) { return v->type(); });

      std::stringstream nowhere; // never used

      const TypePtr element_type_hint =
          type_hint ? type_hint->expect<ListType>()->getElementType() : nullptr;

      c10::optional<TypePtr> unified = unifyTypeList(
          types, nowhere, /*default_to_union=*/true, element_type_hint);

      if (!type_hint && *unified == AnyType::get()) {
        TORCH_WARN(
            "List consists of heterogeneous types, which means",
            " that it has been typed as `List[Any]`. To use "
            "any of the values in the List, it will be "
            "necessary to add an `assert isinstance` statement "
            "before first use to trigger type refinement. \n",
            ll.range().str());
      }

      if (type_hint && !(*unified)->isSubtypeOf(elem_type)) {
        throw ErrorReport(ll)
            << "List type annotation `" << type_hint->repr_str()
            << "` did not match the types of the given list elements,"
            << " which were unified to " << (*unified)->repr_str();
      }

      // We only want to set `elem_type` if we don't have a type hint
      // to allow for the case that `*unified` is a subtype of
      // `type_hint`
      if (!type_hint) {
        elem_type = *unified;
      }
    }

    Value* result =
        graph->insertNode(graph->createList(elem_type, values))->output();
    return result;
  }

  Value* emitSimpleExpr(
      const TreeRef& tree,
      const TypePtr& type_hint = nullptr) {
    switch (tree->kind()) {
      case TK_FLOOR_DIV:
      case '@': {
        const auto& inputs = tree->trees();
        auto kind = getNodeKind(tree->kind(), inputs.size());
        auto named_values = getNamedValues(inputs, /*maybe_unpack=*/false);
        return emitBuiltinCall(
            tree->range(), *method.graph(), kind, named_values, {});
      }
      case '%': {
        auto lhs = emitSugaredExpr(Expr(tree->tree(0)), 0)
                       ->asValue(tree->tree(0)->range(), method);
        auto const& lhs_type = lhs->type();
        if (lhs_type == StringType::get()) {
          auto values = getValues(tree->trees(), /*maybe_unpack=*/false);
          auto node = graph->create(aten::percentFormat, values, 1)
                          ->setSourceRange(tree->range());
          Value* output = graph->insertNode(node)->output();
          output->setType(StringType::get());
          return output;
        } else {
          return emitBinaryOp(tree);
        }
      }
      case TK_IN:
      case TK_POW:
      case TK_NE:
      case TK_EQ:
      case '<':
      case '>':
      case TK_LE:
      case TK_GE:
      case '*':
      case '/':
      case '+':
      case '-':
      case '&':
      case '|':
      case '^':
      case TK_LSHIFT:
      case TK_RSHIFT:
        return emitBinaryOp(tree);
      case TK_IS:
      case TK_ISNOT:
      case TK_AND:
      case TK_OR:
      case TK_NOT: {
        return emitCondExpr(Expr(tree)).value();
      }
      case TK_UNARY_MINUS: {
        return emitUnaryOp(tree, "__neg__", aten::neg);
      }
      case '~': {
        return emitUnaryOp(tree, "__invert__", aten::bitwise_not);
      }
      case TK_STARRED: {
        throw ErrorReport(tree)
            << "Unexpected starred expansion. File a bug report";
      }
      case TK_CONST: {
        return emitConst(Const(tree));
      } break;
      case TK_TRUE: {
        return graph->insertConstant(true, tree->range());
      } break;
      case TK_FALSE: {
        return graph->insertConstant(false, tree->range());
      } break;
      case TK_NONE: {
        return graph->insertConstant(IValue(), tree->range());
      } break;
      case TK_IF_EXPR: {
        return emitTernaryIf(TernaryIf(tree), type_hint);
      } break;
      case TK_STRINGLITERAL: {
        return emitStringLiteral(StringLiteral(tree));
      } break;
      case TK_LIST_LITERAL: {
        auto ll = ListLiteral(tree);
        return emitListLiteral(ll, type_hint);
      } break;
      case TK_TUPLE_LITERAL: {
        auto ll = TupleLiteral(tree);
        auto values = getValues(ll.inputs(), /*maybe_unpack=*/true);
        return graph->insertNode(graph->createTuple(values))->output();
      } break;
      case TK_DICT_LITERAL: {
        auto dl = DictLiteral(tree);
        auto key_trees = dl.key_inputs().tree()->trees();
        auto value_trees = dl.value_inputs().tree()->trees();
        AT_ASSERT(key_trees.size() == value_trees.size());
        std::vector<Value*> keys, values;

        for (const auto i : c10::irange(key_trees.size())) {
          keys.push_back(emitExpr(Expr(key_trees[i])));
          values.push_back(emitExpr(Expr(value_trees[i])));
        }

        TypePtr key_type = nullptr;
        TypePtr value_type = nullptr;

        if (type_hint && type_hint->kind() == TypeKind::DictType) {
          auto dict_type = type_hint->expect<DictType>();
          key_type = dict_type->getKeyType();
          value_type = dict_type->getValueType();
        } else if (keys.empty()) {
          key_type = StringType::get();
          value_type = TensorType::get();
        } else {
          key_type = keys.at(0)->type();
          value_type = values.at(0)->type();
        }
        AT_ASSERT(key_type != nullptr && value_type != nullptr);

        for (const auto i : c10::irange(keys.size())) {
          std::stringstream ss;
          if (!keys[i]->type()->isSubtypeOfExt(key_type, &ss)) {
            throw ErrorReport(key_trees[i])
                << "Dict keys must contain "
                << "only a single type. Expected: " << key_type->repr_str()
                << " but found " << keys[i]->type()->repr_str() << " instead.\n"
                << ss.str();
          }
        }

        if (!values.empty()) {
          auto types = fmap(values, [](const Value* v) { return v->type(); });

          std::stringstream nowhere; // never used

          const TypePtr value_type_hint =
              type_hint ? type_hint->expect<DictType>()->getKeyType() : nullptr;

          c10::optional<TypePtr> unified = unifyTypeList(
              types,
              /*why_not=*/nowhere,
              /*default_to_union=*/true,
              value_type_hint);

          if (!type_hint && *unified == AnyType::get()) {
            TORCH_WARN(
                "Dict values consist of heterogeneous types, which "
                "means that they have been typed as `Any`. To use "
                "any of the values in the Dist, it will be "
                "necessary to add an `assert isinstance` statement "
                "before first use to trigger type refinement. \n",
                dl.range().str());
          }

          if (type_hint) {
            TypePtr value_type_hint =
                type_hint->expect<DictType>()->getValueType();
            for (const auto i : c10::irange(types.size())) {
              TORCH_CHECK(
                  types[i]->isSubtypeOf(value_type_hint),
                  "Type "
                  "hint for dict was",
                  type_hint->repr_str(),
                  "but the value ",
                  "at index ",
                  i,
                  " has type ",
                  types[i]->repr_str(),
                  ", which is not a valid"
                  " subtype of ",
                  value_type_hint->repr_str());
            }
          }

          // We only want to set `value_type` if we don't have a type
          // hint to allow for the case that `*unified` is a subtype of
          // the value type given by `type_hint`
          if (!type_hint) {
            value_type = *unified;
          }
        }

        return graph
            ->insertNode(graph->createDict(key_type, value_type, keys, values))
            ->output();
      } break;
      case TK_LIST_COMP: {
        auto lc = ListComp(tree);
        return emitListComprehension(lc, type_hint);
      } break;
      case TK_DICT_COMP: {
        auto dc = DictComp(tree);
        return emitDictComprehension(dc, type_hint);
      } break;
      default:
        throw ErrorReport(tree) << "Cannot emit expr for: " << tree;
    }
  }

  Value* emitConst(const Const& c) {
    if (c.isFloatingPoint())
      return materializeConstant(
          c.asFloatingPoint(), *graph, c.range(), fp_constants);
    else if (c.isComplex())
      return materializeConstant(
          c.asComplex(), *graph, c.range(), complex_constants);
    else
      return materializeConstant(
          c.asIntegral(), *graph, c.range(), integral_constants);
  }

  Value* emitStringLiteral(const StringLiteral& c) {
    return insertConstant(*graph, c.text(), c.range());
  }

  // Desugars select indexing: tensor[i] -> tensor.select(dim, i)
  Value* emitSelect(
      const SourceRange& loc,
      Value* input,
      Value* dim,
      Value* index) {
    return emitBuiltinCall(loc, *graph, aten::select, {input, dim, index}, {});
  }

  Value* emitSliceOp(
      const SourceRange& loc,
      Value* sliceable,
      Value* dim,
      Value* start,
      Value* end,
      Value* step) {
    std::vector<NamedValue> args;
    args.reserve(5);
    args.emplace_back(loc, "self", sliceable);

    // XXX: If list slicing becomes more complicated or stops using
    // aten::slice, we should separate it from this function.
    if (dim) {
      AT_ASSERT(sliceable->type()->isSubtypeOf(TensorType::get()));

      args.emplace_back(dim);
    } else {
      AT_ASSERT(!sliceable->type()->isSubtypeOf(TensorType::get()));
    }

    if (sliceable->type()->cast<TupleType>()) {
      std::vector<at::optional<NamedValue>> tuple_args;
      // since we are only dealing with tuple slicing, we try to keep
      // tuple args seperate for now
      tuple_args.reserve(3);

      start ? tuple_args.emplace_back(start)
            : tuple_args.emplace_back(c10::nullopt);
      end ? tuple_args.emplace_back(end)
          : tuple_args.emplace_back(c10::nullopt);
      step ? tuple_args.emplace_back(step)
           : tuple_args.emplace_back(c10::nullopt);

      return emitTupleSlice(loc, args[0], tuple_args);
    }

    // handling cases like x[0:2]. x[0:2:] is already handled from python
    if (!step) {
      step = graph->insertConstant(1, loc);
    }

    args.emplace_back(loc, "start", start);
    args.emplace_back(loc, "end", end);
    args.emplace_back(loc, "step", step);
    return emitBuiltinCall(loc, *graph, aten::slice, args, {});
  }

  // Desugars slice indexing: tensor[begin:end] -> tensor.slice(dim, begin, end,
  // 1)
  Value* emitSlice(
      const SourceRange& loc,
      Value* input,
      Value* dim, // Only used for tensor slicing
      const SliceExpr& slice) {
    Value* start = nullptr;
    Value* end = nullptr;
    Value* step = nullptr;
    if (slice.start().present()) {
      start = emitExpr(Expr(slice.start().get()));
    }
    if (slice.end().present()) {
      end = emitExpr(Expr(slice.end().get()));
    }
    if (slice.step().present()) {
      step = emitExpr(Expr(slice.step().get()));
    }
    return emitSliceOp(loc, input, dim, start, end, step);
  }

  Value* emitUnsqueeze(const SourceRange& loc, Value* input, Value* dim_val) {
    return emitBuiltinCall(loc, *graph, aten::unsqueeze, {input, dim_val}, {});
  }

  Value* emitIndex(
      const SourceRange& loc,
      Value* input,
      at::ArrayRef<Value*> indices) {
    // NB: the index of aten::index should be a type of List[Optional[Tensor]],
    // this is to support the case like t[:, :, 1] where : here indicates a
    // None/undefined tensor(optional tensor)
    auto opt_tensor = UnionType::createOptionalOf(TensorType::get());
    auto* index =
        graph->insertNode(graph->createList(opt_tensor, indices))->output();
    return emitBuiltinCall(loc, *graph, aten::index, {input, index}, {});
  }

  // Emits multidimensional slicing with int and slice indices.
  // Returns:
  // - Value*: the input after it has been indexed by int and slice indices.
  // - vector<Value*>: A list of tensor Value* indices that have not been
  // applied yet.
  //   Should be NULL at indices where sliceable (post-slicing) isn't indexed by
  //   a tensor.
  std::pair<Value*, std::vector<Value*>> emitIntAndSliceIndexing(
      const SourceRange& loc,
      Value* sliceable,
      const List<Expr>& subscript_exprs) {
    // Overall, to handle indexing (other than Tensors), we need to handle a
    // couple different things. For example, for x[1:3, None, 4], each of these
    // different index types (slice, None, and integer) result in different
    // number of dimensions. Slicing doesn't change the number of dimensions,
    // None adds a dimension, and integer removes a dimension. As these indexing
    // operations are applied left to right, the actual index that it's being
    // applied to depends on the previous operations. Ellipses indexing throws
    // another wrinkle. Ellipses selects any remaining unspecified dimensions.
    // Thus, for indexes following an ellipses, the actual index an indexing
    // operation is being applied to depends on the operations to the right.
    // Thus, we do two passes, one from left to right up until the ellipses, and
    // one from right to left.

    std::vector<Value*> tensor_indices;

    auto insert_value_for_dim = [&](int64_t dim) {
      return graph->insertConstant(dim, loc);
    };
    std::vector<int64_t> dims(subscript_exprs.size());
    std::vector<c10::optional<Value*>> exprs(
        subscript_exprs.size(), c10::nullopt);

    auto handle_indexing = [&](const Expr& subscript_expr,
                               int expr_idx,
                               int64_t dim,
                               bool is_reverse = false) {
      dims[expr_idx] = dim;

      // Slice expression case, does not represent a single index.
      if (subscript_expr.kind() == TK_SLICE_EXPR) {
        if (is_reverse) {
          return dim - 1;
        } else {
          return dim + 1;
        }
      }

      // Slice object case, does not represent a single index.
      auto subscript_sv = emitSugaredExpr(subscript_expr, 1);
      if (dynamic_cast<SliceValue*>(subscript_sv.get())) {
        if (is_reverse) {
          return dim - 1;
        } else {
          return dim + 1;
        }
      }

      TypePtr type_hint;
      if (subscript_expr.kind() == TK_NONE) {
        type_hint = NoneType::get();
      }
      auto index = emitExpr(subscript_expr, type_hint);

      // Accept list as subscript but convert it to a Tensor
      // since it's equivalent to indexing with Tensor.
      // The list can be a list literal or list variable.
      // Advanced indexing using list:
      // @torch.jit.script
      // def f(x):
      //   return x[[0, 1, 5]]  # or
      //   return x[[0, 1], [0, 1]]  # or
      //   return x[[[0, 1], [0, 1]], [[0, 1], [0, 1]]]  # or
      //   ls = [0, 1]
      //   return x[ls]
      // Statements above are equivalent to advanced indexing using Tensor:
      // @torch.jit.script
      // def f(x):
      //   return x[torch.tensor([0, 1, 5])]  # or
      //   return x[torch.tensor([0, 1]), torch.tensor([0, 1])]  # or
      //   return x[torch.tensor([[0, 1], [0, 1]]),
      //            torch.tensor([[0, 1], [0, 1]])]  # or
      //   ls = [0, 1]
      //   return x[torch.tensor(ls)]
      if (index->type()->kind() == c10::TypeKind::ListType) {
        // Always create index tensor as LongTensor.
        // This is to match Pytorch eager frontend behavior which accepts
        // indexing with float list.
        index = graph->insert(
            aten::tensor, {index}, {NamedValue("dtype", c10::kLong)});
      }

      exprs[expr_idx] = index;
      if (index->type()->isSubtypeOf(NoneType::get())) {
        if (is_reverse) {
          return dim;
        } else {
          return dim + 1;
        }
      } else if (index->type() == IntType::get()) {
        if (is_reverse) {
          return dim - 1;
        } else {
          return dim;
        }
      } else if (index->type()->isSubtypeOf(
                     UnionType::createOptionalOf(TensorType::get()))) {
        if (is_reverse) {
          throw ErrorReport(loc)
              << "Ellipses followed by tensor indexing is currently not supported";
        } else {
          return dim + 1;
        }
      } else {
        throw ErrorReport(loc)
            << "Unsupported operation: indexing tensor with unsupported index type '"
            << index->type()->repr_str()
            << "'. Only ints, slices, lists and tensors are supported";
      }
    };

    size_t idx = 0;
    int64_t dim = 0;
    for (; idx < subscript_exprs.size(); idx++) {
      auto subscript_expr = subscript_exprs[idx];
      if (subscript_expr.kind() == TK_DOTS) {
        break;
      }
      dim = handle_indexing(subscript_expr, idx, dim, /*is_reverse=*/false);
    }
    int64_t rdim = -1;
    for (size_t rev_idx = subscript_exprs.size() - 1; rev_idx > idx;
         rev_idx--) {
      auto subscript_expr = subscript_exprs[rev_idx];
      if (subscript_expr.kind() == TK_DOTS) {
        throw ErrorReport(loc)
            << "An index can only have a single ellipsis ('...')";
      }
      rdim =
          handle_indexing(subscript_expr, rev_idx, rdim, /*is_reverse=*/true);
    }
    for (const auto i : c10::irange(exprs.size())) {
      if (!exprs[i].has_value()) {
        if (subscript_exprs[i].kind() == TK_SLICE_EXPR) {
          sliceable = emitSlice(
              loc,
              sliceable,
              insert_value_for_dim(dims[i]),
              SliceExpr(subscript_exprs[i]));
          continue;
        }

        if (subscript_exprs[i].kind() == TK_DOTS) {
          continue;
        }

        auto subscript_sv = emitSugaredExpr(subscript_exprs[i], 1);
        if (const auto slice_value =
                dynamic_cast<SliceValue*>(subscript_sv.get())) {
          sliceable = emitSliceOp(
              loc,
              sliceable,
              insert_value_for_dim(dims[i]),
              slice_value->start(),
              slice_value->stop(),
              slice_value->step());
        }

        continue;
      }
      auto expr = exprs[i].value();
      if (expr->type()->isSubtypeOf(NoneType::get())) {
        sliceable =
            emitUnsqueeze(loc, sliceable, insert_value_for_dim(dims[i]));
      } else if (expr->type() == IntType::get()) {
        sliceable =
            emitSelect(loc, sliceable, insert_value_for_dim(dims[i]), expr);
      } else if (expr->type()->isSubtypeOf(
                     UnionType::createOptionalOf(TensorType::get()))) {
        tensor_indices.resize(dims[i] + 1);
        tensor_indices[dims[i]] = expr;
      } else {
        TORCH_INTERNAL_ASSERT(
            false, "Trying to process index type that we don't support.");
      }
    }
    // at::index takes in a List[Optional[Tensor]] where some dims can be None.
    // create None node with optional tensor output type and pass to at::index.
    for (auto& index : tensor_indices) {
      if (index == nullptr) {
        index = graph->insertNode(graph->createNone())->output();
      }
    }
    return std::make_pair(sliceable, tensor_indices);
  }

  // Desugars multidim slicing into slice/select/index/unsqueeze calls.
  //
  // XXX: Errors in user code are not elegantly reported.
  // Let's say someone were to do the following:
  //   @torch.jit.script
  //   def fn(x):
  //       return x[0, 1]
  //   fn(torch.randn(5))
  // Because we desugar this into two aten::select ops, the error message
  // complains about aten::select failing rather than there "not being
  // enough dimensions to index".
  //
  // The strategy is to slice and select the tensor for int and slices first
  // in one pass and then apply at::index on the result of the
  // slicing/selecting. Call the tensor after we've applied slice / select the
  // `sliced`. tensor_indices should have the same size as sliced.dim():
  // - tensor_indices[i] = NULL if we should not index `sliced` at dim i
  // - tensor_indices[i] = t if we should index `sliced` at dim i with tensor t.
  Value* emitMultidimSlicing(
      const SourceRange& loc,
      Value* sliceable,
      const List<Expr>& subscript_exprs) {
    if (!sliceable->type()->isSubtypeOf(TensorType::get())) {
      throw ErrorReport(loc)
          << "Unsupported operation: attempted to use multidimensional "
          << "indexing on a non-tensor type";
    }

    std::vector<Value*> tensor_indices;
    std::tie(sliceable, tensor_indices) =
        emitIntAndSliceIndexing(loc, sliceable, subscript_exprs);

    if (tensor_indices.empty()) {
      // XXX: Might need to at::alias this when we support mutability
      return sliceable;
    }

    return emitIndex(loc, sliceable, tensor_indices);
  }

  // Desugars slice syntactic sugar tensor[begin:end] -> tensor.slice(begin,
  // end).
  Value* emitBasicSlice(
      const SourceRange& loc,
      Value* sliceable,
      const List<Expr>& subscript_exprs) {
    AT_ASSERT(subscript_exprs.size() == 1);
    AT_ASSERT(subscript_exprs[0].kind() == TK_SLICE_EXPR);
    auto slice_exp = SliceExpr(subscript_exprs[0]);
    Value* maybe_dim = nullptr;
    if (sliceable->type()->isSubtypeOf(TensorType::get())) {
      // If the sliceable object is a tensor, specify a default dimension
      maybe_dim = graph->insertConstant(0, loc);
    }
    return emitSlice(loc, sliceable, maybe_dim, slice_exp);
  }

  int64_t getAdjTupleIndex(
      const SourceRange& loc,
      const TupleTypePtr& tuple_type,
      int64_t input_index,
      bool allow_out_of_bounds) {
    // set index to be positive to simplify logic in runtime
    int64_t adj_index = input_index;
    int64_t tuple_len = tuple_type->elements().size();
    if (input_index < 0) {
      adj_index = tuple_len + input_index;
    }
    if (!allow_out_of_bounds && (adj_index >= tuple_len || adj_index < 0)) {
      throw ErrorReport(loc) << "Tuple index out of range. Tuple is length "
                             << tuple_len << " and index is " << input_index;
    }
    return adj_index;
  }

  // When a list is marked const in a module, it gets converted to a tuple.
  // The result is indexing into a Tuple which contains only one type
  // is quite common. since indexing will likely be done in a for loop,
  // we do not want to invoke the overhead of converting the tuple to a list
  // each iter.
  Value* emitTupleIndex(
      const SourceRange& loc,
      Value* tuple_val,
      Value* idx_val) {
    auto tuple_typ = tuple_val->type()->cast<TupleType>();
    auto elems = tuple_typ->elements();
    TypePtr output_type;
    if (idx_val->type() != IntType::get()) {
      throw ErrorReport(loc) << "tuple index must be an integer";
    }
    auto idx = toIValue(idx_val);
    if (!idx) {
      if (elems.size() == 0 ||
          !convertibleToList(tuple_typ, ListType::create(elems[0]))) {
        throw ErrorReport(loc)
            << "Cannot index into a " << tuple_typ->repr_str()
            << " with a non-integer literal because we cannot resolve the output type";
      }
      output_type = elems[0];
    } else {
      auto adj_index = getAdjTupleIndex(
          loc, tuple_typ, idx->toInt(), /*allow_out_of_bounds*/ false);
      output_type = elems[adj_index];
    }
    return graph
        ->insertNode(graph->createTupleIndex(tuple_val, idx_val, output_type))
        ->output();
  }

  int64_t getSliceInd(Value* idx_val, const SourceRange& loc) {
    auto ivalue = toIValue(idx_val);
    if (ivalue && ivalue->isInt()) {
      return ivalue->to<int64_t>();
    } else {
      throw ErrorReport(loc) << "tuple slice indices must be integer constants";
    }
  }

  Value* emitTupleSlice(
      const SourceRange& loc,
      const NamedValue& tuple_val,
      const std::vector<at::optional<NamedValue>>& tuple_args) {
    auto tuple_type = tuple_val.value(*graph)->type()->expect<TupleType>();
    int64_t tuple_len = tuple_type->elements().size();
    auto beg_val = tuple_args[0];
    auto end_val = tuple_args[1];
    auto step = tuple_args[2];

    int64_t step_size = 1;
    if (step) {
      auto val = toIValue(step->value(*graph));
      TORCH_CHECK(val->isInt(), "Step size should always be an integer");
      step_size = val->to<int64_t>();
    }

    int64_t beg = std::numeric_limits<int64_t>::max();
    if (beg_val) {
      beg = getAdjTupleIndex(
          loc, tuple_type, getSliceInd(beg_val->value(*graph), loc), true);
    }

    int64_t end = std::numeric_limits<int64_t>::max();
    if (end_val) {
      end = getAdjTupleIndex(
          loc, tuple_type, getSliceInd(end_val->value(*graph), loc), true);
    }

    int64_t num_values = slice_indices_adjust(tuple_len, &beg, &end, step_size);

    return graph
        ->insertNode(graph->createTupleSlice(
            tuple_val.value(*graph), beg, step_size, num_values))
        ->output();
  }

  std::shared_ptr<SugaredValue> emitSubscript(
      const Subscript& subscript,
      TypePtr type_hint = nullptr) {
    const SugaredValuePtr sv = emitSugaredExpr(subscript.value(), 1);
    const List<Expr>& subscript_exprs = subscript.subscript_exprs();
    const SourceRange& range = subscript.range();
    const SourceRange& val_range = subscript.value().range();
    if (subscript_exprs.size() != 1) {
      return std::make_shared<SimpleValue>(emitMultidimSlicing(
          range, sv->asValue(val_range, method), subscript_exprs));
    }
    if (subscript_exprs[0].kind() == TK_SLICE_EXPR) {
      // TODO @wconstab refactor using Symbol instead of string compare
      if (sv->kind() == "module") {
        // Slicing isn't currently implemented for Sequential/ModuleList,
        // but is implemented for Tuples, so a quick workaround is to
        // convert to a tuple of Modules for slicing support.
        auto s_tuple_val =
            sv->asTupleValue(val_range, method)->asValue(val_range, method);
        const SliceExpr& slice = SliceExpr(subscript_exprs[0]);
        std::vector<at::optional<NamedValue>> tuple_args;
        tuple_args.reserve(3);
        if (slice.start().present()) {
          auto begin = NamedValue(
              val_range, "begin", emitExpr(Expr(slice.start().get())));
          tuple_args.emplace_back(begin);
        } else {
          tuple_args.emplace_back(c10::nullopt);
        }

        if (slice.end().present()) {
          auto end =
              NamedValue(val_range, "end", emitExpr(Expr(slice.end().get())));
          tuple_args.emplace_back(end);
        } else {
          tuple_args.emplace_back(c10::nullopt);
        }

        if (slice.step().present()) {
          auto step =
              NamedValue(val_range, "step", emitExpr(Expr(slice.step().get())));
          tuple_args.emplace_back(step);
        } else {
          tuple_args.emplace_back(c10::nullopt);
        }
        auto tupleSliceValue =
            emitTupleSlice(val_range, s_tuple_val, tuple_args);
        return std::make_shared<SimpleValue>(tupleSliceValue);
      } else {
        return std::make_shared<SimpleValue>(emitBasicSlice(
            range, sv->asValue(val_range, method), subscript_exprs));
      }
    } else {
      AT_ASSERT(subscript_exprs.size() == 1);
      Value* sliceable = sv->asValue(val_range, method);

      // In case of subscript expression being a Python Slice object.
      auto subscript_sv = emitSugaredExpr(subscript_exprs[0], 1);
      if (const auto slice_value =
              dynamic_cast<SliceValue*>(subscript_sv.get())) {
        Value* dim = nullptr;
        // aten::slice.tensor needs an additional `dim` input.
        if (sliceable->type()->isSubtypeOf(TensorType::get())) {
          dim = method.graph()->insertConstant(0, val_range);
        }

        Value* sliced = emitSliceOp(
            val_range,
            sliceable,
            dim,
            slice_value->start(),
            slice_value->stop(),
            slice_value->step());
        return std::make_shared<SimpleValue>(sliced);
      }

      // subscript is not a slice object, then it must be convertible to
      // a normal value.
      // Desugars gather syntactic sugar foo[i]
      Value* idx = subscript_sv->asValue(val_range, method);
      if (sliceable->type()->cast<TupleType>()) {
        return std::make_shared<SimpleValue>(
            emitTupleIndex(range, sv->asValue(val_range, method), idx));
      } else if (sliceable->type()->isSubtypeOf(TensorType::get())) {
        return std::make_shared<SimpleValue>(
            emitMultidimSlicing(range, sliceable, subscript_exprs));
      } else {
        return sv->getitem(range, method, idx, std::move(type_hint));
      }
    }
  }
};

struct FunctionResolver : public Resolver {
  explicit FunctionResolver(
      Resolver* otherResolver,
      const std::unordered_map<std::string, Function*>& functionTable)
      : otherResolver_(otherResolver), functionTable_(functionTable) {}

  std::shared_ptr<SugaredValue> resolveValue(
      const std::string& name,
      Function& m,
      const SourceRange& loc) override {
    auto it = functionTable_.find(name);
    if (it != functionTable_.end()) {
      return std::make_shared<FunctionValue>(it->second);
    }
    return otherResolver_->resolveValue(name, m, loc);
  }

  TypePtr resolveType(const std::string& name, const SourceRange& loc)
      override {
    return otherResolver_->resolveType(name, loc);
  }

 private:
  Resolver* otherResolver_;
  const std::unordered_map<std::string, Function*>& functionTable_;
};

CompilationUnit::CompilationUnit(const std::string& source)
    : CompilationUnit() {
  // calles the define with native resolver to generate the graph for functions
  define(c10::nullopt, source, nativeResolver(), nullptr);
}

// This pair represents a pair of functions (getter and setter) obtained from
// compiling a Property.
struct CompilationUnit::PropertyPair
    : public std::pair<std::unique_ptr<Function>, std::unique_ptr<Function>> {
  PropertyPair(
      std::unique_ptr<Function> getter,
      std::unique_ptr<Function> setter) {
    TORCH_INTERNAL_ASSERT(getter, "Property pair must have defined getter")
    this->first = std::move(getter);
    this->second = std::move(setter);
  }

  std::unique_ptr<Function>& getGetter() {
    return this->first;
  }

  std::unique_ptr<Function>& getSetter() {
    return this->second;
  }
};

CompilationUnit::PropertyPair CompilationUnit::define_property(
    const c10::optional<c10::QualifiedName>& prefix,
    const Property& prop,
    const ResolverPtr& resolver,
    const Self* self,
    const std::unordered_map<std::string, Function*>& function_table,
    bool shouldMangle) const {
  // self must be defined because properties are features of classes and
  // modules.
  TORCH_INTERNAL_ASSERT(self);

  // Compile the getter function.
  std::unique_ptr<Function> getter_fn = define(
      prefix, prop.getter(), resolver, self, function_table, shouldMangle);

  // Compile the setter function if it exists.
  std::unique_ptr<Function> setter_fn = nullptr;
  if (prop.setter().present()) {
    setter_fn = define(
        prefix,
        prop.setter().get(),
        resolver,
        self,
        function_table,
        shouldMangle);
  }

  // Add the property to the class type definition.
  self->getClassType()->addProperty(
      prop.name().name(), getter_fn.get(), setter_fn.get());

  return PropertyPair(std::move(getter_fn), std::move(setter_fn));
}

std::unique_ptr<Function> CompilationUnit::define(
    const c10::optional<QualifiedName>& prefix,
    const Def& def,
    const ResolverPtr& resolver,
    const Self* self,
    const std::unordered_map<std::string, Function*>& function_table,
    bool shouldMangle,
    CompilationUnit::FunctionType type) const {
  TORCH_INTERNAL_ASSERT(resolver);
  auto _resolver = resolver;
  if (!self) {
    // if self is defined, then these are methods and do not go into the
    // global namespace otherwise, they get defined together so we add them to
    // the function table so the methods can see each other
    _resolver =
        std::make_shared<FunctionResolver>(resolver.get(), function_table);
  }
  auto creator = [def, _resolver, self](Function& method) {
    // Store the function name so that it can be referenced if there is an error
    // while compiling this function
    std::string call_name = method.qualname().name();
    if (self) {
      auto atoms = method.qualname().atoms();
      // There should be at least a ClassName.method_name
      TORCH_INTERNAL_ASSERT(atoms.size() >= 2);
      call_name = atoms.at(atoms.size() - 2) + "." + atoms.at(atoms.size() - 1);
    }
    ErrorReport::CallStack call(call_name, def.range());
    to_ir(def, _resolver, self, method);
  };
  auto name = prefix ? QualifiedName(*prefix, def.name().name())
                     : QualifiedName(def.name().name());
  if (shouldMangle) {
    // If `shouldMangle` is set, we should generate a unique name for this
    // function if there is already an existing one.
    if (auto fn = find_function(name)) {
      name = mangle(name);
    }
  }
  auto fn = torch::make_unique<GraphFunction>(
      std::move(name), std::make_shared<Graph>(), creator);
  if (self) {
    // Register this as a method on `self`'s type
    if (type == CompilationUnit::FunctionType::Hook) {
      self->getClassType()->addForwardHook(fn.get());
    } else if (type == CompilationUnit::FunctionType::PreHook) {
      self->getClassType()->addForwardPreHook(fn.get());
    } else {
      self->getClassType()->addMethod(fn.get());
    }
  }
  return fn;
}

std::vector<Function*> CompilationUnit::define(
    const c10::optional<c10::QualifiedName>& prefix,
    const std::vector<Property>& properties,
    const std::vector<ResolverPtr>& propResolvers,
    const std::vector<Def>& definitions,
    const std::vector<ResolverPtr>& defResolvers,
    const Self* self,
    bool shouldMangle) {
  TORCH_INTERNAL_ASSERT(definitions.size() == defResolvers.size());
  TORCH_INTERNAL_ASSERT(properties.size() == propResolvers.size());
  std::vector<Function*> functions;
  std::unordered_map<std::string, Function*> function_table;

  // Records fn in function_table, functions and with register_function.
  // This is done several times below, so this lambda helps avoid repeating
  // code.
  auto record_function = [&](std::unique_ptr<Function> fn) {
    function_table[fn->name()] = fn.get();
    functions.emplace_back(fn.get());
    this->register_function(std::move(fn));
  };

  for (const auto i : c10::irange(properties.size())) {
    PropertyPair property_fns = define_property(
        prefix,
        properties[i],
        propResolvers[i],
        self,
        function_table,
        shouldMangle);

    auto& getter_fn = property_fns.getGetter();
    auto& setter_fn = property_fns.getSetter();

    record_function(std::move(getter_fn));

    if (setter_fn) {
      record_function(std::move(setter_fn));
    }
  }

  for (const auto i : c10::irange(definitions.size())) {
    auto fn = define(
        prefix,
        definitions[i],
        defResolvers[i],
        self,
        function_table,
        shouldMangle,
        CompilationUnit::FunctionType::Method);

    record_function(std::move(fn));
  }

  // We need to compile `__init__` first, since it can determine what attributes
  // are available to other methods. So reorder the definitions accordingly.
  for (auto& kv : function_table) {
    if (kv.first == "__init__") {
      kv.second->ensure_defined();
    }
  }

  for (Function* function : functions) {
    function->ensure_defined();
  }

  return functions;
}

void CompilationUnit::define_hooks(
    const c10::optional<c10::QualifiedName>& prefix,
    const std::vector<Def>& hookDefs,
    const std::vector<ResolverPtr>& hookResolvers,
    const std::vector<Def>& preHookDefs,
    const std::vector<ResolverPtr>& preHookResolvers,
    const Self* self,
    bool shouldMangle) {
  TORCH_INTERNAL_ASSERT(hookDefs.size() == hookResolvers.size());
  TORCH_INTERNAL_ASSERT(preHookDefs.size() == preHookResolvers.size());
  std::vector<Function*> functions;
  std::unordered_map<std::string, Function*> function_table;

  // check hook for name collisions and redefinition
  auto check_collisions = [&](const Def& hook) -> Function* {
    auto name = prefix ? QualifiedName(*prefix, hook.name().name()).name()
                       : QualifiedName(hook.name().name()).name();
    // check if hook is already defined for this module
    auto found_hook = function_table.find(name);
    auto existing_hook =
        found_hook != function_table.end() ? found_hook->second : nullptr;
    // check if hook name is already defined on module as method
    if (existing_hook == nullptr) {
      TORCH_CHECK(
          self->getClassType()->findMethod(name) == nullptr &&
              self->getClassType()->findHook(name) == nullptr,
          "Can't define hook: ",
          name,
          " on class: ",
          self->getClassType()->repr_str(),
          " because a method or hook with that name already exists.");
    }
    return existing_hook;
  };

  // build_schema for checking
  auto build_schema = [&](const Def& hook_def,
                          const ResolverPtr& hook_res) -> FunctionSchema {
    ScriptTypeParser typeParser(hook_res);
    FunctionSchema schema =
        typeParser.parseSchemaFromDef(hook_def, true /* skip_self*/);
    // need to add self as the first because we skipped it
    std::vector<Argument> arguments;
    arguments.emplace_back(Argument(
        hook_def.decl().params()[0].ident().name(), self->getClassType()));
    arguments.insert(
        arguments.end(), schema.arguments().begin(), schema.arguments().end());
    return schema.cloneWithArguments(arguments);
  };

  // define hooks
  for (const auto i : c10::irange(hookDefs.size())) {
    // check to see if already defined this hook
    auto existing_fn = check_collisions(hookDefs[i]);
    if (existing_fn != nullptr) {
      // add it to class type again so it's called
      self->getClassType()->addForwardHook(existing_fn);
      continue;
    }
    // define hook
    auto fn = define(
        prefix,
        hookDefs[i],
        hookResolvers[i],
        self,
        function_table,
        shouldMangle,
        CompilationUnit::FunctionType::Hook);

    function_table[fn->name()] = fn.get();
    functions.emplace_back(fn.get());
    this->register_function(std::move(fn));
    self->getClassType()->checkForwardHookSchema(
        i, build_schema(hookDefs[i], hookResolvers[i]));
    functions.back()->ensure_defined();
  }

  // define pre_hooks
  for (const auto i : c10::irange(preHookDefs.size())) {
    // check to see if already defined this hook
    auto existing_fn = check_collisions(preHookDefs[i]);
    if (existing_fn != nullptr) {
      // add it to class type again so it's called
      self->getClassType()->addForwardPreHook(existing_fn);
      continue;
    }
    // define pre_hook
    auto fn = define(
        prefix,
        preHookDefs[i],
        preHookResolvers[i],
        self,
        function_table,
        shouldMangle,
        CompilationUnit::FunctionType::PreHook);

    function_table[fn->name()] = fn.get();
    functions.emplace_back(fn.get());
    this->register_function(std::move(fn));
    self->getClassType()->checkForwardPreHookSchema(
        i, build_schema(preHookDefs[i], preHookResolvers[i]));
    functions.back()->ensure_defined();
  }
}

std::vector<Function*> CompilationUnit::define(
    const c10::optional<QualifiedName>& prefix,
    const std::string& source,
    const ResolverPtr& resolver,
    const Self* self) {
  Parser p(std::make_shared<Source>(source, "<string>", 1));
  std::vector<Def> definitions;
  std::vector<ResolverPtr> resolvers;
  while (p.lexer().cur().kind != TK_EOF) {
    auto def = Def(p.parseFunction(/*is_method=*/bool(self)));
    definitions.push_back(def);
    resolvers.push_back(resolver);
  }
  return define(
      prefix,
      /*properties=*/{},
      /*propResolvers=*/{},
      definitions,
      resolvers,
      self);
}

void runCleanupPasses(std::shared_ptr<Graph>& to_clean) {
  liftClosures(to_clean);
  inlineForkedClosures(to_clean);
  if (getInlineEverythingMode()) {
    Inline(*to_clean);
  }

  // remove any uses of tuples that we inserted that are not needed
  LowerSimpleTuples(to_clean);

  // full constant propagation runs ops with mutable inputs if it can
  // prove that the inputs are not mutated anywhere in the graph.
  // if a mutating node is removed in the graph (e.g. constant prop inlined a
  // a constant if) then the next time constant prop is run it might be able
  // to run nodes it was not able to previously, and the graph may change
  // (jitter) So we run only constant prop w immutable types here bc
  // successive runs of immutable constant prop does not change the graph
  ConstantPropagationImmutableTypes(to_clean);

  // Constant Pooling pass must be after ConstantPropogation, which can create
  // new constants that needs to be pooled.
  ConstantPooling(to_clean);

  // For jitter
  CanonicalizeOutputs(to_clean);

  // Annotate aten::warns so that each has its unique ID. This enables us to
  // mimic Python behavior of only emitting each warning only once.
  AnnotateWarns(to_clean);
}

// we consider _N where N is a number, to be a non-meaningful name
// and do not record it as a unique name. This allows python printing to
// be able to export and import more consistently named graphs
bool meaningfulName(const std::string& name) {
  if (name.size() == 0)
    return false;
  if (name[0] == '$')
    return false;
  if (name[0] != '_')
    return true;
  for (const auto i : c10::irange(1, name.size())) {
    if (!isdigit(name[i]))
      return true;
  }
  return false;
}

void CompilationUnit::define_interface(
    const c10::QualifiedName& qualifiedName,
    const ClassDef& classDef,
    ResolverPtr rcb,
    bool is_module) {
  ScriptTypeParser typeParser(std::move(rcb));
  InterfaceTypePtr iface =
      InterfaceType::create(c10::QualifiedName(qualifiedName), is_module);
  for (const Stmt& stmt : classDef.body()) {
    if (stmt.kind() != TK_DEF) {
      throw ErrorReport(stmt)
          << "interface declartions can only contain method definitions";
    }
    auto method_def = Def(stmt);
    if (!method_def.decl().return_type().present()) {
      throw ErrorReport(method_def)
          << "interface declarations must have a return type annotated.";
    }
    FunctionSchema schema =
        typeParser.parseSchemaFromDef(method_def, /* skip_self*/ true);
    // need to add self as the first because we skipped it
    std::vector<Argument> arguments;
    arguments.emplace_back(
        Argument(method_def.decl().params()[0].ident().name(), iface));
    arguments.insert(
        arguments.end(), schema.arguments().begin(), schema.arguments().end());
    iface->addMethod(schema.cloneWithArguments(std::move(arguments)));
    // we need to make sure everything but the last element is just string
    // literals (aka comments) unless there is "pass" in between
    auto stmts_size = method_def.statements().size();
    for (size_t i = 0; i < stmts_size - 1; i++) {
      auto cur_statement = method_def.statements()[i];
      if (cur_statement.kind() == TK_EXPR_STMT) {
        auto expr = ExprStmt(cur_statement).expr();
        if (expr.kind() != TK_STRINGLITERAL) {
          throw ErrorReport(method_def.range())
              << "interfaces declarations should only contain a single 'pass' statement.";
        }
      }
      // if we see a "pass", we just stop there
      if (cur_statement.kind() == TK_PASS) {
        this->register_type(iface);
        return;
      }
    }

    if (method_def.statements()[stmts_size - 1].kind() != TK_PASS) {
      throw ErrorReport(method_def.range())
          << "interfaces declarations should contain 'pass' statement.";
    }
  }
  this->register_type(iface);
}

} // namespace jit
} // namespace torch<|MERGE_RESOLUTION|>--- conflicted
+++ resolved
@@ -185,14 +185,9 @@
   if (v->node()->mustBeNone()) {
     return ALWAYS;
   }
-<<<<<<< HEAD
-  if (v->type()->kind() == UnionType::Kind &&
-      v->type()->expect<UnionType>()->canHoldType(NoneType::get())) {
-=======
   if (v->type()->kind() == OptionalType::Kind ||
       (v->type()->kind() == UnionType::Kind &&
        v->type()->expect<UnionType>()->canHoldType(NoneType::get()))) {
->>>>>>> 604e8859
     return MAYBE;
   }
   return NEVER;
@@ -1155,18 +1150,6 @@
     }
     // statement must be var {is, is not} None
     const std::string& name = Var(lhs).name().name();
-<<<<<<< HEAD
-
-    if (const auto union_type = lhs_value->type()->cast<UnionType>()) {
-      std::vector<TypePtr> to_subtract{NoneType::get()};
-      c10::optional<TypePtr> remaining =
-          union_type->subtractTypeSet(to_subtract);
-      std::vector<Refinement> all_present;
-      if (remaining) {
-        Refinement present{name, *remaining};
-        all_present.push_back(std::move(present));
-      }
-=======
     // While it should in theory be possible to specialize
     // the `x is None` to know x has type NoneType, we have previously
     // not done this. Unfortunately, doing this will make the type None
@@ -1180,11 +1163,10 @@
     // Refinement none(name, RefinementKind::OPTIONAL_NONE);
     if (const auto optional_type = lhs_value->type()->cast<OptionalType>()) {
       Refinement present(name, optional_type->getElementType());
->>>>>>> 604e8859
       if (tok == TK_IS) {
-        return RefinementSet({}, all_present);
+        return RefinementSet({}, {present});
       } else { // TK_ISNOT
-        return RefinementSet(all_present, {});
+        return RefinementSet({present}, {});
       }
     }
     if (const auto union_type = lhs_value->type()->cast<UnionType>()) {
@@ -1810,10 +1792,7 @@
       // error if the branched return types we found are heterogenous
       bool default_to_union = full_type &&
           (full_type->kind() == UnionType::Kind ||
-<<<<<<< HEAD
-=======
            full_type->kind() == OptionalType::Kind ||
->>>>>>> 604e8859
            full_type->kind() == NumberType::Kind);
       auto unified = unifyTypes(
           tv->type(), fv->type(), /*default_to_union=*/default_to_union);
@@ -2533,12 +2512,10 @@
       } else {
         // Special case: we tried to do "advanced indexing". Lower this expr
         // into `index` and `index_put_` ops with tensordices of Tensor?[]
-        const auto indices =
-            graph
-                ->insertNode(graph->createList(
-                    UnionType::createOptionalOf(TensorType::get()),
-                    tensorIndices))
-                ->output();
+        const auto indices = graph
+                                 ->insertNode(graph->createList(
+                                     OptionalType::ofTensor(), tensorIndices))
+                                 ->output();
         const auto indexed =
             graph->insert(aten::index, {slicedArg, indices}, {}, stmt.range());
         const auto augmented = emitBuiltinCall(
@@ -2622,12 +2599,10 @@
       } else {
         // Special case: we tried to do "advanced indexing" with a tensor.
         // Dispatch to `aten::index_put_` with tensorindices of Tensor?[]
-        const auto indices =
-            graph
-                ->insertNode(graph->createList(
-                    UnionType::createOptionalOf(TensorType::get()),
-                    tensorIndices))
-                ->output();
+        const auto indices = graph
+                                 ->insertNode(graph->createList(
+                                     OptionalType::ofTensor(), tensorIndices))
+                                 ->output();
 
         graph->insert(
             aten::index_put_,
@@ -3116,14 +3091,9 @@
         // after annotation so that variables assigned to this None will still
         // get the right type. To do this, we make a None constant that
         // has the type Optional[T]
-<<<<<<< HEAD
-        if (type->kind() == UnionType::Kind &&
-            type->expect<UnionType>()->canHoldType(NoneType::get()) &&
-=======
         if ((type->kind() == OptionalType::Kind ||
              (type->kind() == UnionType::Kind &&
               type->expect<UnionType>()->canHoldType(NoneType::get()))) &&
->>>>>>> 604e8859
             expr->type()->isSubtypeOf(NoneType::get())) {
           Node* none = graph->createNone();
           none->output()->setType(type);
@@ -4190,9 +4160,9 @@
     // NB: the index of aten::index should be a type of List[Optional[Tensor]],
     // this is to support the case like t[:, :, 1] where : here indicates a
     // None/undefined tensor(optional tensor)
-    auto opt_tensor = UnionType::createOptionalOf(TensorType::get());
     auto* index =
-        graph->insertNode(graph->createList(opt_tensor, indices))->output();
+        graph->insertNode(graph->createList(OptionalType::ofTensor(), indices))
+            ->output();
     return emitBuiltinCall(loc, *graph, aten::index, {input, index}, {});
   }
 
@@ -4301,8 +4271,7 @@
         } else {
           return dim;
         }
-      } else if (index->type()->isSubtypeOf(
-                     UnionType::createOptionalOf(TensorType::get()))) {
+      } else if (index->type()->isSubtypeOf(OptionalType::ofTensor())) {
         if (is_reverse) {
           throw ErrorReport(loc)
               << "Ellipses followed by tensor indexing is currently not supported";
@@ -4373,8 +4342,7 @@
       } else if (expr->type() == IntType::get()) {
         sliceable =
             emitSelect(loc, sliceable, insert_value_for_dim(dims[i]), expr);
-      } else if (expr->type()->isSubtypeOf(
-                     UnionType::createOptionalOf(TensorType::get()))) {
+      } else if (expr->type()->isSubtypeOf(OptionalType::ofTensor())) {
         tensor_indices.resize(dims[i] + 1);
         tensor_indices[dims[i]] = expr;
       } else {
