--- conflicted
+++ resolved
@@ -6,20 +6,12 @@
 import torch
 import warnings
 from .._jit_internal import List, Tuple, is_tuple, is_list, Dict, is_dict, Optional, \
-<<<<<<< HEAD
-    _qualified_name, Any, Future, is_future, is_ignored_fn, Union, is_union
-=======
     is_optional, _qualified_name, Any, Future, is_future, is_ignored_fn, Union, is_union
->>>>>>> 604e8859
 from .._jit_internal import BroadcastingList1, BroadcastingList2, BroadcastingList3  # type: ignore[attr-defined]
 from ._state import _get_script_class
 
 from torch._C import TensorType, TupleType, FloatType, IntType, ComplexType, \
-<<<<<<< HEAD
-    ListType, StringType, DictType, BoolType, InterfaceType, AnyType, \
-=======
     ListType, StringType, DictType, BoolType, OptionalType, InterfaceType, AnyType, \
->>>>>>> 604e8859
     NoneType, DeviceObjType, StreamObjType, FutureType, EnumType, UnionType
 
 
@@ -328,8 +320,6 @@
         if value is None:
             raise ValueError(f"Unknown type annotation: '{ann.__args__[1]}' at {loc.highlight()}")
         return DictType(key, value)
-<<<<<<< HEAD
-=======
     if is_optional(ann):
         if issubclass(ann.__args__[1], type(None)):
             contained = ann.__args__[0]
@@ -339,7 +329,6 @@
         msg = "Unsupported annotation {} could not be resolved because {} could not be resolved."
         assert valid_type, msg.format(repr(ann), repr(contained))
         return OptionalType(valid_type)
->>>>>>> 604e8859
     if is_union(ann):
         inner: List = []
         # We need these extra checks because both `None` and invalid
@@ -417,10 +406,7 @@
     'is_list',
     'Dict',
     'is_dict',
-<<<<<<< HEAD
-=======
     'is_optional',
->>>>>>> 604e8859
     'is_union',
     'TensorType',
     'TupleType',
