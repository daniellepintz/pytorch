# -*- coding: utf-8 -*-
"""Adds docstrings to functions defined in the torch._C"""

import re

import torch._C
from torch._C import _add_docstr as add_docstr


def parse_kwargs(desc):
    """Maps a description of args to a dictionary of {argname: description}.
    Input:
        ('    weight (Tensor): a weight tensor\n' +
         '        Some optional description')
    Output: {
        'weight': \
        'weight (Tensor): a weight tensor\n        Some optional description'
    }
    """
    # Split on exactly 4 spaces after a newline
    regx = re.compile(r"\n\s{4}(?!\s)")
    kwargs = [section.strip() for section in regx.split(desc)]
    kwargs = [section for section in kwargs if len(section) > 0]
    return {desc.split(' ')[0]: desc for desc in kwargs}


def merge_dicts(*dicts):
    return {x: d[x] for d in dicts for x in d}


common_args = parse_kwargs("""
    input (Tensor): the input tensor.
    generator (:class:`torch.Generator`, optional): a pseudorandom number generator for sampling
    out (Tensor, optional): the output tensor.
    memory_format (:class:`torch.memory_format`, optional): the desired memory format of
        returned tensor. Default: ``torch.preserve_format``.
""")

reduceops_common_args = merge_dicts(common_args, parse_kwargs("""
    dtype (:class:`torch.dtype`, optional): the desired data type of returned tensor.
        If specified, the input tensor is casted to :attr:`dtype` before the operation
        is performed. This is useful for preventing data type overflows. Default: None.
    keepdim (bool): whether the output tensor has :attr:`dim` retained or not.
"""))

multi_dim_common = merge_dicts(reduceops_common_args, parse_kwargs("""
    dim (int or tuple of ints): the dimension or dimensions to reduce.
"""), {'keepdim_details': """
If :attr:`keepdim` is ``True``, the output tensor is of the same size
as :attr:`input` except in the dimension(s) :attr:`dim` where it is of size 1.
Otherwise, :attr:`dim` is squeezed (see :func:`torch.squeeze`), resulting in the
output tensor having 1 (or ``len(dim)``) fewer dimension(s).
"""})

single_dim_common = merge_dicts(reduceops_common_args, parse_kwargs("""
    dim (int): the dimension to reduce.
"""), {'keepdim_details': """If :attr:`keepdim` is ``True``, the output tensor is of the same size
as :attr:`input` except in the dimension :attr:`dim` where it is of size 1.
Otherwise, :attr:`dim` is squeezed (see :func:`torch.squeeze`), resulting in
the output tensor having 1 fewer dimension than :attr:`input`."""})

factory_common_args = merge_dicts(common_args, parse_kwargs("""
    dtype (:class:`torch.dtype`, optional): the desired data type of returned tensor.
        Default: if ``None``, uses a global default (see :func:`torch.set_default_tensor_type`).
    layout (:class:`torch.layout`, optional): the desired layout of returned Tensor.
        Default: ``torch.strided``.
    device (:class:`torch.device`, optional): the desired device of returned tensor.
        Default: if ``None``, uses the current device for the default tensor type
        (see :func:`torch.set_default_tensor_type`). :attr:`device` will be the CPU
        for CPU tensor types and the current CUDA device for CUDA tensor types.
    requires_grad (bool, optional): If autograd should record operations on the
        returned tensor. Default: ``False``.
    pin_memory (bool, optional): If set, returned tensor would be allocated in
        the pinned memory. Works only for CPU tensors. Default: ``False``.
    memory_format (:class:`torch.memory_format`, optional): the desired memory format of
        returned Tensor. Default: ``torch.contiguous_format``.
"""))

factory_like_common_args = parse_kwargs("""
    input (Tensor): the size of :attr:`input` will determine size of the output tensor.
    layout (:class:`torch.layout`, optional): the desired layout of returned tensor.
        Default: if ``None``, defaults to the layout of :attr:`input`.
    dtype (:class:`torch.dtype`, optional): the desired data type of returned Tensor.
        Default: if ``None``, defaults to the dtype of :attr:`input`.
    device (:class:`torch.device`, optional): the desired device of returned tensor.
        Default: if ``None``, defaults to the device of :attr:`input`.
    requires_grad (bool, optional): If autograd should record operations on the
        returned tensor. Default: ``False``.
    pin_memory (bool, optional): If set, returned tensor would be allocated in
        the pinned memory. Works only for CPU tensors. Default: ``False``.
    memory_format (:class:`torch.memory_format`, optional): the desired memory format of
        returned Tensor. Default: ``torch.preserve_format``.
""")

factory_data_common_args = parse_kwargs("""
    data (array_like): Initial data for the tensor. Can be a list, tuple,
        NumPy ``ndarray``, scalar, and other types.
    dtype (:class:`torch.dtype`, optional): the desired data type of returned tensor.
        Default: if ``None``, infers data type from :attr:`data`.
    device (:class:`torch.device`, optional): the desired device of returned tensor.
        Default: if ``None``, uses the current device for the default tensor type
        (see :func:`torch.set_default_tensor_type`). :attr:`device` will be the CPU
        for CPU tensor types and the current CUDA device for CUDA tensor types.
    requires_grad (bool, optional): If autograd should record operations on the
        returned tensor. Default: ``False``.
    pin_memory (bool, optional): If set, returned tensor would be allocated in
        the pinned memory. Works only for CPU tensors. Default: ``False``.
""")

tf32_notes = {
    "tf32_note": """This operator supports :ref:`TensorFloat32<tf32_on_ampere>`."""
}


reproducibility_notes = {
    "forward_reproducibility_note": """This operation may behave nondeterministically when given tensors on \
a CUDA device. See :doc:`/notes/randomness` for more information.""",
    "backward_reproducibility_note": """This operation may produce nondeterministic gradients when given tensors on \
a CUDA device. See :doc:`/notes/randomness` for more information.""",
    "cudnn_reproducibility_note": """In some circumstances when given tensors on a CUDA device \
and using CuDNN, this operator may select a nondeterministic algorithm to increase performance. If this is \
undesirable, you can try to make the operation deterministic (potentially at \
a performance cost) by setting ``torch.backends.cudnn.deterministic = True``. \
See :doc:`/notes/randomness` for more information."""
}

add_docstr(torch.abs, r"""
abs(input, *, out=None) -> Tensor

Computes the absolute value of each element in :attr:`input`.

.. math::
    \text{out}_{i} = |\text{input}_{i}|
""" + r"""
Args:
    {input}

Keyword args:
    {out}

Example::

    >>> torch.abs(torch.tensor([-1, -2, 3]))
    tensor([ 1,  2,  3])
""".format(**common_args))

add_docstr(torch.absolute,
           r"""
absolute(input, *, out=None) -> Tensor

Alias for :func:`torch.abs`
""".format(**common_args))

add_docstr(torch.acos, r"""
acos(input, *, out=None) -> Tensor

Computes the inverse cosine of each element in :attr:`input`.

.. math::
    \text{out}_{i} = \cos^{-1}(\text{input}_{i})
""" + r"""
Args:
    {input}

Keyword args:
    {out}

Example::

    >>> a = torch.randn(4)
    >>> a
    tensor([ 0.3348, -0.5889,  0.2005, -0.1584])
    >>> torch.acos(a)
    tensor([ 1.2294,  2.2004,  1.3690,  1.7298])
""".format(**common_args))

add_docstr(torch.arccos, r"""
arccos(input, *, out=None) -> Tensor

Alias for :func:`torch.acos`.
""")

add_docstr(torch.acosh, r"""
acosh(input, *, out=None) -> Tensor

Returns a new tensor with the inverse hyperbolic cosine of the elements of :attr:`input`.

Note:
    The domain of the inverse hyperbolic cosine is `[1, inf)` and values outside this range
    will be mapped to ``NaN``, except for `+ INF` for which the output is mapped to `+ INF`.

.. math::
    \text{out}_{i} = \cosh^{-1}(\text{input}_{i})
""" + r"""
Args:
    {input}

Keyword arguments:
    {out}

Example::

    >>> a = torch.randn(4).uniform_(1, 2)
    >>> a
    tensor([ 1.3192, 1.9915, 1.9674, 1.7151 ])
    >>> torch.acosh(a)
    tensor([ 0.7791, 1.3120, 1.2979, 1.1341 ])
""".format(**common_args))

add_docstr(torch.arccosh, r"""
arccosh(input, *, out=None) -> Tensor

Alias for :func:`torch.acosh`.
""".format(**common_args))

add_docstr(torch.add, r"""
add(input, other, *, out=None) -> Tensor

Adds the scalar :attr:`other` to each element of the input :attr:`input`
and returns a new resulting tensor.

.. math::
    \text{{out}} = \text{{input}} + \text{{other}}

If :attr:`input` is of type FloatTensor or DoubleTensor, :attr:`other` must be
a real number, otherwise it should be an integer.

Args:
    {input}
    other (Number): the number to be added to each element of :attr:`input`

Keyword arguments:
    {out}

Example::

    >>> a = torch.randn(4)
    >>> a
    tensor([ 0.0202,  1.0985,  1.3506, -0.6056])
    >>> torch.add(a, 20)
    tensor([ 20.0202,  21.0985,  21.3506,  19.3944])

.. function:: add(input, other, *, alpha=1, out=None) -> Tensor

Each element of the tensor :attr:`other` is multiplied by the scalar
:attr:`alpha` and added to each element of the tensor :attr:`input`.
The resulting tensor is returned.

The shapes of :attr:`input` and :attr:`other` must be
:ref:`broadcastable <broadcasting-semantics>`.

.. math::
    \text{{out}} = \text{{input}} + \text{{alpha}} \times \text{{other}}

If :attr:`other` is of type FloatTensor or DoubleTensor, :attr:`alpha` must be
a real number, otherwise it should be an integer.

Args:
    input (Tensor): the first input tensor
    other (Tensor): the second input tensor

Keyword args:
    alpha (Number): the scalar multiplier for :attr:`other`
    {out}

Example::

    >>> a = torch.randn(4)
    >>> a
    tensor([-0.9732, -0.3497,  0.6245,  0.4022])
    >>> b = torch.randn(4, 1)
    >>> b
    tensor([[ 0.3743],
            [-1.7724],
            [-0.5811],
            [-0.8017]])
    >>> torch.add(a, b, alpha=10)
    tensor([[  2.7695,   3.3930,   4.3672,   4.1450],
            [-18.6971, -18.0736, -17.0994, -17.3216],
            [ -6.7845,  -6.1610,  -5.1868,  -5.4090],
            [ -8.9902,  -8.3667,  -7.3925,  -7.6147]])
""".format(**common_args))

add_docstr(torch.addbmm,
           r"""
addbmm(input, batch1, batch2, *, beta=1, alpha=1, out=None) -> Tensor

Performs a batch matrix-matrix product of matrices stored
in :attr:`batch1` and :attr:`batch2`,
with a reduced add step (all matrix multiplications get accumulated
along the first dimension).
:attr:`input` is added to the final result.

:attr:`batch1` and :attr:`batch2` must be 3-D tensors each containing the
same number of matrices.

If :attr:`batch1` is a :math:`(b \times n \times m)` tensor, :attr:`batch2` is a
:math:`(b \times m \times p)` tensor, :attr:`input` must be
:ref:`broadcastable <broadcasting-semantics>` with a :math:`(n \times p)` tensor
and :attr:`out` will be a :math:`(n \times p)` tensor.

.. math::
    out = \beta\ \text{input} + \alpha\ (\sum_{i=0}^{b-1} \text{batch1}_i \mathbin{@} \text{batch2}_i)

If :attr:`beta` is 0, then :attr:`input` will be ignored, and `nan` and `inf` in
it will not be propagated.
""" + r"""
For inputs of type `FloatTensor` or `DoubleTensor`, arguments :attr:`beta` and :attr:`alpha`
must be real numbers, otherwise they should be integers.

{tf32_note}

Args:
    batch1 (Tensor): the first batch of matrices to be multiplied
    batch2 (Tensor): the second batch of matrices to be multiplied

Keyword args:
    beta (Number, optional): multiplier for :attr:`input` (:math:`\beta`)
    input (Tensor): matrix to be added
    alpha (Number, optional): multiplier for `batch1 @ batch2` (:math:`\alpha`)
    {out}

Example::

    >>> M = torch.randn(3, 5)
    >>> batch1 = torch.randn(10, 3, 4)
    >>> batch2 = torch.randn(10, 4, 5)
    >>> torch.addbmm(M, batch1, batch2)
    tensor([[  6.6311,   0.0503,   6.9768, -12.0362,  -2.1653],
            [ -4.8185,  -1.4255,  -6.6760,   8.9453,   2.5743],
            [ -3.8202,   4.3691,   1.0943,  -1.1109,   5.4730]])
""".format(**common_args, **tf32_notes))

add_docstr(torch.addcdiv, r"""
addcdiv(input, tensor1, tensor2, *, value=1, out=None) -> Tensor

Performs the element-wise division of :attr:`tensor1` by :attr:`tensor2`,
multiply the result by the scalar :attr:`value` and add it to :attr:`input`.

.. warning::
    Integer division with addcdiv is no longer supported, and in a future
    release addcdiv will perform a true division of tensor1 and tensor2.
    The historic addcdiv behavior can be implemented as
    (input + value * torch.trunc(tensor1 / tensor2)).to(input.dtype)
    for integer inputs and as (input + value * tensor1 / tensor2) for float inputs.
    The future addcdiv behavior is just the latter implementation:
    (input + value * tensor1 / tensor2), for all dtypes.

.. math::
    \text{out}_i = \text{input}_i + \text{value} \times \frac{\text{tensor1}_i}{\text{tensor2}_i}
""" + r"""

The shapes of :attr:`input`, :attr:`tensor1`, and :attr:`tensor2` must be
:ref:`broadcastable <broadcasting-semantics>`.

For inputs of type `FloatTensor` or `DoubleTensor`, :attr:`value` must be
a real number, otherwise an integer.

Args:
    input (Tensor): the tensor to be added
    tensor1 (Tensor): the numerator tensor
    tensor2 (Tensor): the denominator tensor

Keyword args:
    value (Number, optional): multiplier for :math:`\text{{tensor1}} / \text{{tensor2}}`
    {out}

Example::

    >>> t = torch.randn(1, 3)
    >>> t1 = torch.randn(3, 1)
    >>> t2 = torch.randn(1, 3)
    >>> torch.addcdiv(t, t1, t2, value=0.1)
    tensor([[-0.2312, -3.6496,  0.1312],
            [-1.0428,  3.4292, -0.1030],
            [-0.5369, -0.9829,  0.0430]])
""".format(**common_args))

add_docstr(torch.addcmul,
           r"""
addcmul(input, tensor1, tensor2, *, value=1, out=None) -> Tensor

Performs the element-wise multiplication of :attr:`tensor1`
by :attr:`tensor2`, multiply the result by the scalar :attr:`value`
and add it to :attr:`input`.

.. math::
    \text{out}_i = \text{input}_i + \text{value} \times \text{tensor1}_i \times \text{tensor2}_i
""" + r"""
The shapes of :attr:`tensor`, :attr:`tensor1`, and :attr:`tensor2` must be
:ref:`broadcastable <broadcasting-semantics>`.

For inputs of type `FloatTensor` or `DoubleTensor`, :attr:`value` must be
a real number, otherwise an integer.

Args:
    input (Tensor): the tensor to be added
    tensor1 (Tensor): the tensor to be multiplied
    tensor2 (Tensor): the tensor to be multiplied

Keyword args:
    value (Number, optional): multiplier for :math:`tensor1 .* tensor2`
    {out}

Example::

    >>> t = torch.randn(1, 3)
    >>> t1 = torch.randn(3, 1)
    >>> t2 = torch.randn(1, 3)
    >>> torch.addcmul(t, t1, t2, value=0.1)
    tensor([[-0.8635, -0.6391,  1.6174],
            [-0.7617, -0.5879,  1.7388],
            [-0.8353, -0.6249,  1.6511]])
""".format(**common_args))

add_docstr(torch.addmm,
           r"""
addmm(input, mat1, mat2, *, beta=1, alpha=1, out=None) -> Tensor

Performs a matrix multiplication of the matrices :attr:`mat1` and :attr:`mat2`.
The matrix :attr:`input` is added to the final result.

If :attr:`mat1` is a :math:`(n \times m)` tensor, :attr:`mat2` is a
:math:`(m \times p)` tensor, then :attr:`input` must be
:ref:`broadcastable <broadcasting-semantics>` with a :math:`(n \times p)` tensor
and :attr:`out` will be a :math:`(n \times p)` tensor.

:attr:`alpha` and :attr:`beta` are scaling factors on matrix-vector product between
:attr:`mat1` and :attr:`mat2` and the added matrix :attr:`input` respectively.

.. math::
    \text{out} = \beta\ \text{input} + \alpha\ (\text{mat1}_i \mathbin{@} \text{mat2}_i)

If :attr:`beta` is 0, then :attr:`input` will be ignored, and `nan` and `inf` in
it will not be propagated.
""" + r"""
For inputs of type `FloatTensor` or `DoubleTensor`, arguments :attr:`beta` and
:attr:`alpha` must be real numbers, otherwise they should be integers.

{tf32_note}

Args:
    input (Tensor): matrix to be added
    mat1 (Tensor): the first matrix to be matrix multiplied
    mat2 (Tensor): the second matrix to be matrix multiplied

Keyword args:
    beta (Number, optional): multiplier for :attr:`input` (:math:`\beta`)
    alpha (Number, optional): multiplier for :math:`mat1 @ mat2` (:math:`\alpha`)
    {out}

Example::

    >>> M = torch.randn(2, 3)
    >>> mat1 = torch.randn(2, 3)
    >>> mat2 = torch.randn(3, 3)
    >>> torch.addmm(M, mat1, mat2)
    tensor([[-4.8716,  1.4671, -1.3746],
            [ 0.7573, -3.9555, -2.8681]])
""".format(**common_args, **tf32_notes))

add_docstr(torch.sspaddmm,
           r"""
sspaddmm(input, mat1, mat2, *, beta=1, alpha=1, out=None) -> Tensor

Matrix multiplies a sparse tensor :attr:`mat1` with a dense tensor
:attr:`mat2`, then adds the sparse tensor :attr:`input` to the result.

Note: This function is equivalent to :func:`torch.addmm`, except
:attr:`input` and :attr:`mat1` are sparse.

Args:
    input (Tensor): a sparse matrix to be added
    mat1 (Tensor): a sparse matrix to be matrix multiplied
    mat2 (Tensor): a dense matrix to be matrix multiplied

Keyword args:
    beta (Number, optional): multiplier for :attr:`mat` (:math:`\beta`)
    alpha (Number, optional): multiplier for :math:`mat1 @ mat2` (:math:`\alpha`)
    {out}
""".format(**common_args))

add_docstr(torch.smm,
           r"""
smm(input, mat) -> Tensor

Performs a matrix multiplication of the sparse matrix :attr:`input`
with the dense matrix :attr:`mat`.

Args:
    input (Tensor): a sparse matrix to be matrix multiplied
    mat (Tensor): a dense matrix to be matrix multiplied
""")

add_docstr(torch.addmv,
           r"""
addmv(input, mat, vec, *, beta=1, alpha=1, out=None) -> Tensor

Performs a matrix-vector product of the matrix :attr:`mat` and
the vector :attr:`vec`.
The vector :attr:`input` is added to the final result.

If :attr:`mat` is a :math:`(n \times m)` tensor, :attr:`vec` is a 1-D tensor of
size `m`, then :attr:`input` must be
:ref:`broadcastable <broadcasting-semantics>` with a 1-D tensor of size `n` and
:attr:`out` will be 1-D tensor of size `n`.

:attr:`alpha` and :attr:`beta` are scaling factors on matrix-vector product between
:attr:`mat` and :attr:`vec` and the added tensor :attr:`input` respectively.

.. math::
    \text{out} = \beta\ \text{input} + \alpha\ (\text{mat} \mathbin{@} \text{vec})

If :attr:`beta` is 0, then :attr:`input` will be ignored, and `nan` and `inf` in
it will not be propagated.
""" + r"""
For inputs of type `FloatTensor` or `DoubleTensor`, arguments :attr:`beta` and
:attr:`alpha` must be real numbers, otherwise they should be integers

Args:
    input (Tensor): vector to be added
    mat (Tensor): matrix to be matrix multiplied
    vec (Tensor): vector to be matrix multiplied

Keyword args:
    beta (Number, optional): multiplier for :attr:`input` (:math:`\beta`)
    alpha (Number, optional): multiplier for :math:`mat @ vec` (:math:`\alpha`)
    {out}

Example::

    >>> M = torch.randn(2)
    >>> mat = torch.randn(2, 3)
    >>> vec = torch.randn(3)
    >>> torch.addmv(M, mat, vec)
    tensor([-0.3768, -5.5565])
""".format(**common_args))

add_docstr(torch.addr,
           r"""
addr(input, vec1, vec2, *, beta=1, alpha=1, out=None) -> Tensor

Performs the outer-product of vectors :attr:`vec1` and :attr:`vec2`
and adds it to the matrix :attr:`input`.

Optional values :attr:`beta` and :attr:`alpha` are scaling factors on the
outer product between :attr:`vec1` and :attr:`vec2` and the added matrix
:attr:`input` respectively.

.. math::
    \text{out} = \beta\ \text{input} + \alpha\ (\text{vec1} \otimes \text{vec2})

If :attr:`beta` is 0, then :attr:`input` will be ignored, and `nan` and `inf` in
it will not be propagated.
""" + r"""
If :attr:`vec1` is a vector of size `n` and :attr:`vec2` is a vector
of size `m`, then :attr:`input` must be
:ref:`broadcastable <broadcasting-semantics>` with a matrix of size
:math:`(n \times m)` and :attr:`out` will be a matrix of size
:math:`(n \times m)`.

Args:
    input (Tensor): matrix to be added
    vec1 (Tensor): the first vector of the outer product
    vec2 (Tensor): the second vector of the outer product

Keyword args:
    beta (Number, optional): multiplier for :attr:`input` (:math:`\beta`)
    alpha (Number, optional): multiplier for :math:`\text{{vec1}} \otimes \text{{vec2}}` (:math:`\alpha`)
    {out}

Example::

    >>> vec1 = torch.arange(1., 4.)
    >>> vec2 = torch.arange(1., 3.)
    >>> M = torch.zeros(3, 2)
    >>> torch.addr(M, vec1, vec2)
    tensor([[ 1.,  2.],
            [ 2.,  4.],
            [ 3.,  6.]])
""".format(**common_args))

add_docstr(torch.allclose,
           r"""
allclose(input, other, rtol=1e-05, atol=1e-08, equal_nan=False) -> bool

This function checks if all :attr:`input` and :attr:`other` satisfy the condition:

.. math::
    \lvert \text{input} - \text{other} \rvert \leq \texttt{atol} + \texttt{rtol} \times \lvert \text{other} \rvert
""" + r"""
elementwise, for all elements of :attr:`input` and :attr:`other`. The behaviour of this function is analogous to
`numpy.allclose <https://docs.scipy.org/doc/numpy/reference/generated/numpy.allclose.html>`_

Args:
    input (Tensor): first tensor to compare
    other (Tensor): second tensor to compare
    atol (float, optional): absolute tolerance. Default: 1e-08
    rtol (float, optional): relative tolerance. Default: 1e-05
    equal_nan (bool, optional): if ``True``, then two ``NaN`` s will be considered equal. Default: ``False``

Example::

    >>> torch.allclose(torch.tensor([10000., 1e-07]), torch.tensor([10000.1, 1e-08]))
    False
    >>> torch.allclose(torch.tensor([10000., 1e-08]), torch.tensor([10000.1, 1e-09]))
    True
    >>> torch.allclose(torch.tensor([1.0, float('nan')]), torch.tensor([1.0, float('nan')]))
    False
    >>> torch.allclose(torch.tensor([1.0, float('nan')]), torch.tensor([1.0, float('nan')]), equal_nan=True)
    True
""")

add_docstr(torch.all,
           r"""
all(input) -> Tensor

Tests if all elements in :attr:`input` evaluate to `True`.

.. note:: This function matches the behaviour of NumPy in returning
          output of dtype `bool` for all supported dtypes except `uint8`.
          For `uint8` the dtype of output is `uint8` itself.

Example::

    >>> a = torch.rand(1, 2).bool()
    >>> a
    tensor([[False, True]], dtype=torch.bool)
    >>> torch.all(a)
    tensor(False, dtype=torch.bool)
    >>> a = torch.arange(0, 3)
    >>> a
    tensor([0, 1, 2])
    >>> torch.all(a)
    tensor(False)

.. function:: all(input, dim, keepdim=False, *, out=None) -> Tensor

For each row of :attr:`input` in the given dimension :attr:`dim`,
returns `True` if all elements in the row evaluate to `True` and `False` otherwise.

{keepdim_details}

Args:
    {input}
    {dim}
    {keepdim}

Keyword args:
    {out}

Example::

    >>> a = torch.rand(4, 2).bool()
    >>> a
    tensor([[True, True],
            [True, False],
            [True, True],
            [True, True]], dtype=torch.bool)
    >>> torch.all(a, dim=1)
    tensor([ True, False,  True,  True], dtype=torch.bool)
    >>> torch.all(a, dim=0)
    tensor([ True, False], dtype=torch.bool)
""".format(**single_dim_common))

add_docstr(torch.any,
           r"""
any(input) -> Tensor

Args:
    {input}

Tests if any element in :attr:`input` evaluates to `True`.

.. note:: This function matches the behaviour of NumPy in returning
          output of dtype `bool` for all supported dtypes except `uint8`.
          For `uint8` the dtype of output is `uint8` itself.

Example::

    >>> a = torch.rand(1, 2).bool()
    >>> a
    tensor([[False, True]], dtype=torch.bool)
    >>> torch.any(a)
    tensor(True, dtype=torch.bool)
    >>> a = torch.arange(0, 3)
    >>> a
    tensor([0, 1, 2])
    >>> torch.any(a)
    tensor(True)

.. function:: any(input, dim, keepdim=False, *, out=None) -> Tensor

For each row of :attr:`input` in the given dimension :attr:`dim`,
returns `True` if any element in the row evaluate to `True` and `False` otherwise.

{keepdim_details}

Args:
    {input}
    {dim}
    {keepdim}

Keyword args:
    {out}

Example::

    >>> a = torch.randn(4, 2) < 0
    >>> a
    tensor([[ True,  True],
            [False,  True],
            [ True,  True],
            [False, False]])
    >>> torch.any(a, 1)
    tensor([ True,  True,  True, False])
    >>> torch.any(a, 0)
    tensor([True, True])
""".format(**single_dim_common))

add_docstr(torch.angle,
           r"""
angle(input, *, out=None) -> Tensor

Computes the element-wise angle (in radians) of the given :attr:`input` tensor.

.. math::
    \text{out}_{i} = angle(\text{input}_{i})
""" + r"""
Args:
    {input}

Keyword args:
    {out}

.. note:: Starting in PyTorch 1.8, angle returns pi for negative real numbers,
          zero for non-negative real numbers, and propagates NaNs. Previously
          the function would return zero for all real numbers and not propagate
          floating-point NaNs.

Example::

    >>> torch.angle(torch.tensor([-1 + 1j, -2 + 2j, 3 - 3j]))*180/3.14159
    tensor([ 135.,  135,  -45])
""".format(**common_args))

add_docstr(torch.as_strided,
           r"""
as_strided(input, size, stride, storage_offset=0) -> Tensor

Create a view of an existing `torch.Tensor` :attr:`input` with specified
:attr:`size`, :attr:`stride` and :attr:`storage_offset`.

.. warning::
    More than one element of a created tensor may refer to a single memory
    location. As a result, in-place operations (especially ones that are
    vectorized) may result in incorrect behavior. If you need to write to
    the tensors, please clone them first.

    Many PyTorch functions, which return a view of a tensor, are internally
    implemented with this function. Those functions, like
    :meth:`torch.Tensor.expand`, are easier to read and are therefore more
    advisable to use.


Args:
    {input}
    size (tuple or ints): the shape of the output tensor
    stride (tuple or ints): the stride of the output tensor
    storage_offset (int, optional): the offset in the underlying storage of the output tensor

Example::

    >>> x = torch.randn(3, 3)
    >>> x
    tensor([[ 0.9039,  0.6291,  1.0795],
            [ 0.1586,  2.1939, -0.4900],
            [-0.1909, -0.7503,  1.9355]])
    >>> t = torch.as_strided(x, (2, 2), (1, 2))
    >>> t
    tensor([[0.9039, 1.0795],
            [0.6291, 0.1586]])
    >>> t = torch.as_strided(x, (2, 2), (1, 2), 1)
    tensor([[0.6291, 0.1586],
            [1.0795, 2.1939]])
""".format(**common_args))

add_docstr(torch.as_tensor,
           r"""
as_tensor(data, dtype=None, device=None) -> Tensor

Convert the data into a `torch.Tensor`. If the data is already a `Tensor` with the same `dtype` and `device`,
no copy will be performed, otherwise a new `Tensor` will be returned with computational graph retained if data
`Tensor` has ``requires_grad=True``. Similarly, if the data is an ``ndarray`` of the corresponding `dtype` and
the `device` is the cpu, no copy will be performed.

Args:
    {data}
    {dtype}
    {device}

Example::

    >>> a = numpy.array([1, 2, 3])
    >>> t = torch.as_tensor(a)
    >>> t
    tensor([ 1,  2,  3])
    >>> t[0] = -1
    >>> a
    array([-1,  2,  3])

    >>> a = numpy.array([1, 2, 3])
    >>> t = torch.as_tensor(a, device=torch.device('cuda'))
    >>> t
    tensor([ 1,  2,  3])
    >>> t[0] = -1
    >>> a
    array([1,  2,  3])
""".format(**factory_data_common_args))

add_docstr(torch.asin, r"""
asin(input, *, out=None) -> Tensor

Returns a new tensor with the arcsine  of the elements of :attr:`input`.

.. math::
    \text{out}_{i} = \sin^{-1}(\text{input}_{i})
""" + r"""
Args:
    {input}

Keyword args:
    {out}

Example::

    >>> a = torch.randn(4)
    >>> a
    tensor([-0.5962,  1.4985, -0.4396,  1.4525])
    >>> torch.asin(a)
    tensor([-0.6387,     nan, -0.4552,     nan])
""".format(**common_args))

add_docstr(torch.arcsin, r"""
arcsin(input, *, out=None) -> Tensor

Alias for :func:`torch.asin`.
""")

add_docstr(torch.asinh,
           r"""
asinh(input, *, out=None) -> Tensor

Returns a new tensor with the inverse hyperbolic sine of the elements of :attr:`input`.

.. math::
    \text{out}_{i} = \sinh^{-1}(\text{input}_{i})
""" + r"""
Args:
    {input}

Keyword arguments:
    {out}

Example::

    >>> a = torch.randn(4)
    >>> a
    tensor([ 0.1606, -1.4267, -1.0899, -1.0250 ])
    >>> torch.asinh(a)
    tensor([ 0.1599, -1.1534, -0.9435, -0.8990 ])
""".format(**common_args))

add_docstr(torch.arcsinh, r"""
arcsinh(input, *, out=None) -> Tensor

Alias for :func:`torch.asinh`.
""")

add_docstr(torch.atan, r"""
atan(input, *, out=None) -> Tensor

Returns a new tensor with the arctangent  of the elements of :attr:`input`.

.. math::
    \text{out}_{i} = \tan^{-1}(\text{input}_{i})
""" + r"""
Args:
    {input}

Keyword args:
    {out}

Example::

    >>> a = torch.randn(4)
    >>> a
    tensor([ 0.2341,  0.2539, -0.6256, -0.6448])
    >>> torch.atan(a)
    tensor([ 0.2299,  0.2487, -0.5591, -0.5727])
""".format(**common_args))

add_docstr(torch.arctan, r"""
arctan(input, *, out=None) -> Tensor

Alias for :func:`torch.atan`.
""")

add_docstr(torch.atan2,
           r"""
atan2(input, other, *, out=None) -> Tensor

Element-wise arctangent of :math:`\text{{input}}_{{i}} / \text{{other}}_{{i}}`
with consideration of the quadrant. Returns a new tensor with the signed angles
in radians between vector :math:`(\text{{other}}_{{i}}, \text{{input}}_{{i}})`
and vector :math:`(1, 0)`. (Note that :math:`\text{{other}}_{{i}}`, the second
parameter, is the x-coordinate, while :math:`\text{{input}}_{{i}}`, the first
parameter, is the y-coordinate.)

The shapes of ``input`` and ``other`` must be
:ref:`broadcastable <broadcasting-semantics>`.

Args:
    input (Tensor): the first input tensor
    other (Tensor): the second input tensor

Keyword args:
    {out}

Example::

    >>> a = torch.randn(4)
    >>> a
    tensor([ 0.9041,  0.0196, -0.3108, -2.4423])
    >>> torch.atan2(a, torch.randn(4))
    tensor([ 0.9833,  0.0811, -1.9743, -1.4151])
""".format(**common_args))

add_docstr(torch.atanh, r"""
atanh(input, *, out=None) -> Tensor

Returns a new tensor with the inverse hyperbolic tangent of the elements of :attr:`input`.

Note:
    The domain of the inverse hyperbolic tangent is `(-1, 1)` and values outside this range
    will be mapped to ``NaN``, except for the values `1` and `-1` for which the output is
    mapped to `+/-INF` respectively.

.. math::
    \text{out}_{i} = \tanh^{-1}(\text{input}_{i})
""" + r"""
Args:
    {input}

Keyword arguments:
    {out}

Example::

    >>> a = torch.randn(4).uniform_(-1, 1)
    >>> a
    tensor([ -0.9385, 0.2968, -0.8591, -0.1871 ])
    >>> torch.atanh(a)
    tensor([ -1.7253, 0.3060, -1.2899, -0.1893 ])
""".format(**common_args))

add_docstr(torch.arctanh, r"""
arctanh(input, *, out=None) -> Tensor

Alias for :func:`torch.atanh`.
""")

add_docstr(torch.baddbmm,
           r"""
baddbmm(input, batch1, batch2, *, beta=1, alpha=1, out=None) -> Tensor

Performs a batch matrix-matrix product of matrices in :attr:`batch1`
and :attr:`batch2`.
:attr:`input` is added to the final result.

:attr:`batch1` and :attr:`batch2` must be 3-D tensors each containing the same
number of matrices.

If :attr:`batch1` is a :math:`(b \times n \times m)` tensor, :attr:`batch2` is a
:math:`(b \times m \times p)` tensor, then :attr:`input` must be
:ref:`broadcastable <broadcasting-semantics>` with a
:math:`(b \times n \times p)` tensor and :attr:`out` will be a
:math:`(b \times n \times p)` tensor. Both :attr:`alpha` and :attr:`beta` mean the
same as the scaling factors used in :meth:`torch.addbmm`.

.. math::
    \text{out}_i = \beta\ \text{input}_i + \alpha\ (\text{batch1}_i \mathbin{@} \text{batch2}_i)

If :attr:`beta` is 0, then :attr:`input` will be ignored, and `nan` and `inf` in
it will not be propagated.
""" + r"""
For inputs of type `FloatTensor` or `DoubleTensor`, arguments :attr:`beta` and
:attr:`alpha` must be real numbers, otherwise they should be integers.

{tf32_note}

Args:
    input (Tensor): the tensor to be added
    batch1 (Tensor): the first batch of matrices to be multiplied
    batch2 (Tensor): the second batch of matrices to be multiplied

Keyword args:
    beta (Number, optional): multiplier for :attr:`input` (:math:`\beta`)
    alpha (Number, optional): multiplier for :math:`\text{{batch1}} \mathbin{{@}} \text{{batch2}}` (:math:`\alpha`)
    {out}

Example::

    >>> M = torch.randn(10, 3, 5)
    >>> batch1 = torch.randn(10, 3, 4)
    >>> batch2 = torch.randn(10, 4, 5)
    >>> torch.baddbmm(M, batch1, batch2).size()
    torch.Size([10, 3, 5])
""".format(**common_args, **tf32_notes))

add_docstr(torch.bernoulli,
           r"""
bernoulli(input, *, generator=None, out=None) -> Tensor

Draws binary random numbers (0 or 1) from a Bernoulli distribution.

The :attr:`input` tensor should be a tensor containing probabilities
to be used for drawing the binary random number.
Hence, all values in :attr:`input` have to be in the range:
:math:`0 \leq \text{input}_i \leq 1`.

The :math:`\text{i}^{th}` element of the output tensor will draw a
value :math:`1` according to the :math:`\text{i}^{th}` probability value given
in :attr:`input`.

.. math::
    \text{out}_{i} \sim \mathrm{Bernoulli}(p = \text{input}_{i})
""" + r"""
The returned :attr:`out` tensor only has values 0 or 1 and is of the same
shape as :attr:`input`.

:attr:`out` can have integral ``dtype``, but :attr:`input` must have floating
point ``dtype``.

Args:
    input (Tensor): the input tensor of probability values for the Bernoulli distribution

Keyword args:
    {generator}
    {out}

Example::

    >>> a = torch.empty(3, 3).uniform_(0, 1)  # generate a uniform random matrix with range [0, 1]
    >>> a
    tensor([[ 0.1737,  0.0950,  0.3609],
            [ 0.7148,  0.0289,  0.2676],
            [ 0.9456,  0.8937,  0.7202]])
    >>> torch.bernoulli(a)
    tensor([[ 1.,  0.,  0.],
            [ 0.,  0.,  0.],
            [ 1.,  1.,  1.]])

    >>> a = torch.ones(3, 3) # probability of drawing "1" is 1
    >>> torch.bernoulli(a)
    tensor([[ 1.,  1.,  1.],
            [ 1.,  1.,  1.],
            [ 1.,  1.,  1.]])
    >>> a = torch.zeros(3, 3) # probability of drawing "1" is 0
    >>> torch.bernoulli(a)
    tensor([[ 0.,  0.,  0.],
            [ 0.,  0.,  0.],
            [ 0.,  0.,  0.]])
""".format(**common_args))

add_docstr(torch.bincount,
           r"""
bincount(input, weights=None, minlength=0) -> Tensor

Count the frequency of each value in an array of non-negative ints.

The number of bins (size 1) is one larger than the largest value in
:attr:`input` unless :attr:`input` is empty, in which case the result is a
tensor of size 0. If :attr:`minlength` is specified, the number of bins is at least
:attr:`minlength` and if :attr:`input` is empty, then the result is tensor of size
:attr:`minlength` filled with zeros. If ``n`` is the value at position ``i``,
``out[n] += weights[i]`` if :attr:`weights` is specified else
``out[n] += 1``.

Note:
    {backward_reproducibility_note}

Arguments:
    input (Tensor): 1-d int tensor
    weights (Tensor): optional, weight for each value in the input tensor.
        Should be of same size as input tensor.
    minlength (int): optional, minimum number of bins. Should be non-negative.

Returns:
    output (Tensor): a tensor of shape ``Size([max(input) + 1])`` if
    :attr:`input` is non-empty, else ``Size(0)``

Example::

    >>> input = torch.randint(0, 8, (5,), dtype=torch.int64)
    >>> weights = torch.linspace(0, 1, steps=5)
    >>> input, weights
    (tensor([4, 3, 6, 3, 4]),
     tensor([ 0.0000,  0.2500,  0.5000,  0.7500,  1.0000])

    >>> torch.bincount(input)
    tensor([0, 0, 0, 2, 2, 0, 1])

    >>> input.bincount(weights)
    tensor([0.0000, 0.0000, 0.0000, 1.0000, 1.0000, 0.0000, 0.5000])
""".format(**reproducibility_notes))

add_docstr(torch.bitwise_not,
           r"""
bitwise_not(input, *, out=None) -> Tensor

Computes the bitwise NOT of the given input tensor. The input tensor must be of
integral or Boolean types. For bool tensors, it computes the logical NOT.

Args:
    {input}

Keyword args:
    {out}

Example:

    >>> torch.bitwise_not(torch.tensor([-1, -2, 3], dtype=torch.int8))
    tensor([ 0,  1, -4], dtype=torch.int8)
""".format(**common_args))

add_docstr(torch.bmm,
           r"""
bmm(input, mat2, *, deterministic=False, out=None) -> Tensor

Performs a batch matrix-matrix product of matrices stored in :attr:`input`
and :attr:`mat2`.

:attr:`input` and :attr:`mat2` must be 3-D tensors each containing
the same number of matrices.

If :attr:`input` is a :math:`(b \times n \times m)` tensor, :attr:`mat2` is a
:math:`(b \times m \times p)` tensor, :attr:`out` will be a
:math:`(b \times n \times p)` tensor.

.. math::
    \text{out}_i = \text{input}_i \mathbin{@} \text{mat2}_i
""" + r"""
{tf32_note}

.. note:: This function does not :ref:`broadcast <broadcasting-semantics>`.
          For broadcasting matrix products, see :func:`torch.matmul`.

Args:
    input (Tensor): the first batch of matrices to be multiplied
    mat2 (Tensor): the second batch of matrices to be multiplied

Keyword Args:
    deterministic (bool, optional): flag to choose between a faster non-deterministic
                                    calculation, or a slower deterministic calculation.
                                    This argument is only available for sparse-dense CUDA bmm.
                                    Default: ``False``
    {out}

Example::

    >>> input = torch.randn(10, 3, 4)
    >>> mat2 = torch.randn(10, 4, 5)
    >>> res = torch.bmm(input, mat2)
    >>> res.size()
    torch.Size([10, 3, 5])
""".format(**common_args, **tf32_notes))

add_docstr(torch.bitwise_and,
           r"""
bitwise_and(input, other, *, out=None) -> Tensor

Computes the bitwise AND of :attr:`input` and :attr:`other`. The input tensor must be of
integral or Boolean types. For bool tensors, it computes the logical AND.

Args:
    input: the first input tensor
    other: the second input tensor

Keyword args:
    {out}

Example:

    >>> torch.bitwise_and(torch.tensor([-1, -2, 3], dtype=torch.int8), torch.tensor([1, 0, 3], dtype=torch.int8))
    tensor([1, 0,  3], dtype=torch.int8)
    >>> torch.bitwise_and(torch.tensor([True, True, False]), torch.tensor([False, True, False]))
    tensor([ False, True, False])
""".format(**common_args))

add_docstr(torch.bitwise_or,
           r"""
bitwise_or(input, other, *, out=None) -> Tensor

Computes the bitwise OR of :attr:`input` and :attr:`other`. The input tensor must be of
integral or Boolean types. For bool tensors, it computes the logical OR.

Args:
    input: the first input tensor
    other: the second input tensor

Keyword args:
    {out}

Example:

    >>> torch.bitwise_or(torch.tensor([-1, -2, 3], dtype=torch.int8), torch.tensor([1, 0, 3], dtype=torch.int8))
    tensor([-1, -2,  3], dtype=torch.int8)
    >>> torch.bitwise_or(torch.tensor([True, True, False]), torch.tensor([False, True, False]))
    tensor([ True, True, False])
""".format(**common_args))

add_docstr(torch.bitwise_xor,
           r"""
bitwise_xor(input, other, *, out=None) -> Tensor

Computes the bitwise XOR of :attr:`input` and :attr:`other`. The input tensor must be of
integral or Boolean types. For bool tensors, it computes the logical XOR.

Args:
    input: the first input tensor
    other: the second input tensor

Keyword args:
    {out}

Example:

    >>> torch.bitwise_xor(torch.tensor([-1, -2, 3], dtype=torch.int8), torch.tensor([1, 0, 3], dtype=torch.int8))
    tensor([-2, -2,  0], dtype=torch.int8)
    >>> torch.bitwise_xor(torch.tensor([True, True, False]), torch.tensor([False, True, False]))
    tensor([ True, False, False])
""".format(**common_args))

add_docstr(torch.broadcast_to,
           r"""
broadcast_to(input, shape) -> Tensor

Broadcasts :attr:`input` to the shape :attr:`\shape`.
Equivalent to calling ``input.expand(shape)``. See :meth:`~Tensor.expand` for details.

Args:
    {input}
    shape (list, tuple, or :class:`torch.Size`): the new shape.

Example::

    >>> x = torch.tensor([1, 2, 3])
    >>> torch.broadcast_to(x, (3, 3))
    tensor([[1, 2, 3],
            [1, 2, 3],
            [1, 2, 3]])
""".format(**common_args))

add_docstr(torch.stack,
           r"""
stack(tensors, dim=0, *, out=None) -> Tensor

Concatenates a sequence of tensors along a new dimension.

All tensors need to be of the same size.

Arguments:
    tensors (sequence of Tensors): sequence of tensors to concatenate
    dim (int): dimension to insert. Has to be between 0 and the number
        of dimensions of concatenated tensors (inclusive)

Keyword args:
    {out}
""".format(**common_args))

add_docstr(torch.hstack,
           r"""
hstack(tensors, *, out=None) -> Tensor

Stack tensors in sequence horizontally (column wise).

This is equivalent to concatenation along the first axis for 1-D tensors, and along the second axis for all other tensors.

Args:
    tensors (sequence of Tensors): sequence of tensors to concatenate

Keyword args:
    {out}

Example::

    >>> a = torch.tensor([1, 2, 3])
    >>> b = torch.tensor([4, 5, 6])
    >>> torch.hstack((a,b))
    tensor([1, 2, 3, 4, 5, 6])
    >>> a = torch.tensor([[1],[2],[3]])
    >>> b = torch.tensor([[4],[5],[6]])
    >>> torch.hstack((a,b))
    tensor([[1, 4],
            [2, 5],
            [3, 6]])

""".format(**common_args))

add_docstr(torch.vstack,
           r"""
vstack(tensors, *, out=None) -> Tensor

Stack tensors in sequence vertically (row wise).

This is equivalent to concatenation along the first axis after all 1-D tensors have been reshaped by :func:`torch.atleast_2d`.

Args:
    tensors (sequence of Tensors): sequence of tensors to concatenate

Keyword args:
    {out}

Example::

    >>> a = torch.tensor([1, 2, 3])
    >>> b = torch.tensor([4, 5, 6])
    >>> torch.vstack((a,b))
    tensor([[1, 2, 3],
            [4, 5, 6]])
    >>> a = torch.tensor([[1],[2],[3]])
    >>> b = torch.tensor([[4],[5],[6]])
    >>> torch.vstack((a,b))
    tensor([[1],
            [2],
            [3],
            [4],
            [5],
            [6]])


""".format(**common_args))

add_docstr(torch.dstack,
           r"""
dstack(tensors, *, out=None) -> Tensor

Stack tensors in sequence depthwise (along third axis).

This is equivalent to concatenation along the third axis after 1-D and 2-D tensors have been reshaped by :func:`torch.atleast_3d`.

Args:
    tensors (sequence of Tensors): sequence of tensors to concatenate

Keyword args:
    {out}

Example::

    >>> a = torch.tensor([1, 2, 3])
    >>> b = torch.tensor([4, 5, 6])
    >>> torch.dstack((a,b))
    tensor([[[1, 4],
             [2, 5],
             [3, 6]]])
    >>> a = torch.tensor([[1],[2],[3]])
    >>> b = torch.tensor([[4],[5],[6]])
    >>> torch.dstack((a,b))
    tensor([[[1, 4]],
            [[2, 5]],
            [[3, 6]]])


""".format(**common_args))

add_docstr(torch.tensor_split,
           r"""
tensor_split(input, indices_or_sections, dim=0) -> List of Tensors

Splits a tensor into multiple sub-tensors, all of which are views of :attr:`input`,
along dimension :attr:`dim` according to the indices or number of sections specified
by :attr:`indices_or_sections`. This function is based on NumPy's
:func:`numpy.array_split`.

Args:
    input (Tensor): the tensor to split
    indices_or_sections (Tensor, int or list or tuple of ints):
        If :attr:`indices_or_sections` is an integer ``n`` or a zero dimensional long tensor
        with value ``n``, :attr:`input` is split into ``n`` sections along dimension :attr:`dim`.
        If :attr:`input` is divisible by ``n`` along dimension :attr:`dim`, each
        section will be of equal size, :code:`input.size(dim) / n`. If :attr:`input`
        is not divisible by ``n``, the sizes of the first :code:`int(input.size(dim) % n)`
        sections will have size :code:`int(input.size(dim) / n) + 1`, and the rest will
        have size :code:`int(input.size(dim) / n)`.

        If :attr:`indices_or_sections` is a list or tuple of ints, or a one-dimensional long
        tensor, then :attr:`input` is split along dimension :attr:`dim` at each of the indices
        in the list, tuple or tensor. For instance, :code:`indices_or_sections=[2, 3]` and :code:`dim=0`
        would result in the tensors :code:`input[:2]`, :code:`input[2:3]`, and :code:`input[3:]`.

        If indices_or_sections is a tensor, it must be a zero-dimensional or one-dimensional
        long tensor on the CPU.

    dim (int, optional): dimension along which to split the tensor. Default: ``0``

Example::

    >>> x = torch.arange(8)
    >>> torch.tensor_split(x, 3)
    (tensor([0, 1, 2]), tensor([3, 4, 5]), tensor([6, 7]))

    >>> x = torch.arange(7)
    >>> torch.tensor_split(x, 3)
    (tensor([0, 1, 2]), tensor([3, 4]), tensor([5, 6]))
    >>> torch.tensor_split(x, (1, 6))
    (tensor([0]), tensor([1, 2, 3, 4, 5]), tensor([6]))

    >>> x = torch.arange(14).reshape(2, 7)
    >>> x
    tensor([[ 0,  1,  2,  3,  4,  5,  6],
            [ 7,  8,  9, 10, 11, 12, 13]])
    >>> torch.tensor_split(x, 3, dim=1)
    (tensor([[0, 1, 2],
            [7, 8, 9]]),
     tensor([[ 3,  4],
            [10, 11]]),
     tensor([[ 5,  6],
            [12, 13]]))
    >>> torch.tensor_split(x, (1, 6), dim=1)
    (tensor([[0],
            [7]]),
     tensor([[ 1,  2,  3,  4,  5],
            [ 8,  9, 10, 11, 12]]),
     tensor([[ 6],
            [13]]))
""")

add_docstr(torch.chunk,
           r"""
chunk(input, chunks, dim=0) -> List of Tensors

Splits a tensor into a specific number of chunks. Each chunk is a view of
the input tensor.

Last chunk will be smaller if the tensor size along the given dimension
:attr:`dim` is not divisible by :attr:`chunks`.

Arguments:
    input (Tensor): the tensor to split
    chunks (int): number of chunks to return
    dim (int): dimension along which to split the tensor
""")

add_docstr(torch.unsafe_chunk,
           r"""
unsafe_chunk(input, chunks, dim=0) -> List of Tensors

Works like :func:`torch.chunk` but without enforcing the autograd restrictions
on inplace modification of the outputs.

.. warning::
    This function is safe to use as long as only the input, or only the outputs
    are modified inplace after calling this function. It is user's
    responsibility to ensure that is the case. If both the input and one or more
    of the outputs are modified inplace, gradients computed by autograd will be
    silently incorrect.
""")

add_docstr(torch.unsafe_split,
           r"""
unsafe_split(tensor, split_size_or_sections, dim=0) -> List of Tensors

Works like :func:`torch.split` but without enforcing the autograd restrictions
on inplace modification of the outputs.

.. warning::
    This function is safe to use as long as only the input, or only the outputs
    are modified inplace after calling this function. It is user's
    responsibility to ensure that is the case. If both the input and one or more
    of the outputs are modified inplace, gradients computed by autograd will be
    silently incorrect.
""")

add_docstr(torch.hsplit,
           r"""
hsplit(input, indices_or_sections) -> List of Tensors

Splits :attr:`input`, a tensor with one or more dimensions, into multiple tensors
horizontally according to :attr:`indices_or_sections`. Each split is a view of
:attr:`input`.

If :attr:`input` is one dimensional this is equivalent to calling
torch.tensor_split(input, indices_or_sections, dim=0) (the split dimension is
zero), and if :attr:`input` has two or more dimensions it's equivalent to calling
torch.tensor_split(input, indices_or_sections, dim=1) (the split dimension is 1),
except that if :attr:`indices_or_sections` is an integer it must evenly divide
the split dimension or a runtime error will be thrown.

This function is based on NumPy's :func:`numpy.hsplit`.

Args:
    input (Tensor): tensor to split.
    indices_or_sections (Tensor, int or list or tuple of ints): See argument in :func:`torch.tensor_split`.

Example::
    >>> t = torch.arange(16.0).reshape(4,4)
    >>> t
    tensor([[ 0.,  1.,  2.,  3.],
            [ 4.,  5.,  6.,  7.],
            [ 8.,  9., 10., 11.],
            [12., 13., 14., 15.]])
    >>> torch.hsplit(t, 2)
    (tensor([[ 0.,  1.],
             [ 4.,  5.],
             [ 8.,  9.],
             [12., 13.]]),
     tensor([[ 2.,  3.],
             [ 6.,  7.],
             [10., 11.],
             [14., 15.]]))
    >>> torch.hsplit(t, [3, 6])
    (tensor([[ 0.,  1.,  2.],
             [ 4.,  5.,  6.],
             [ 8.,  9., 10.],
             [12., 13., 14.]]),
     tensor([[ 3.],
             [ 7.],
             [11.],
             [15.]]),
     tensor([], size=(4, 0)))

""")

add_docstr(torch.vsplit,
           r"""
vsplit(input, indices_or_sections) -> List of Tensors

Splits :attr:`input`, a tensor with two or more dimensions, into multiple tensors
vertically according to :attr:`indices_or_sections`. Each split is a view of
:attr:`input`.

This is equivalent to calling torch.tensor_split(input, indices_or_sections, dim=0)
(the split dimension is 0), except that if :attr:`indices_or_sections` is an integer
it must evenly divide the split dimension or a runtime error will be thrown.

This function is based on NumPy's :func:`numpy.vsplit`.

Args:
    input (Tensor): tensor to split.
    indices_or_sections (Tensor, int or list or tuple of ints): See argument in :func:`torch.tensor_split`.

Example::
    >>> t = torch.arange(16.0).reshape(4,4)
    >>> t
    tensor([[ 0.,  1.,  2.,  3.],
            [ 4.,  5.,  6.,  7.],
            [ 8.,  9., 10., 11.],
            [12., 13., 14., 15.]])
    >>> torch.vsplit(t, 2)
    (tensor([[0., 1., 2., 3.],
             [4., 5., 6., 7.]]),
     tensor([[ 8.,  9., 10., 11.],
             [12., 13., 14., 15.]]))
    >>> torch.vsplit(t, [3, 6])
    (tensor([[ 0.,  1.,  2.,  3.],
             [ 4.,  5.,  6.,  7.],
             [ 8.,  9., 10., 11.]]),
     tensor([[12., 13., 14., 15.]]),
     tensor([], size=(0, 4)))

""")

add_docstr(torch.dsplit,
           r"""
dsplit(input, indices_or_sections) -> List of Tensors

Splits :attr:`input`, a tensor with three or more dimensions, into multiple tensors
depthwise according to :attr:`indices_or_sections`. Each split is a view of
:attr:`input`.

This is equivalent to calling torch.tensor_split(input, indices_or_sections, dim=2)
(the split dimension is 1), except that if :attr:`indices_or_sections` is an integer
it must evenly divide the split dimension or a runtime error will be thrown.

This function is based on NumPy's :func:`numpy.dsplit`.

Args:
    input (Tensor): tensor to split.
    indices_or_sections (Tensor, int or list or tuple of ints): See argument in :func:`torch.tensor_split`.

Example::
    >>> t = torch.arange(16.0).reshape(2, 2, 4)
    >>> t
    tensor([[[ 0.,  1.,  2.,  3.],
             [ 4.,  5.,  6.,  7.]],
            [[ 8.,  9., 10., 11.],
             [12., 13., 14., 15.]]])
    >>> torch.dsplit(t, 2)
    (tensor([[[ 0.,  1.],
            [ 4.,  5.]],
           [[ 8.,  9.],
            [12., 13.]]]),
     tensor([[[ 2.,  3.],
              [ 6.,  7.]],
             [[10., 11.],
              [14., 15.]]]))

    >>> torch.dsplit(t, [3, 6])
    (tensor([[[ 0.,  1.,  2.],
              [ 4.,  5.,  6.]],
             [[ 8.,  9., 10.],
              [12., 13., 14.]]]),
     tensor([[[ 3.],
              [ 7.]],
             [[11.],
              [15.]]]),
     tensor([], size=(2, 2, 0)))

""")

add_docstr(torch.can_cast,
           r"""
can_cast(from, to) -> bool

Determines if a type conversion is allowed under PyTorch casting rules
described in the type promotion :ref:`documentation <type-promotion-doc>`.

Args:
    from (dtype): The original :class:`torch.dtype`.
    to (dtype): The target :class:`torch.dtype`.

Example::

    >>> torch.can_cast(torch.double, torch.float)
    True
    >>> torch.can_cast(torch.float, torch.int)
    False
""")

add_docstr(torch.cat,
           r"""
cat(tensors, dim=0, *, out=None) -> Tensor

Concatenates the given sequence of :attr:`seq` tensors in the given dimension.
All tensors must either have the same shape (except in the concatenating
dimension) or be empty.

:func:`torch.cat` can be seen as an inverse operation for :func:`torch.split`
and :func:`torch.chunk`.

:func:`torch.cat` can be best understood via examples.

Args:
    tensors (sequence of Tensors): any python sequence of tensors of the same type.
        Non-empty tensors provided must have the same shape, except in the
        cat dimension.
    dim (int, optional): the dimension over which the tensors are concatenated

Keyword args:
    {out}

Example::

    >>> x = torch.randn(2, 3)
    >>> x
    tensor([[ 0.6580, -1.0969, -0.4614],
            [-0.1034, -0.5790,  0.1497]])
    >>> torch.cat((x, x, x), 0)
    tensor([[ 0.6580, -1.0969, -0.4614],
            [-0.1034, -0.5790,  0.1497],
            [ 0.6580, -1.0969, -0.4614],
            [-0.1034, -0.5790,  0.1497],
            [ 0.6580, -1.0969, -0.4614],
            [-0.1034, -0.5790,  0.1497]])
    >>> torch.cat((x, x, x), 1)
    tensor([[ 0.6580, -1.0969, -0.4614,  0.6580, -1.0969, -0.4614,  0.6580,
             -1.0969, -0.4614],
            [-0.1034, -0.5790,  0.1497, -0.1034, -0.5790,  0.1497, -0.1034,
             -0.5790,  0.1497]])
""".format(**common_args))

add_docstr(torch.ceil,
           r"""
ceil(input, *, out=None) -> Tensor

Returns a new tensor with the ceil of the elements of :attr:`input`,
the smallest integer greater than or equal to each element.

.. math::
    \text{out}_{i} = \left\lceil \text{input}_{i} \right\rceil
""" + r"""
Args:
    {input}

Keyword args:
    {out}

Example::

    >>> a = torch.randn(4)
    >>> a
    tensor([-0.6341, -1.4208, -1.0900,  0.5826])
    >>> torch.ceil(a)
    tensor([-0., -1., -1.,  1.])
""".format(**common_args))

add_docstr(torch.real,
           r"""
real(input) -> Tensor

Returns a new tensor containing real values of the :attr:`self` tensor.
The returned tensor and :attr:`self` share the same underlying storage.

.. warning::
    :func:`real` is only supported for tensors with complex dtypes.

Args:
    {input}

Example::

    >>> x=torch.randn(4, dtype=torch.cfloat)
    >>> x
    tensor([(0.3100+0.3553j), (-0.5445-0.7896j), (-1.6492-0.0633j), (-0.0638-0.8119j)])
    >>> x.real
    tensor([ 0.3100, -0.5445, -1.6492, -0.0638])

""".format(**common_args))

add_docstr(torch.imag,
           r"""
imag(input) -> Tensor

Returns a new tensor containing imaginary values of the :attr:`self` tensor.
The returned tensor and :attr:`self` share the same underlying storage.

.. warning::
    :func:`imag` is only supported for tensors with complex dtypes.

Args:
    {input}

Example::

    >>> x=torch.randn(4, dtype=torch.cfloat)
    >>> x
    tensor([(0.3100+0.3553j), (-0.5445-0.7896j), (-1.6492-0.0633j), (-0.0638-0.8119j)])
    >>> x.imag
    tensor([ 0.3553, -0.7896, -0.0633, -0.8119])

""".format(**common_args))

add_docstr(torch.view_as_real,
           r"""
view_as_real(input) -> Tensor

Returns a view of :attr:`input` as a real tensor. For an input complex tensor of
:attr:`size` :math:`m1, m2, \dots, mi`, this function returns a new
real tensor of size :math:`m1, m2, \dots, mi, 2`, where the last dimension of size 2
represents the real and imaginary components of complex numbers.

.. warning::
    :func:`view_as_real` is only supported for tensors with ``complex dtypes``.

Args:
    {input}

Example::

    >>> x=torch.randn(4, dtype=torch.cfloat)
    >>> x
    tensor([(0.4737-0.3839j), (-0.2098-0.6699j), (0.3470-0.9451j), (-0.5174-1.3136j)])
    >>> torch.view_as_real(x)
    tensor([[ 0.4737, -0.3839],
            [-0.2098, -0.6699],
            [ 0.3470, -0.9451],
            [-0.5174, -1.3136]])
""".format(**common_args))

add_docstr(torch.view_as_complex,
           r"""
view_as_complex(input) -> Tensor

Returns a view of :attr:`input` as a complex tensor. For an input complex
tensor of :attr:`size` :math:`m1, m2, \dots, mi, 2`, this function returns a
new complex tensor of :attr:`size` :math:`m1, m2, \dots, mi` where the last
dimension of the input tensor is expected to represent the real and imaginary
components of complex numbers.

.. warning::
    :func:`view_as_complex` is only supported for tensors with
    :class:`torch.dtype` ``torch.float64`` and ``torch.float32``.  The input is
    expected to have the last dimension of :attr:`size` 2. In addition, the
    tensor must have a `stride` of 1 for its last dimension. The strides of all
    other dimensions must be even numbers.

Args:
    {input}

Example::

    >>> x=torch.randn(4, 2)
    >>> x
    tensor([[ 1.6116, -0.5772],
            [-1.4606, -0.9120],
            [ 0.0786, -1.7497],
            [-0.6561, -1.6623]])
    >>> torch.view_as_complex(x)
    tensor([(1.6116-0.5772j), (-1.4606-0.9120j), (0.0786-1.7497j), (-0.6561-1.6623j)])
""".format(**common_args))

add_docstr(torch.reciprocal,
           r"""
reciprocal(input, *, out=None) -> Tensor

Returns a new tensor with the reciprocal of the elements of :attr:`input`

.. math::
    \text{out}_{i} = \frac{1}{\text{input}_{i}}

.. note::
    Unlike NumPy's reciprocal, torch.reciprocal supports integral inputs. Integral
    inputs to reciprocal are automatically :ref:`promoted <type-promotion-doc>` to
    the default scalar type.
""" + r"""
Args:
    {input}

Keyword args:
    {out}

Example::

    >>> a = torch.randn(4)
    >>> a
    tensor([-0.4595, -2.1219, -1.4314,  0.7298])
    >>> torch.reciprocal(a)
    tensor([-2.1763, -0.4713, -0.6986,  1.3702])
""".format(**common_args))

add_docstr(torch.cholesky, r"""
cholesky(input, upper=False, *, out=None) -> Tensor

Computes the Cholesky decomposition of a symmetric positive-definite
matrix :math:`A` or for batches of symmetric positive-definite matrices.

If :attr:`upper` is ``True``, the returned matrix ``U`` is upper-triangular, and
the decomposition has the form:

.. math::

  A = U^TU

If :attr:`upper` is ``False``, the returned matrix ``L`` is lower-triangular, and
the decomposition has the form:

.. math::

    A = LL^T

If :attr:`upper` is ``True``, and :math:`A` is a batch of symmetric positive-definite
matrices, then the returned tensor will be composed of upper-triangular Cholesky factors
of each of the individual matrices. Similarly, when :attr:`upper` is ``False``, the returned
tensor will be composed of lower-triangular Cholesky factors of each of the individual
matrices.

.. warning::

    :func:`torch.cholesky` is deprecated in favor of :func:`torch.linalg.cholesky`
    and will be removed in a future PyTorch release.

    ``L = torch.cholesky(A)`` should be replaced with

    .. code:: python

        L = torch.linalg.cholesky(A)

    ``U = torch.cholesky(A, upper=True)`` should be replaced with

    .. code:: python

        U = torch.linalg.cholesky(A.transpose(-2, -1).conj()).transpose(-2, -1).conj()

Args:
    input (Tensor): the input tensor :math:`A` of size :math:`(*, n, n)` where `*` is zero or more
                batch dimensions consisting of symmetric positive-definite matrices.
    upper (bool, optional): flag that indicates whether to return a
                            upper or lower triangular matrix. Default: ``False``

Keyword args:
    out (Tensor, optional): the output matrix

Example::

    >>> a = torch.randn(3, 3)
    >>> a = torch.mm(a, a.t()) # make symmetric positive-definite
    >>> l = torch.cholesky(a)
    >>> a
    tensor([[ 2.4112, -0.7486,  1.4551],
            [-0.7486,  1.3544,  0.1294],
            [ 1.4551,  0.1294,  1.6724]])
    >>> l
    tensor([[ 1.5528,  0.0000,  0.0000],
            [-0.4821,  1.0592,  0.0000],
            [ 0.9371,  0.5487,  0.7023]])
    >>> torch.mm(l, l.t())
    tensor([[ 2.4112, -0.7486,  1.4551],
            [-0.7486,  1.3544,  0.1294],
            [ 1.4551,  0.1294,  1.6724]])
    >>> a = torch.randn(3, 2, 2)
    >>> a = torch.matmul(a, a.transpose(-1, -2)) + 1e-03 # make symmetric positive-definite
    >>> l = torch.cholesky(a)
    >>> z = torch.matmul(l, l.transpose(-1, -2))
    >>> torch.max(torch.abs(z - a)) # Max non-zero
    tensor(2.3842e-07)
""")

add_docstr(torch.cholesky_solve, r"""
cholesky_solve(input, input2, upper=False, *, out=None) -> Tensor

Solves a linear system of equations with a positive semidefinite
matrix to be inverted given its Cholesky factor matrix :math:`u`.

If :attr:`upper` is ``False``, :math:`u` is and lower triangular and `c` is
returned such that:

.. math::
    c = (u u^T)^{{-1}} b

If :attr:`upper` is ``True`` or not provided, :math:`u` is upper triangular
and `c` is returned such that:

.. math::
    c = (u^T u)^{{-1}} b

`torch.cholesky_solve(b, u)` can take in 2D inputs `b, u` or inputs that are
batches of 2D matrices. If the inputs are batches, then returns
batched outputs `c`

Supports real-valued and complex-valued inputs.
For the complex-valued inputs the transpose operator above is the conjugate transpose.

Args:
    input (Tensor): input matrix :math:`b` of size :math:`(*, m, k)`,
                where :math:`*` is zero or more batch dimensions
    input2 (Tensor): input matrix :math:`u` of size :math:`(*, m, m)`,
                where :math:`*` is zero of more batch dimensions composed of
                upper or lower triangular Cholesky factor
    upper (bool, optional): whether to consider the Cholesky factor as a
                            lower or upper triangular matrix. Default: ``False``.

Keyword args:
    out (Tensor, optional): the output tensor for `c`

Example::

    >>> a = torch.randn(3, 3)
    >>> a = torch.mm(a, a.t()) # make symmetric positive definite
    >>> u = torch.cholesky(a)
    >>> a
    tensor([[ 0.7747, -1.9549,  1.3086],
            [-1.9549,  6.7546, -5.4114],
            [ 1.3086, -5.4114,  4.8733]])
    >>> b = torch.randn(3, 2)
    >>> b
    tensor([[-0.6355,  0.9891],
            [ 0.1974,  1.4706],
            [-0.4115, -0.6225]])
    >>> torch.cholesky_solve(b, u)
    tensor([[ -8.1625,  19.6097],
            [ -5.8398,  14.2387],
            [ -4.3771,  10.4173]])
    >>> torch.mm(a.inverse(), b)
    tensor([[ -8.1626,  19.6097],
            [ -5.8398,  14.2387],
            [ -4.3771,  10.4173]])
""")

add_docstr(torch.cholesky_inverse, r"""
cholesky_inverse(input, upper=False, *, out=None) -> Tensor

Computes the inverse of a symmetric positive-definite matrix :math:`A` using its
Cholesky factor :math:`u`: returns matrix ``inv``. The inverse is computed using
LAPACK routines ``dpotri`` and ``spotri`` (and the corresponding MAGMA routines).

If :attr:`upper` is ``False``, :math:`u` is lower triangular
such that the returned tensor is

.. math::
    inv = (uu^{{T}})^{{-1}}

If :attr:`upper` is ``True`` or not provided, :math:`u` is upper
triangular such that the returned tensor is

.. math::
    inv = (u^T u)^{{-1}}

Args:
    input (Tensor): the input 2-D tensor :math:`u`, a upper or lower triangular
           Cholesky factor
    upper (bool, optional): whether to return a lower (default) or upper triangular matrix

Keyword args:
    out (Tensor, optional): the output tensor for `inv`

Example::

    >>> a = torch.randn(3, 3)
    >>> a = torch.mm(a, a.t()) + 1e-05 * torch.eye(3) # make symmetric positive definite
    >>> u = torch.cholesky(a)
    >>> a
    tensor([[  0.9935,  -0.6353,   1.5806],
            [ -0.6353,   0.8769,  -1.7183],
            [  1.5806,  -1.7183,  10.6618]])
    >>> torch.cholesky_inverse(u)
    tensor([[ 1.9314,  1.2251, -0.0889],
            [ 1.2251,  2.4439,  0.2122],
            [-0.0889,  0.2122,  0.1412]])
    >>> a.inverse()
    tensor([[ 1.9314,  1.2251, -0.0889],
            [ 1.2251,  2.4439,  0.2122],
            [-0.0889,  0.2122,  0.1412]])
""")

add_docstr(torch.clone, r"""
clone(input, *, memory_format=torch.preserve_format) -> Tensor

Returns a copy of :attr:`input`.

.. note::

    This function is differentiable, so gradients will flow back from the
    result of this operation to :attr:`input`. To create a tensor without an
    autograd relationship to :attr:`input` see :meth:`~Tensor.detach`.

Args:
    {input}

Keyword args:
    {memory_format}
""".format(**common_args))

add_docstr(torch.clamp, r"""
clamp(input, min=None, max=None, *, out=None) -> Tensor

Clamps all elements in :attr:`input` into the range `[` :attr:`min`, :attr:`max` `]`.
Letting min_value and max_value be :attr:`min` and :attr:`max`, respectively, this returns:

.. math::
    y_i = \min(\max(x_i, \text{min\_value}_i), \text{max\_value}_i)

If :attr:`min` is ``None``, there is no lower bound.
Or, if :attr:`max` is ``None`` there is no upper bound.
""" + r"""

.. note::
    If :attr:`min` is greater than :attr:`max` :func:`torch.clamp(..., min, max) <torch.clamp>`
    sets all elements in :attr:`input` to the value of :attr:`max`.

Args:
    {input}
    min (Number or Tensor, optional): lower-bound of the range to be clamped to
    max (Number or Tensor, optional): upper-bound of the range to be clamped to

Keyword args:
    {out}

Example::

    >>> a = torch.randn(4)
    >>> a
    tensor([-1.7120,  0.1734, -0.0478, -0.0922])
    >>> torch.clamp(a, min=-0.5, max=0.5)
    tensor([-0.5000,  0.1734, -0.0478, -0.0922])

    >>> min = torch.linspace(-1, 1, steps=4)
    >>> torch.clamp(a, min=min)
    tensor([-1.0000,  0.1734,  0.3333,  1.0000])

""".format(**common_args))

add_docstr(torch.clip, r"""
clip(input, min=None, max=None, *, out=None) -> Tensor

Alias for :func:`torch.clamp`.
""".format(**common_args))

add_docstr(torch.column_stack,
           r"""
column_stack(tensors, *, out=None) -> Tensor

Creates a new tensor by horizontally stacking the tensors in :attr:`tensors`.

Equivalent to ``torch.hstack(tensors)``, except each zero or one dimensional tensor ``t``
in :attr:`tensors` is first reshaped into a ``(t.numel(), 1)`` column before being stacked horizontally.

Args:
    tensors (sequence of Tensors): sequence of tensors to concatenate

Keyword args:
    {out}

Example::

    >>> a = torch.tensor([1, 2, 3])
    >>> b = torch.tensor([4, 5, 6])
    >>> torch.column_stack((a, b))
    tensor([[1, 4],
        [2, 5],
        [3, 6]])
    >>> a = torch.arange(5)
    >>> b = torch.arange(10).reshape(5, 2)
    >>> torch.column_stack((a, b, b))
    tensor([[0, 0, 1, 0, 1],
            [1, 2, 3, 2, 3],
            [2, 4, 5, 4, 5],
            [3, 6, 7, 6, 7],
            [4, 8, 9, 8, 9]])

""".format(**common_args))

add_docstr(torch.complex,
           r"""
complex(real, imag, *, out=None) -> Tensor

Constructs a complex tensor with its real part equal to :attr:`real` and its
imaginary part equal to :attr:`imag`.

Args:
    real (Tensor): The real part of the complex tensor. Must be float or double.
    imag (Tensor): The imaginary part of the complex tensor. Must be same dtype
        as :attr:`real`.

Keyword args:
    out (Tensor): If the inputs are ``torch.float32``, must be
        ``torch.complex64``. If the inputs are ``torch.float64``, must be
        ``torch.complex128``.

Example::

    >>> real = torch.tensor([1, 2], dtype=torch.float32)
    >>> imag = torch.tensor([3, 4], dtype=torch.float32)
    >>> z = torch.complex(real, imag)
    >>> z
    tensor([(1.+3.j), (2.+4.j)])
    >>> z.dtype
    torch.complex64

""")

add_docstr(torch.polar,
           r"""
polar(abs, angle, *, out=None) -> Tensor

Constructs a complex tensor whose elements are Cartesian coordinates
corresponding to the polar coordinates with absolute value :attr:`abs` and angle
:attr:`angle`.

.. math::
    \text{out} = \text{abs} \cdot \cos(\text{angle}) + \text{abs} \cdot \sin(\text{angle}) \cdot j
""" + r"""
Args:
    abs (Tensor): The absolute value the complex tensor. Must be float or
        double.
    angle (Tensor): The angle of the complex tensor. Must be same dtype as
        :attr:`abs`.

Keyword args:
    out (Tensor): If the inputs are ``torch.float32``, must be
        ``torch.complex64``. If the inputs are ``torch.float64``, must be
        ``torch.complex128``.

Example::

    >>> import numpy as np
    >>> abs = torch.tensor([1, 2], dtype=torch.float64)
    >>> angle = torch.tensor([np.pi / 2, 5 * np.pi / 4], dtype=torch.float64)
    >>> z = torch.polar(abs, angle)
    >>> z
    tensor([(0.0000+1.0000j), (-1.4142-1.4142j)], dtype=torch.complex128)
""")

add_docstr(torch.conj_physical,
           r"""
conj_physical(input, *, out=None) -> Tensor

Computes the element-wise conjugate of the given :attr:`input` tensor. If :attr:`input` has a non-complex dtype, this function just returns :attr:`input`.

.. note::
   This performs the conjugate operation regardless of the fact conjugate bit is set or not.

.. warning:: In the future, :func:`torch.conj_physical` may return a non-writeable view for an :attr:`input` of
             non-complex dtype. It's recommended that programs not modify the tensor returned by :func:`torch.conj_physical`
             when :attr:`input` is of non-complex dtype to be compatible with this change.

.. math::
    \text{out}_{i} = conj(\text{input}_{i})
""" + r"""
Args:
    {input}

Keyword args:
    {out}

Example::

    >>> torch.conj_physical(torch.tensor([-1 + 1j, -2 + 2j, 3 - 3j]))
    tensor([-1 - 1j, -2 - 2j, 3 + 3j])
""".format(**common_args))

add_docstr(torch.conj,
           r"""
conj(input) -> Tensor

Returns a view of :attr:`input` with a flipped conjugate bit. If :attr:`input` has a non-complex dtype,
this function just returns :attr:`input`.

.. note::
    :func:`torch.conj` performs a lazy conjugation, but the actual conjugated tensor can be materialized
    at any time using :func:`torch.resolve_conj`.

.. warning:: In the future, :func:`torch.conj` may return a non-writeable view for an :attr:`input` of
             non-complex dtype. It's recommended that programs not modify the tensor returned by :func:`torch.conj_physical`
             when :attr:`input` is of non-complex dtype to be compatible with this change.

Args:
    {input}

Example::

    >>> x = torch.tensor([-1 + 1j, -2 + 2j, 3 - 3j])
    >>> x.is_conj()
    False
    >>> y = torch.conj(x)
    >>> y.is_conj()
    True

""")

add_docstr(torch.resolve_conj,
           r"""
resolve_conj(input) -> Tensor

Returns a new tensor with materialized conjugation if :attr:`input`'s conjugate bit is set to `True`,
else returns :attr:`input`. The output tensor will always have its conjugate bit set to `False`.

Args:
    {input}

Example::

    >>> x = torch.tensor([-1 + 1j, -2 + 2j, 3 - 3j])
    >>> y = x.conj()
    >>> y.is_conj()
    True
    >>> z = y.resolve_conj()
    >>> z
    tensor([-1 - 1j, -2 - 2j, 3 + 3j])
    >>> z.is_conj()
    False

""")

add_docstr(torch.copysign,
           r"""
copysign(input, other, *, out=None) -> Tensor

Create a new floating-point tensor with the magnitude of :attr:`input` and the sign of :attr:`other`, elementwise.

.. math::
    \text{out}_{i} = \begin{cases}
        -|\text{input}_{i}| & \text{if} \text{other}_{i} \leq -0.0 \\
        |\text{input}_{i}| & \text{if} \text{other}_{i} \geq 0.0 \\
    \end{cases}
""" + r"""

Supports :ref:`broadcasting to a common shape <broadcasting-semantics>`,
and integer and float inputs.

Args:
    input (Tensor): magnitudes.
    other (Tensor or Number): contains value(s) whose signbit(s) are
        applied to the magnitudes in :attr:`input`.

Keyword args:
    {out}

Example::

    >>> a = torch.randn(5)
    >>> a
    tensor([-1.2557, -0.0026, -0.5387,  0.4740, -0.9244])
    >>> torch.copysign(a, 1)
    tensor([1.2557, 0.0026, 0.5387, 0.4740, 0.9244])
    >>> a = torch.randn(4, 4)
    >>> a
    tensor([[ 0.7079,  0.2778, -1.0249,  0.5719],
            [-0.0059, -0.2600, -0.4475, -1.3948],
            [ 0.3667, -0.9567, -2.5757, -0.1751],
            [ 0.2046, -0.0742,  0.2998, -0.1054]])
    >>> b = torch.randn(4)
    tensor([ 0.2373,  0.3120,  0.3190, -1.1128])
    >>> torch.copysign(a, b)
    tensor([[ 0.7079,  0.2778,  1.0249, -0.5719],
            [ 0.0059,  0.2600,  0.4475, -1.3948],
            [ 0.3667,  0.9567,  2.5757, -0.1751],
            [ 0.2046,  0.0742,  0.2998, -0.1054]])

""".format(**common_args))

add_docstr(torch.cos,
           r"""
cos(input, *, out=None) -> Tensor

Returns a new tensor with the cosine  of the elements of :attr:`input`.

.. math::
    \text{out}_{i} = \cos(\text{input}_{i})
""" + r"""
Args:
    {input}

Keyword args:
    {out}

Example::

    >>> a = torch.randn(4)
    >>> a
    tensor([ 1.4309,  1.2706, -0.8562,  0.9796])
    >>> torch.cos(a)
    tensor([ 0.1395,  0.2957,  0.6553,  0.5574])
""".format(**common_args))

add_docstr(torch.cosh,
           r"""
cosh(input, *, out=None) -> Tensor

Returns a new tensor with the hyperbolic cosine  of the elements of
:attr:`input`.

.. math::
    \text{out}_{i} = \cosh(\text{input}_{i})
""" + r"""
Args:
    {input}

Keyword args:
    {out}

Example::

    >>> a = torch.randn(4)
    >>> a
    tensor([ 0.1632,  1.1835, -0.6979, -0.7325])
    >>> torch.cosh(a)
    tensor([ 1.0133,  1.7860,  1.2536,  1.2805])

.. note::
   When :attr:`input` is on the CPU, the implementation of torch.cosh may use
   the Sleef library, which rounds very large results to infinity or negative
   infinity. See `here <https://sleef.org/purec.xhtml>`_ for details.
""".format(**common_args))

add_docstr(torch.cross,
           r"""
cross(input, other, dim=None, *, out=None) -> Tensor


Returns the cross product of vectors in dimension :attr:`dim` of :attr:`input`
and :attr:`other`.

:attr:`input` and :attr:`other` must have the same size, and the size of their
:attr:`dim` dimension should be 3.

If :attr:`dim` is not given, it defaults to the first dimension found with the
size 3. Note that this might be unexpected.

Args:
    {input}
    other (Tensor): the second input tensor
    dim  (int, optional): the dimension to take the cross-product in.

Keyword args:
    {out}

Example::

    >>> a = torch.randn(4, 3)
    >>> a
    tensor([[-0.3956,  1.1455,  1.6895],
            [-0.5849,  1.3672,  0.3599],
            [-1.1626,  0.7180, -0.0521],
            [-0.1339,  0.9902, -2.0225]])
    >>> b = torch.randn(4, 3)
    >>> b
    tensor([[-0.0257, -1.4725, -1.2251],
            [-1.1479, -0.7005, -1.9757],
            [-1.3904,  0.3726, -1.1836],
            [-0.9688, -0.7153,  0.2159]])
    >>> torch.cross(a, b, dim=1)
    tensor([[ 1.0844, -0.5281,  0.6120],
            [-2.4490, -1.5687,  1.9792],
            [-0.8304, -1.3037,  0.5650],
            [-1.2329,  1.9883,  1.0551]])
    >>> torch.cross(a, b)
    tensor([[ 1.0844, -0.5281,  0.6120],
            [-2.4490, -1.5687,  1.9792],
            [-0.8304, -1.3037,  0.5650],
            [-1.2329,  1.9883,  1.0551]])
""".format(**common_args))

add_docstr(torch.logcumsumexp,
           r"""
logcumsumexp(input, dim, *, out=None) -> Tensor
Returns the logarithm of the cumulative summation of the exponentiation of
elements of :attr:`input` in the dimension :attr:`dim`.

For summation index :math:`j` given by `dim` and other indices :math:`i`, the result is

    .. math::
        \text{{logcumsumexp}}(x)_{{ij}} = \log \sum\limits_{{j=0}}^{{i}} \exp(x_{{ij}})

Args:
    {input}
    dim  (int): the dimension to do the operation over

Keyword args:
    {out}

Example::

    >>> a = torch.randn(10)
    >>> torch.logcumsumexp(a, dim=0)
    tensor([-0.42296738, -0.04462666,  0.86278635,  0.94622083,  1.05277811,
             1.39202815,  1.83525007,  1.84492621,  2.06084887,  2.06844475]))
""".format(**reduceops_common_args))

add_docstr(torch.cummax,
           r"""
cummax(input, dim, *, out=None) -> (Tensor, LongTensor)
Returns a namedtuple ``(values, indices)`` where ``values`` is the cumulative maximum of
elements of :attr:`input` in the dimension :attr:`dim`. And ``indices`` is the index
location of each maximum value found in the dimension :attr:`dim`.

.. math::
    y_i = max(x_1, x_2, x_3, \dots, x_i)

Args:
    {input}
    dim  (int): the dimension to do the operation over

Keyword args:
    out (tuple, optional): the result tuple of two output tensors (values, indices)

Example::

    >>> a = torch.randn(10)
    >>> a
    tensor([-0.3449, -1.5447,  0.0685, -1.5104, -1.1706,  0.2259,  1.4696, -1.3284,
         1.9946, -0.8209])
    >>> torch.cummax(a, dim=0)
    torch.return_types.cummax(
        values=tensor([-0.3449, -0.3449,  0.0685,  0.0685,  0.0685,  0.2259,  1.4696,  1.4696,
         1.9946,  1.9946]),
        indices=tensor([0, 0, 2, 2, 2, 5, 6, 6, 8, 8]))
""".format(**reduceops_common_args))

add_docstr(torch.cummin,
           r"""
cummin(input, dim, *, out=None) -> (Tensor, LongTensor)
Returns a namedtuple ``(values, indices)`` where ``values`` is the cumulative minimum of
elements of :attr:`input` in the dimension :attr:`dim`. And ``indices`` is the index
location of each maximum value found in the dimension :attr:`dim`.

.. math::
    y_i = min(x_1, x_2, x_3, \dots, x_i)

Args:
    {input}
    dim  (int): the dimension to do the operation over

Keyword args:
    out (tuple, optional): the result tuple of two output tensors (values, indices)

Example::

    >>> a = torch.randn(10)
    >>> a
    tensor([-0.2284, -0.6628,  0.0975,  0.2680, -1.3298, -0.4220, -0.3885,  1.1762,
         0.9165,  1.6684])
    >>> torch.cummin(a, dim=0)
    torch.return_types.cummin(
        values=tensor([-0.2284, -0.6628, -0.6628, -0.6628, -1.3298, -1.3298, -1.3298, -1.3298,
        -1.3298, -1.3298]),
        indices=tensor([0, 1, 1, 1, 4, 4, 4, 4, 4, 4]))
""".format(**reduceops_common_args))

add_docstr(torch.cumprod,
           r"""
cumprod(input, dim, *, dtype=None, out=None) -> Tensor

Returns the cumulative product of elements of :attr:`input` in the dimension
:attr:`dim`.

For example, if :attr:`input` is a vector of size N, the result will also be
a vector of size N, with elements.

.. math::
    y_i = x_1 \times x_2\times x_3\times \dots \times x_i

Args:
    {input}
    dim  (int): the dimension to do the operation over

Keyword args:
    {dtype}
    {out}

Example::

    >>> a = torch.randn(10)
    >>> a
    tensor([ 0.6001,  0.2069, -0.1919,  0.9792,  0.6727,  1.0062,  0.4126,
            -0.2129, -0.4206,  0.1968])
    >>> torch.cumprod(a, dim=0)
    tensor([ 0.6001,  0.1241, -0.0238, -0.0233, -0.0157, -0.0158, -0.0065,
             0.0014, -0.0006, -0.0001])

    >>> a[5] = 0.0
    >>> torch.cumprod(a, dim=0)
    tensor([ 0.6001,  0.1241, -0.0238, -0.0233, -0.0157, -0.0000, -0.0000,
             0.0000, -0.0000, -0.0000])
""".format(**reduceops_common_args))

add_docstr(torch.cumsum,
           r"""
cumsum(input, dim, *, dtype=None, out=None) -> Tensor

Returns the cumulative sum of elements of :attr:`input` in the dimension
:attr:`dim`.

For example, if :attr:`input` is a vector of size N, the result will also be
a vector of size N, with elements.

.. math::
    y_i = x_1 + x_2 + x_3 + \dots + x_i

Args:
    {input}
    dim  (int): the dimension to do the operation over

Keyword args:
    {dtype}
    {out}

Example::

    >>> a = torch.randn(10)
    >>> a
    tensor([-0.8286, -0.4890,  0.5155,  0.8443,  0.1865, -0.1752, -2.0595,
             0.1850, -1.1571, -0.4243])
    >>> torch.cumsum(a, dim=0)
    tensor([-0.8286, -1.3175, -0.8020,  0.0423,  0.2289,  0.0537, -2.0058,
            -1.8209, -2.9780, -3.4022])
""".format(**reduceops_common_args))

add_docstr(torch.count_nonzero,
           r"""
count_nonzero(input, dim=None) -> Tensor

Counts the number of non-zero values in the tensor :attr:`input` along the given :attr:`dim`.
If no dim is specified then all non-zeros in the tensor are counted.

Args:
    {input}
    dim (int or tuple of ints, optional): Dim or tuple of dims along which to count non-zeros.

Example::

    >>> x = torch.zeros(3,3)
    >>> x[torch.randn(3,3) > 0.5] = 1
    >>> x
    tensor([[0., 1., 1.],
            [0., 0., 0.],
            [0., 0., 1.]])
    >>> torch.count_nonzero(x)
    tensor(3)
    >>> torch.count_nonzero(x, dim=0)
    tensor([0, 1, 2])
""".format(**reduceops_common_args))

add_docstr(torch.dequantize,
           r"""
dequantize(tensor) -> Tensor

Returns an fp32 Tensor by dequantizing a quantized Tensor

Args:
    tensor (Tensor): A quantized Tensor

.. function:: dequantize(tensors) -> sequence of Tensors

Given a list of quantized Tensors, dequantize them and return a list of fp32 Tensors

Args:
     tensors (sequence of Tensors): A list of quantized Tensors
""")

add_docstr(torch.diag,
           r"""
diag(input, diagonal=0, *, out=None) -> Tensor

- If :attr:`input` is a vector (1-D tensor), then returns a 2-D square tensor
  with the elements of :attr:`input` as the diagonal.
- If :attr:`input` is a matrix (2-D tensor), then returns a 1-D tensor with
  the diagonal elements of :attr:`input`.

The argument :attr:`diagonal` controls which diagonal to consider:

- If :attr:`diagonal` = 0, it is the main diagonal.
- If :attr:`diagonal` > 0, it is above the main diagonal.
- If :attr:`diagonal` < 0, it is below the main diagonal.

Args:
    {input}
    diagonal (int, optional): the diagonal to consider

Keyword args:
    {out}

.. seealso::

        :func:`torch.diagonal` always returns the diagonal of its input.

        :func:`torch.diagflat` always constructs a tensor with diagonal elements
        specified by the input.

Examples:

Get the square matrix where the input vector is the diagonal::

    >>> a = torch.randn(3)
    >>> a
    tensor([ 0.5950,-0.0872, 2.3298])
    >>> torch.diag(a)
    tensor([[ 0.5950, 0.0000, 0.0000],
            [ 0.0000,-0.0872, 0.0000],
            [ 0.0000, 0.0000, 2.3298]])
    >>> torch.diag(a, 1)
    tensor([[ 0.0000, 0.5950, 0.0000, 0.0000],
            [ 0.0000, 0.0000,-0.0872, 0.0000],
            [ 0.0000, 0.0000, 0.0000, 2.3298],
            [ 0.0000, 0.0000, 0.0000, 0.0000]])

Get the k-th diagonal of a given matrix::

    >>> a = torch.randn(3, 3)
    >>> a
    tensor([[-0.4264, 0.0255,-0.1064],
            [ 0.8795,-0.2429, 0.1374],
            [ 0.1029,-0.6482,-1.6300]])
    >>> torch.diag(a, 0)
    tensor([-0.4264,-0.2429,-1.6300])
    >>> torch.diag(a, 1)
    tensor([ 0.0255, 0.1374])
""".format(**common_args))

add_docstr(torch.diag_embed,
           r"""
diag_embed(input, offset=0, dim1=-2, dim2=-1) -> Tensor

Creates a tensor whose diagonals of certain 2D planes (specified by
:attr:`dim1` and :attr:`dim2`) are filled by :attr:`input`.
To facilitate creating batched diagonal matrices, the 2D planes formed by
the last two dimensions of the returned tensor are chosen by default.

The argument :attr:`offset` controls which diagonal to consider:

- If :attr:`offset` = 0, it is the main diagonal.
- If :attr:`offset` > 0, it is above the main diagonal.
- If :attr:`offset` < 0, it is below the main diagonal.

The size of the new matrix will be calculated to make the specified diagonal
of the size of the last input dimension.
Note that for :attr:`offset` other than :math:`0`, the order of :attr:`dim1`
and :attr:`dim2` matters. Exchanging them is equivalent to changing the
sign of :attr:`offset`.

Applying :meth:`torch.diagonal` to the output of this function with
the same arguments yields a matrix identical to input. However,
:meth:`torch.diagonal` has different default dimensions, so those
need to be explicitly specified.

Args:
    {input} Must be at least 1-dimensional.
    offset (int, optional): which diagonal to consider. Default: 0
        (main diagonal).
    dim1 (int, optional): first dimension with respect to which to
        take diagonal. Default: -2.
    dim2 (int, optional): second dimension with respect to which to
        take diagonal. Default: -1.

Example::

    >>> a = torch.randn(2, 3)
    >>> torch.diag_embed(a)
    tensor([[[ 1.5410,  0.0000,  0.0000],
             [ 0.0000, -0.2934,  0.0000],
             [ 0.0000,  0.0000, -2.1788]],

            [[ 0.5684,  0.0000,  0.0000],
             [ 0.0000, -1.0845,  0.0000],
             [ 0.0000,  0.0000, -1.3986]]])

    >>> torch.diag_embed(a, offset=1, dim1=0, dim2=2)
    tensor([[[ 0.0000,  1.5410,  0.0000,  0.0000],
             [ 0.0000,  0.5684,  0.0000,  0.0000]],

            [[ 0.0000,  0.0000, -0.2934,  0.0000],
             [ 0.0000,  0.0000, -1.0845,  0.0000]],

            [[ 0.0000,  0.0000,  0.0000, -2.1788],
             [ 0.0000,  0.0000,  0.0000, -1.3986]],

            [[ 0.0000,  0.0000,  0.0000,  0.0000],
             [ 0.0000,  0.0000,  0.0000,  0.0000]]])
""".format(**common_args))


add_docstr(torch.diagflat,
           r"""
diagflat(input, offset=0) -> Tensor

- If :attr:`input` is a vector (1-D tensor), then returns a 2-D square tensor
  with the elements of :attr:`input` as the diagonal.
- If :attr:`input` is a tensor with more than one dimension, then returns a
  2-D tensor with diagonal elements equal to a flattened :attr:`input`.

The argument :attr:`offset` controls which diagonal to consider:

- If :attr:`offset` = 0, it is the main diagonal.
- If :attr:`offset` > 0, it is above the main diagonal.
- If :attr:`offset` < 0, it is below the main diagonal.

Args:
    {input}
    offset (int, optional): the diagonal to consider. Default: 0 (main
        diagonal).

Examples::

    >>> a = torch.randn(3)
    >>> a
    tensor([-0.2956, -0.9068,  0.1695])
    >>> torch.diagflat(a)
    tensor([[-0.2956,  0.0000,  0.0000],
            [ 0.0000, -0.9068,  0.0000],
            [ 0.0000,  0.0000,  0.1695]])
    >>> torch.diagflat(a, 1)
    tensor([[ 0.0000, -0.2956,  0.0000,  0.0000],
            [ 0.0000,  0.0000, -0.9068,  0.0000],
            [ 0.0000,  0.0000,  0.0000,  0.1695],
            [ 0.0000,  0.0000,  0.0000,  0.0000]])

    >>> a = torch.randn(2, 2)
    >>> a
    tensor([[ 0.2094, -0.3018],
            [-0.1516,  1.9342]])
    >>> torch.diagflat(a)
    tensor([[ 0.2094,  0.0000,  0.0000,  0.0000],
            [ 0.0000, -0.3018,  0.0000,  0.0000],
            [ 0.0000,  0.0000, -0.1516,  0.0000],
            [ 0.0000,  0.0000,  0.0000,  1.9342]])
""".format(**common_args))

add_docstr(torch.diagonal,
           r"""
diagonal(input, offset=0, dim1=0, dim2=1) -> Tensor

Returns a partial view of :attr:`input` with the its diagonal elements
with respect to :attr:`dim1` and :attr:`dim2` appended as a dimension
at the end of the shape.

The argument :attr:`offset` controls which diagonal to consider:

- If :attr:`offset` = 0, it is the main diagonal.
- If :attr:`offset` > 0, it is above the main diagonal.
- If :attr:`offset` < 0, it is below the main diagonal.

Applying :meth:`torch.diag_embed` to the output of this function with
the same arguments yields a diagonal matrix with the diagonal entries
of the input. However, :meth:`torch.diag_embed` has different default
dimensions, so those need to be explicitly specified.

Args:
    {input} Must be at least 2-dimensional.
    offset (int, optional): which diagonal to consider. Default: 0
        (main diagonal).
    dim1 (int, optional): first dimension with respect to which to
        take diagonal. Default: 0.
    dim2 (int, optional): second dimension with respect to which to
        take diagonal. Default: 1.

.. note::  To take a batch diagonal, pass in dim1=-2, dim2=-1.

Examples::

    >>> a = torch.randn(3, 3)
    >>> a
    tensor([[-1.0854,  1.1431, -0.1752],
            [ 0.8536, -0.0905,  0.0360],
            [ 0.6927, -0.3735, -0.4945]])


    >>> torch.diagonal(a, 0)
    tensor([-1.0854, -0.0905, -0.4945])


    >>> torch.diagonal(a, 1)
    tensor([ 1.1431,  0.0360])


    >>> x = torch.randn(2, 5, 4, 2)
    >>> torch.diagonal(x, offset=-1, dim1=1, dim2=2)
    tensor([[[-1.2631,  0.3755, -1.5977, -1.8172],
             [-1.1065,  1.0401, -0.2235, -0.7938]],

            [[-1.7325, -0.3081,  0.6166,  0.2335],
             [ 1.0500,  0.7336, -0.3836, -1.1015]]])
""".format(**common_args))

add_docstr(torch.diff, r"""
diff(input, n=1, dim=-1, prepend=None, append=None) -> Tensor

Computes the n-th forward difference along the given dimension.

The first-order differences are given by `out[i] = input[i + 1] - input[i]`. Higher-order
differences are calculated by using :func:`torch.diff` recursively.

.. note::  Only `n = 1` is currently supported

Args:
    input (Tensor): the tensor to compute the differences on
    n (int, optional): the number of times to recursively compute the difference
    dim (int, optional): the dimension to compute the difference along.
        Default is the last dimension.
    prepend, append (Tensor, optional): values to prepend or append to
        :attr:`input` along :attr:`dim` before computing the difference.
        Their dimensions must be equivalent to that of input, and their shapes
        must match input's shape except on :attr:`dim`.

Keyword args:
    {out}

Example::

    >>> a = torch.tensor([1, 3, 2])
    >>> torch.diff(a)
    tensor([ 2, -1])
    >>> b = torch.tensor([4, 5])
    >>> torch.diff(a, append=b)
    tensor([ 2, -1,  2,  1])
    >>> c = torch.tensor([[1, 2, 3], [3, 4, 5]])
    >>> torch.diff(c, dim=0)
    tensor([[2, 2, 2]])
    >>> torch.diff(c, dim=1)
    tensor([[1, 1],
            [1, 1]])
""".format(**common_args))

add_docstr(torch.digamma, r"""
digamma(input, *, out=None) -> Tensor

Computes the logarithmic derivative of the gamma function on `input`.

.. math::
    \psi(x) = \frac{d}{dx} \ln\left(\Gamma\left(x\right)\right) = \frac{\Gamma'(x)}{\Gamma(x)}
""" + r"""
Args:
    input (Tensor): the tensor to compute the digamma function on

Keyword args:
    {out}

.. note::  This function is similar to SciPy's `scipy.special.digamma`.

.. note::  From PyTorch 1.8 onwards, the digamma function returns `-Inf` for `0`.
           Previously it returned `NaN` for `0`.

Example::

    >>> a = torch.tensor([1, 0.5])
    >>> torch.digamma(a)
    tensor([-0.5772, -1.9635])
""".format(**common_args))


add_docstr(torch.dist,
           r"""
dist(input, other, p=2) -> Tensor

Returns the p-norm of (:attr:`input` - :attr:`other`)

The shapes of :attr:`input` and :attr:`other` must be
:ref:`broadcastable <broadcasting-semantics>`.

Args:
    {input}
    other (Tensor): the Right-hand-side input tensor
    p (float, optional): the norm to be computed

Example::

    >>> x = torch.randn(4)
    >>> x
    tensor([-1.5393, -0.8675,  0.5916,  1.6321])
    >>> y = torch.randn(4)
    >>> y
    tensor([ 0.0967, -1.0511,  0.6295,  0.8360])
    >>> torch.dist(x, y, 3.5)
    tensor(1.6727)
    >>> torch.dist(x, y, 3)
    tensor(1.6973)
    >>> torch.dist(x, y, 0)
    tensor(inf)
    >>> torch.dist(x, y, 1)
    tensor(2.6537)
""".format(**common_args))

add_docstr(torch.div, r"""
div(input, other, *, rounding_mode=None, out=None) -> Tensor

Divides each element of the input ``input`` by the corresponding element of
:attr:`other`.

.. math::
    \text{{out}}_i = \frac{{\text{{input}}_i}}{{\text{{other}}_i}}

.. note::
    By default, this performs a "true" division like Python 3.
    See the :attr:`rounding_mode` argument for floor division.

Supports :ref:`broadcasting to a common shape <broadcasting-semantics>`,
:ref:`type promotion <type-promotion-doc>`, and integer, float, and complex inputs.
Always promotes integer types to the default scalar type.

Args:
    input (Tensor): the dividend
    other (Tensor or Number): the divisor

Keyword args:
    rounding_mode (str, optional): Type of rounding applied to the result:

        * None - default behavior. Performs no rounding and, if both :attr:`input` and
          :attr:`other` are integer types, promotes the inputs to the default scalar type.
          Equivalent to true division in Python (the ``/`` operator) and NumPy's ``np.true_divide``.
        * ``"trunc"`` - rounds the results of the division towards zero.
          Equivalent to C-style integer division.
        * ``"floor"`` - rounds the results of the division down.
          Equivalent to floor division in Python (the ``//`` operator) and NumPy's ``np.floor_divide``.

    {out}

Examples::

    >>> x = torch.tensor([ 0.3810,  1.2774, -0.2972, -0.3719,  0.4637])
    >>> torch.div(x, 0.5)
    tensor([ 0.7620,  2.5548, -0.5944, -0.7438,  0.9274])

    >>> a = torch.tensor([[-0.3711, -1.9353, -0.4605, -0.2917],
    ...                   [ 0.1815, -1.0111,  0.9805, -1.5923],
    ...                   [ 0.1062,  1.4581,  0.7759, -1.2344],
    ...                   [-0.1830, -0.0313,  1.1908, -1.4757]])
    >>> b = torch.tensor([ 0.8032,  0.2930, -0.8113, -0.2308])
    >>> torch.div(a, b)
    tensor([[-0.4620, -6.6051,  0.5676,  1.2639],
            [ 0.2260, -3.4509, -1.2086,  6.8990],
            [ 0.1322,  4.9764, -0.9564,  5.3484],
            [-0.2278, -0.1068, -1.4678,  6.3938]])

    >>> torch.div(a, b, rounding_mode='trunc')
    tensor([[-0., -6.,  0.,  1.],
            [ 0., -3., -1.,  6.],
            [ 0.,  4., -0.,  5.],
            [-0., -0., -1.,  6.]])

    >>> torch.div(a, b, rounding_mode='floor')
    tensor([[-1., -7.,  0.,  1.],
            [ 0., -4., -2.,  6.],
            [ 0.,  4., -1.,  5.],
            [-1., -1., -2.,  6.]])

""".format(**common_args))

add_docstr(torch.divide, r"""
divide(input, other, *, rounding_mode=None, out=None) -> Tensor

Alias for :func:`torch.div`.
""")

add_docstr(torch.dot,
           r"""
dot(input, other, *, out=None) -> Tensor

Computes the dot product of two 1D tensors.

.. note::

    Unlike NumPy's dot, torch.dot intentionally only supports computing the dot product
    of two 1D tensors with the same number of elements.

Args:
    input (Tensor): first tensor in the dot product, must be 1D.
    other (Tensor): second tensor in the dot product, must be 1D.

Keyword args:
    {out}

Example::

    >>> torch.dot(torch.tensor([2, 3]), torch.tensor([2, 1]))
    tensor(7)
""")

add_docstr(torch.vdot,
           r"""
vdot(input, other, *, out=None) -> Tensor

Computes the dot product of two 1D tensors. The vdot(a, b) function handles complex numbers
differently than dot(a, b). If the first argument is complex, the complex conjugate of the
first argument is used for the calculation of the dot product.

.. note::

    Unlike NumPy's vdot, torch.vdot intentionally only supports computing the dot product
    of two 1D tensors with the same number of elements.

Args:
    input (Tensor): first tensor in the dot product, must be 1D. Its conjugate is used if it's complex.
    other (Tensor): second tensor in the dot product, must be 1D.

Keyword args:
    {out}

Example::

    >>> torch.vdot(torch.tensor([2, 3]), torch.tensor([2, 1]))
    tensor(7)
    >>> a = torch.tensor((1 +2j, 3 - 1j))
    >>> b = torch.tensor((2 +1j, 4 - 0j))
    >>> torch.vdot(a, b)
    tensor([16.+1.j])
    >>> torch.vdot(b, a)
    tensor([16.-1.j])
""".format(**common_args))

add_docstr(torch.eig,
           r"""
eig(input, eigenvectors=False, *, out=None) -> (Tensor, Tensor)

Computes the eigenvalues and eigenvectors of a real square matrix.

.. note::
    Since eigenvalues and eigenvectors might be complex, backward pass is supported only
    if eigenvalues and eigenvectors are all real valued.

    When :attr:`input` is on CUDA, :func:`torch.eig() <torch.eig>` causes
    host-device synchronization.

.. warning::

    :func:`torch.eig` is deprecated in favor of :func:`torch.linalg.eig`
    and will be removed in a future PyTorch release.
    :func:`torch.linalg.eig` returns complex tensors of dtype `cfloat` or `cdouble`
    rather than real tensors mimicking complex tensors.

    ``L, _ = torch.eig(A)`` should be replaced with

    .. code :: python

        L_complex = torch.linalg.eigvals(A)

    ``L, V = torch.eig(A, eigenvectors=True)`` should be replaced with

    .. code :: python

        L_complex, V_complex = torch.linalg.eig(A)

Args:
    input (Tensor): the square matrix of shape :math:`(n \times n)` for which the eigenvalues and eigenvectors
        will be computed
    eigenvectors (bool): ``True`` to compute both eigenvalues and eigenvectors;
        otherwise, only eigenvalues will be computed

Keyword args:
    out (tuple, optional): the output tensors

Returns:
    (Tensor, Tensor): A namedtuple (eigenvalues, eigenvectors) containing

        - **eigenvalues** (*Tensor*): Shape :math:`(n \times 2)`. Each row is an eigenvalue of ``input``,
          where the first element is the real part and the second element is the imaginary part.
          The eigenvalues are not necessarily ordered.
        - **eigenvectors** (*Tensor*): If ``eigenvectors=False``, it's an empty tensor.
          Otherwise, this tensor of shape :math:`(n \times n)` can be used to compute normalized (unit length)
          eigenvectors of corresponding eigenvalues as follows.
          If the corresponding `eigenvalues[j]` is a real number, column `eigenvectors[:, j]` is the eigenvector
          corresponding to `eigenvalues[j]`.
          If the corresponding `eigenvalues[j]` and `eigenvalues[j + 1]` form a complex conjugate pair, then the
          true eigenvectors can be computed as
          :math:`\text{true eigenvector}[j] = eigenvectors[:, j] + i \times eigenvectors[:, j + 1]`,
          :math:`\text{true eigenvector}[j + 1] = eigenvectors[:, j] - i \times eigenvectors[:, j + 1]`.

Example::

    Trivial example with a diagonal matrix. By default, only eigenvalues are computed:

    >>> a = torch.diag(torch.tensor([1, 2, 3], dtype=torch.double))
    >>> e, v = torch.eig(a)
    >>> e
    tensor([[1., 0.],
            [2., 0.],
            [3., 0.]], dtype=torch.float64)
    >>> v
    tensor([], dtype=torch.float64)

    Compute also the eigenvectors:

    >>> e, v = torch.eig(a, eigenvectors=True)
    >>> e
    tensor([[1., 0.],
            [2., 0.],
            [3., 0.]], dtype=torch.float64)
    >>> v
    tensor([[1., 0., 0.],
            [0., 1., 0.],
            [0., 0., 1.]], dtype=torch.float64)

""")

add_docstr(torch.eq, r"""
eq(input, other, *, out=None) -> Tensor

Computes element-wise equality

The second argument can be a number or a tensor whose shape is
:ref:`broadcastable <broadcasting-semantics>` with the first argument.

Args:
    input (Tensor): the tensor to compare
    other (Tensor or float): the tensor or value to compare

Keyword args:
    {out}

Returns:
    A boolean tensor that is True where :attr:`input` is equal to :attr:`other` and False elsewhere

Example::

    >>> torch.eq(torch.tensor([[1, 2], [3, 4]]), torch.tensor([[1, 1], [4, 4]]))
    tensor([[ True, False],
            [False, True]])
""".format(**common_args))

add_docstr(torch.equal,
           r"""
equal(input, other) -> bool

``True`` if two tensors have the same size and elements, ``False`` otherwise.

Example::

    >>> torch.equal(torch.tensor([1, 2]), torch.tensor([1, 2]))
    True
""")

add_docstr(torch.erf,
           r"""
erf(input, *, out=None) -> Tensor

Alias for :func:`torch.special.erf`.
""")

add_docstr(torch.erfc,
           r"""
erfc(input, *, out=None) -> Tensor

Alias for :func:`torch.special.erfc`.
""")

add_docstr(torch.erfinv,
           r"""
erfinv(input, *, out=None) -> Tensor

Alias for :func:`torch.special.erfinv`.
""")

add_docstr(torch.exp,
           r"""
exp(input, *, out=None) -> Tensor

Returns a new tensor with the exponential of the elements
of the input tensor :attr:`input`.

.. math::
    y_{i} = e^{x_{i}}
""" + r"""
Args:
    {input}

Keyword args:
    {out}

Example::

    >>> torch.exp(torch.tensor([0, math.log(2.)]))
    tensor([ 1.,  2.])
""".format(**common_args))

add_docstr(torch.exp2,
           r"""
exp2(input, *, out=None) -> Tensor

Alias for :func:`torch.special.exp2`.
""")

add_docstr(torch.expm1,
           r"""
expm1(input, *, out=None) -> Tensor

Alias for :func:`torch.special.expm1`.
""")

add_docstr(torch.eye,
           r"""
eye(n, m=None, *, out=None, dtype=None, layout=torch.strided, device=None, requires_grad=False) -> Tensor

Returns a 2-D tensor with ones on the diagonal and zeros elsewhere.

Args:
    n (int): the number of rows
    m (int, optional): the number of columns with default being :attr:`n`

Keyword arguments:
    {out}
    {dtype}
    {layout}
    {device}
    {requires_grad}

Returns:
    Tensor: A 2-D tensor with ones on the diagonal and zeros elsewhere

Example::

    >>> torch.eye(3)
    tensor([[ 1.,  0.,  0.],
            [ 0.,  1.,  0.],
            [ 0.,  0.,  1.]])
""".format(**factory_common_args))

add_docstr(torch.floor,
           r"""
floor(input, *, out=None) -> Tensor

Returns a new tensor with the floor of the elements of :attr:`input`,
the largest integer less than or equal to each element.

.. math::
    \text{out}_{i} = \left\lfloor \text{input}_{i} \right\rfloor
""" + r"""
Args:
    {input}

Keyword args:
    {out}

Example::

    >>> a = torch.randn(4)
    >>> a
    tensor([-0.8166,  1.5308, -0.2530, -0.2091])
    >>> torch.floor(a)
    tensor([-1.,  1., -1., -1.])
""".format(**common_args))

add_docstr(torch.floor_divide, r"""
floor_divide(input, other, *, out=None) -> Tensor

.. warning::

    :func:`torch.floor_divide` is deprecated and will be removed in a future PyTorch
    release. Its name is a misnomer because it actually rounds the quotient
    towards zero instead of taking its floor. To keep the current behavior use
    :func:`torch.div` with ``rounding_mode='trunc'``. To actually perform floor
    division, use :func:`torch.div` with ``rounding_mode='floor'``.

Computes :attr:`input` divided by :attr:`other`, elementwise, and rounds each
quotient towards zero. Equivalently, it truncates the quotient(s):

.. math::
    \text{{out}}_i = \text{trunc} \left( \frac{{\text{{input}}_i}}{{\text{{other}}_i}} \right)

""" + r"""

Supports broadcasting to a common shape, type promotion, and integer and float inputs.

Args:
    input (Tensor or Number): the dividend
    other (Tensor or Number): the divisor

Keyword args:
    {out}

Example::

    >>> a = torch.tensor([4.0, 3.0])
    >>> b = torch.tensor([2.0, 2.0])
    >>> torch.floor_divide(a, b)
    tensor([2.0, 1.0])
    >>> torch.floor_divide(a, 1.4)
    tensor([2.0, 2.0])
""".format(**common_args))

add_docstr(torch.fmod,
           r"""
fmod(input, other, *, out=None) -> Tensor

Applies C++'s `std::fmod <https://en.cppreference.com/w/cpp/numeric/math/fmod>`_
for floating point tensors, and the modulus operation for integer tensors. The result
has the same sign as the dividend :attr:`input` and its absolute value
is less than that of :attr:`other`.

Supports :ref:`broadcasting to a common shape <broadcasting-semantics>`,
:ref:`type promotion <type-promotion-doc>`, and integer and float inputs.

.. note::

    When the divisor is zero, returns ``NaN`` for floating point dtypes
    on both CPU and GPU; raises ``RuntimeError`` for integer division by
    zero on CPU; Integer division by zero on GPU may return any value.

.. note::

   Complex inputs are not supported. In some cases, it is not mathematically
   possible to satisfy the definition of a modulo operation with complex numbers.

Args:
    input (Tensor): the dividend
    other (Tensor or Scalar): the divisor

Keyword args:
    {out}

Example::

    >>> torch.fmod(torch.tensor([-3., -2, -1, 1, 2, 3]), 2)
    tensor([-1., -0., -1.,  1.,  0.,  1.])
    >>> torch.fmod(torch.tensor([1, 2, 3, 4, 5]), -1.5)
    tensor([1.0000, 0.5000, 0.0000, 1.0000, 0.5000])

.. seealso::

    :func:`torch.remainder` which is similar to :func:`torch.fmod` except that if the sign
    of the modulus is different than the sign of the divisor :attr:`other` then the divisor
    is added to the modulus.
""".format(**common_args))

add_docstr(torch.frac,
           r"""
frac(input, *, out=None) -> Tensor

Computes the fractional portion of each element in :attr:`input`.

.. math::
    \text{out}_{i} = \text{input}_{i} - \left\lfloor |\text{input}_{i}| \right\rfloor * \operatorname{sgn}(\text{input}_{i})

Example::

    >>> torch.frac(torch.tensor([1, 2.5, -3.2]))
    tensor([ 0.0000,  0.5000, -0.2000])
""")

add_docstr(torch.frexp,
           r"""
frexp(input, *, out=None) -> (Tensor mantissa, Tensor exponent)

Decomposes :attr:`input` into mantissa and exponent tensors
such that :math:`\text{input} = \text{mantissa} \times 2^{\text{exponent}}`.

The range of mantissa is the open interval (-1, 1).

Supports float inputs.

Args:
    input (Tensor): the input tensor


Keyword args:
    out (tuple, optional): the output tensors

Example::

    >>> x = torch.arange(9.)
    >>> mantissa, exponent = torch.frexp(x)
    >>> mantissa
    tensor([0.0000, 0.5000, 0.5000, 0.7500, 0.5000, 0.6250, 0.7500, 0.8750, 0.5000])
    >>> exponent
    tensor([0, 1, 2, 2, 3, 3, 3, 3, 4], dtype=torch.int32)
    >>> torch.ldexp(mantissa, exponent)
    tensor([0., 1., 2., 3., 4., 5., 6., 7., 8.])
""")

add_docstr(torch.from_numpy,
           r"""
from_numpy(ndarray) -> Tensor

Creates a :class:`Tensor` from a :class:`numpy.ndarray`.

The returned tensor and :attr:`ndarray` share the same memory. Modifications to
the tensor will be reflected in the :attr:`ndarray` and vice versa. The returned
tensor is not resizable.

It currently accepts :attr:`ndarray` with dtypes of ``numpy.float64``,
``numpy.float32``, ``numpy.float16``, ``numpy.complex64``, ``numpy.complex128``,
``numpy.int64``, ``numpy.int32``, ``numpy.int16``, ``numpy.int8``, ``numpy.uint8``,
and ``numpy.bool``.

Example::

    >>> a = numpy.array([1, 2, 3])
    >>> t = torch.from_numpy(a)
    >>> t
    tensor([ 1,  2,  3])
    >>> t[0] = -1
    >>> a
    array([-1,  2,  3])
""")

add_docstr(torch.flatten,
           r"""
flatten(input, start_dim=0, end_dim=-1) -> Tensor

Flattens :attr:`input` by reshaping it into a one-dimensional tensor. If :attr:`start_dim` or :attr:`end_dim`
are passed, only dimensions starting with :attr:`start_dim` and ending with :attr:`end_dim` are flattened.
The order of elements in :attr:`input` is unchanged.

Unlike NumPy's flatten, which always copies input's data, this function may return the original object, a view,
or copy. If no dimensions are flattened, then the original object :attr:`input` is returned. Otherwise, if input can
be viewed as the flattened shape, then that view is returned. Finally, only if the input cannot be viewed as the
flattened shape is input's data copied. See :meth:`torch.Tensor.view` for details on when a view will be returned.

.. note::
    Flattening a zero-dimensional tensor will return a one-dimensional view.

Args:
    {input}
    start_dim (int): the first dim to flatten
    end_dim (int): the last dim to flatten

Example::

    >>> t = torch.tensor([[[1, 2],
    ...                    [3, 4]],
    ...                   [[5, 6],
    ...                    [7, 8]]])
    >>> torch.flatten(t)
    tensor([1, 2, 3, 4, 5, 6, 7, 8])
    >>> torch.flatten(t, start_dim=1)
    tensor([[1, 2, 3, 4],
            [5, 6, 7, 8]])
""".format(**common_args))

add_docstr(torch.gather,
           r"""
gather(input, dim, index, *, sparse_grad=False, out=None) -> Tensor

Gathers values along an axis specified by `dim`.

For a 3-D tensor the output is specified by::

    out[i][j][k] = input[index[i][j][k]][j][k]  # if dim == 0
    out[i][j][k] = input[i][index[i][j][k]][k]  # if dim == 1
    out[i][j][k] = input[i][j][index[i][j][k]]  # if dim == 2

:attr:`input` and :attr:`index` must have the same number of dimensions.
It is also required that ``index.size(d) <= input.size(d)`` for all
dimensions ``d != dim``.  :attr:`out` will have the same shape as :attr:`index`.
Note that ``input`` and ``index`` do not broadcast against each other.

Args:
    input (Tensor): the source tensor
    dim (int): the axis along which to index
    index (LongTensor): the indices of elements to gather

Keyword arguments:
    sparse_grad (bool, optional): If ``True``, gradient w.r.t. :attr:`input` will be a sparse tensor.
    out (Tensor, optional): the destination tensor

Example::

    >>> t = torch.tensor([[1, 2], [3, 4]])
    >>> torch.gather(t, 1, torch.tensor([[0, 0], [1, 0]]))
    tensor([[ 1,  1],
            [ 4,  3]])
""")


add_docstr(torch.gcd,
           r"""
gcd(input, other, *, out=None) -> Tensor

Computes the element-wise greatest common divisor (GCD) of :attr:`input` and :attr:`other`.

Both :attr:`input` and :attr:`other` must have integer types.

.. note::
    This defines :math:`gcd(0, 0) = 0`.

Args:
    {input}
    other (Tensor): the second input tensor

Keyword arguments:
    {out}

Example::

    >>> a = torch.tensor([5, 10, 15])
    >>> b = torch.tensor([3, 4, 5])
    >>> torch.gcd(a, b)
    tensor([1, 2, 5])
    >>> c = torch.tensor([3])
    >>> torch.gcd(a, c)
    tensor([1, 1, 3])
""".format(**common_args))

add_docstr(torch.ge, r"""
ge(input, other, *, out=None) -> Tensor

Computes :math:`\text{input} \geq \text{other}` element-wise.
""" + r"""

The second argument can be a number or a tensor whose shape is
:ref:`broadcastable <broadcasting-semantics>` with the first argument.

Args:
    input (Tensor): the tensor to compare
    other (Tensor or float): the tensor or value to compare

Keyword args:
    {out}

Returns:
    A boolean tensor that is True where :attr:`input` is greater than or equal to :attr:`other` and False elsewhere

Example::

    >>> torch.ge(torch.tensor([[1, 2], [3, 4]]), torch.tensor([[1, 1], [4, 4]]))
    tensor([[True, True], [False, True]])
""".format(**common_args))

add_docstr(torch.greater_equal, r"""
greater_equal(input, other, *, out=None) -> Tensor

Alias for :func:`torch.ge`.
""")

add_docstr(torch.gradient,
           r"""
gradient(input, *, spacing=None, dim=None, edge_order=1) -> List of Tensors

This function is analogous to NumPy's gradient function.

Args:
    {input}

Keyword args:
    spacing (scalar, list of scalar, list of Tensor, optional): implicitly or explicitly represents
    the coordinates the function is evaluated at
    dim (int, list of int, optional): the dimension or dimensions to approximate the gradient over.
    edge_order (int, optional): unsupported (must be equal to its default value which is 1.)

Example:

    >>> t = torch.tensor([1, 2, 4, 7, 11, 16], dtype=torch.float)
    >>> torch.gradient(t)
    tensor([1. , 1.5, 2.5, 3.5, 4.5, 5. ])
    >>> coords = torch.tensor([0., 1., 1.5, 3.5, 4., 6.], dtype=torch.float)
    >>> torch.gradient(t, spacing=(coords,))
    tensor([1. ,  3. ,  3.5,  6.7,  6.9,  2.5])

""")

add_docstr(torch.geqrf,
           r"""
geqrf(input, *, out=None) -> (Tensor, Tensor)

This is a low-level function for calling LAPACK's geqrf directly. This function
returns a namedtuple (a, tau) as defined in `LAPACK documentation for geqrf`_ .

Computes a QR decomposition of :attr:`input`.
Both `Q` and `R` matrices are stored in the same output tensor `a`.
The elements of `R` are stored on and above the diagonal.
Elementary reflectors (or Householder vectors) implicitly defining matrix `Q`
are stored below the diagonal.
The results of this function can be used together with :func:`torch.linalg.householder_product`
to obtain the `Q` matrix or
with :func:`torch.ormqr`, which uses an implicit representation of the `Q` matrix,
for an efficient matrix-matrix multiplication.

See `LAPACK documentation for geqrf`_ for further details.

.. note::
    See also :func:`torch.linalg.qr`, which computes Q and R matrices, and :func:`torch.linalg.lstsq`
    with the ``driver="gels"`` option for a function that can solve matrix equations using a QR decomposition.

Args:
    input (Tensor): the input matrix

Keyword args:
    out (tuple, optional): the output tuple of (Tensor, Tensor). Ignored if `None`. Default: `None`.

.. _LAPACK documentation for geqrf:
    http://www.netlib.org/lapack/explore-html/df/dc5/group__variants_g_ecomputational_ga3766ea903391b5cf9008132f7440ec7b.html

""")

add_docstr(torch.inner, r"""
inner(input, other, *, out=None) -> Tensor

Computes the dot product for 1D tensors. For higher dimensions, sums the product
of elements from :attr:`input` and :attr:`other` along their last dimension.

.. note::

    If either :attr:`input` or :attr:`other` is a scalar, the result is equivalent
    to `torch.mul(input, other)`.

    If both :attr:`input` and :attr:`other` are non-scalars, the size of their last
    dimension must match and the result is equivalent to `torch.tensordot(input,
    other, dims=([-1], [-1]))`

Args:
    input (Tensor): First input tensor
    other (Tensor): Second input tensor

Keyword args:
    out (Tensor, optional): Optional output tensor to write result into. The output
                            shape is `input.shape[:-1] + other.shape[:-1]`.

Example::

    # Dot product
    >>> torch.inner(torch.tensor([1, 2, 3]), torch.tensor([0, 2, 1]))
    tensor(7)

    # Multidimensional input tensors
    >>> a = torch.randn(2, 3)
    >>> a
    tensor([[0.8173, 1.0874, 1.1784],
            [0.3279, 0.1234, 2.7894]])
    >>> b = torch.randn(2, 4, 3)
    >>> b
    tensor([[[-0.4682, -0.7159,  0.1506],
            [ 0.4034, -0.3657,  1.0387],
            [ 0.9892, -0.6684,  0.1774],
            [ 0.9482,  1.3261,  0.3917]],

            [[ 0.4537,  0.7493,  1.1724],
            [ 0.2291,  0.5749, -0.2267],
            [-0.7920,  0.3607, -0.3701],
            [ 1.3666, -0.5850, -1.7242]]])
    >>> torch.inner(a, b)
    tensor([[[-0.9837,  1.1560,  0.2907,  2.6785],
            [ 2.5671,  0.5452, -0.6912, -1.5509]],

            [[ 0.1782,  2.9843,  0.7366,  1.5672],
            [ 3.5115, -0.4864, -1.2476, -4.4337]]])

    # Scalar input
    >>> torch.inner(a, torch.tensor(2))
    tensor([[1.6347, 2.1748, 2.3567],
            [0.6558, 0.2469, 5.5787]])
""")

add_docstr(torch.outer, r"""
outer(input, vec2, *, out=None) -> Tensor

Outer product of :attr:`input` and :attr:`vec2`.
If :attr:`input` is a vector of size :math:`n` and :attr:`vec2` is a vector of
size :math:`m`, then :attr:`out` must be a matrix of size :math:`(n \times m)`.

.. note:: This function does not :ref:`broadcast <broadcasting-semantics>`.

Args:
    input (Tensor): 1-D input vector
    vec2 (Tensor): 1-D input vector

Keyword args:
    out (Tensor, optional): optional output matrix

Example::

    >>> v1 = torch.arange(1., 5.)
    >>> v2 = torch.arange(1., 4.)
    >>> torch.outer(v1, v2)
    tensor([[  1.,   2.,   3.],
            [  2.,   4.,   6.],
            [  3.,   6.,   9.],
            [  4.,   8.,  12.]])
""")

add_docstr(torch.ger,
           r"""
ger(input, vec2, *, out=None) -> Tensor

Alias of :func:`torch.outer`.

.. warning::
    This function is deprecated and will be removed in a future PyTorch release.
    Use :func:`torch.outer` instead.
""")

add_docstr(torch.solve,
           r"""
torch.solve(input, A, *, out=None) -> (Tensor, Tensor)

This function returns the solution to the system of linear
equations represented by :math:`AX = B` and the LU factorization of
A, in order as a namedtuple `solution, LU`.

`LU` contains `L` and `U` factors for LU factorization of `A`.

`torch.solve(B, A)` can take in 2D inputs `B, A` or inputs that are
batches of 2D matrices. If the inputs are batches, then returns
batched outputs `solution, LU`.

Supports real-valued and complex-valued inputs.

.. warning::

    :func:`torch.solve` is deprecated in favor of :func:`torch.linalg.solve`
    and will be removed in a future PyTorch release.
    :func:`torch.linalg.solve` has its arguments reversed and does not return the
    LU factorization of the input. To get the LU factorization see :func:`torch.lu`,
    which may be used with :func:`torch.lu_solve` and :func:`torch.lu_unpack`.

    ``X = torch.solve(B, A).solution`` should be replaced with

    .. code:: python

        X = torch.linalg.solve(A, B)

.. note::

    Irrespective of the original strides, the returned matrices
    `solution` and `LU` will be transposed, i.e. with strides like
    `B.contiguous().transpose(-1, -2).stride()` and
    `A.contiguous().transpose(-1, -2).stride()` respectively.

Args:
    input (Tensor): input matrix :math:`B` of size :math:`(*, m, k)` , where :math:`*`
                is zero or more batch dimensions.
    A (Tensor): input square matrix of size :math:`(*, m, m)`, where
                :math:`*` is zero or more batch dimensions.

Keyword args:
    out ((Tensor, Tensor), optional): optional output tuple.

Example::

    >>> A = torch.tensor([[6.80, -2.11,  5.66,  5.97,  8.23],
    ...                   [-6.05, -3.30,  5.36, -4.44,  1.08],
    ...                   [-0.45,  2.58, -2.70,  0.27,  9.04],
    ...                   [8.32,  2.71,  4.35,  -7.17,  2.14],
    ...                   [-9.67, -5.14, -7.26,  6.08, -6.87]]).t()
    >>> B = torch.tensor([[4.02,  6.19, -8.22, -7.57, -3.03],
    ...                   [-1.56,  4.00, -8.67,  1.75,  2.86],
    ...                   [9.81, -4.09, -4.57, -8.61,  8.99]]).t()
    >>> X, LU = torch.solve(B, A)
    >>> torch.dist(B, torch.mm(A, X))
    tensor(1.00000e-06 *
           7.0977)

    >>> # Batched solver example
    >>> A = torch.randn(2, 3, 1, 4, 4)
    >>> B = torch.randn(2, 3, 1, 4, 6)
    >>> X, LU = torch.solve(B, A)
    >>> torch.dist(B, A.matmul(X))
    tensor(1.00000e-06 *
       3.6386)

""")

add_docstr(torch.get_default_dtype,
           r"""
get_default_dtype() -> torch.dtype

Get the current default floating point :class:`torch.dtype`.

Example::

    >>> torch.get_default_dtype()  # initial default for floating point is torch.float32
    torch.float32
    >>> torch.set_default_dtype(torch.float64)
    >>> torch.get_default_dtype()  # default is now changed to torch.float64
    torch.float64
    >>> torch.set_default_tensor_type(torch.FloatTensor)  # setting tensor type also affects this
    >>> torch.get_default_dtype()  # changed to torch.float32, the dtype for torch.FloatTensor
    torch.float32

""")

add_docstr(torch.get_num_threads,
           r"""
get_num_threads() -> int

Returns the number of threads used for parallelizing CPU operations
""")

add_docstr(torch.get_num_interop_threads,
           r"""
get_num_interop_threads() -> int

Returns the number of threads used for inter-op parallelism on CPU
(e.g. in JIT interpreter)
""")

add_docstr(torch.gt, r"""
gt(input, other, *, out=None) -> Tensor

Computes :math:`\text{input} > \text{other}` element-wise.
""" + r"""

The second argument can be a number or a tensor whose shape is
:ref:`broadcastable <broadcasting-semantics>` with the first argument.

Args:
    input (Tensor): the tensor to compare
    other (Tensor or float): the tensor or value to compare

Keyword args:
    {out}

Returns:
    A boolean tensor that is True where :attr:`input` is greater than :attr:`other` and False elsewhere

Example::

    >>> torch.gt(torch.tensor([[1, 2], [3, 4]]), torch.tensor([[1, 1], [4, 4]]))
    tensor([[False, True], [False, False]])
""".format(**common_args))

add_docstr(torch.greater, r"""
greater(input, other, *, out=None) -> Tensor

Alias for :func:`torch.gt`.
""")

add_docstr(torch.histc,
           r"""
histc(input, bins=100, min=0, max=0, *, out=None) -> Tensor

Computes the histogram of a tensor.

The elements are sorted into equal width bins between :attr:`min` and
:attr:`max`. If :attr:`min` and :attr:`max` are both zero, the minimum and
maximum values of the data are used.

Elements lower than min and higher than max are ignored.

Args:
    {input}
    bins (int): number of histogram bins
    min (int): lower end of the range (inclusive)
    max (int): upper end of the range (inclusive)

Keyword args:
    {out}

Returns:
    Tensor: Histogram represented as a tensor

Example::

    >>> torch.histc(torch.tensor([1., 2, 1]), bins=4, min=0, max=3)
    tensor([ 0.,  2.,  1.,  0.])
""".format(**common_args))

add_docstr(torch.hypot,
           r"""
hypot(input, other, *, out=None) -> Tensor

Given the legs of a right triangle, return its hypotenuse.

.. math::
    \text{out}_{i} = \sqrt{\text{input}_{i}^{2} + \text{other}_{i}^{2}}

The shapes of ``input`` and ``other`` must be
:ref:`broadcastable <broadcasting-semantics>`.
""" + r"""
Args:
    input (Tensor): the first input tensor
    other (Tensor): the second input tensor

Keyword args:
    {out}

Example::

    >>> a = torch.hypot(torch.tensor([4.0]), torch.tensor([3.0, 4.0, 5.0]))
    tensor([5.0000, 5.6569, 6.4031])

""".format(**common_args))

add_docstr(torch.i0,
           r"""
i0(input, *, out=None) -> Tensor

Alias for :func:`torch.special.i0`.
""")

add_docstr(torch.igamma,
           r"""
igamma(input, other, *, out=None) -> Tensor

Computes the regularized lower incomplete gamma function:

.. math::
    \text{out}_{i} = \frac{1}{\Gamma(\text{input}_i)} \int_0^{\text{other}_i} t^{\text{input}_i-1} e^{-t} dt

where both :math:`\text{input}_i` and :math:`\text{other}_i` are weakly positive
and at least one is strictly positive.
If both are zero or either is negative then :math:`\text{out}_i=\text{nan}`.
:math:`\Gamma(\cdot)` in the equation above is the gamma function,

.. math::
    \Gamma(\text{input}_i) = \int_0^\infty t^{(\text{input}_i-1)} e^{-t} dt.

See :func:`torch.igammac` and :func:`torch.lgamma` for related functions.

Supports :ref:`broadcasting to a common shape <broadcasting-semantics>`
and float inputs.

.. note::
    The backward pass with respect to :attr:`input` is not yet supported.
    Please open an issue on PyTorch's Github to request it.

""" + r"""
Args:
    input (Tensor): the first non-negative input tensor
    other (Tensor): the second non-negative input tensor

Keyword args:
    {out}

Example::

    >>> a1 = torch.tensor([4.0])
    >>> a2 = torch.tensor([3.0, 4.0, 5.0])
    >>> a = torch.igammac(a1, a2)
    tensor([0.3528, 0.5665, 0.7350])
    tensor([0.3528, 0.5665, 0.7350])
    >>> b = torch.igamma(a1, a2) + torch.igammac(a1, a2)
    tensor([1., 1., 1.])

""".format(**common_args))

add_docstr(torch.igammac,
           r"""
igammac(input, other, *, out=None) -> Tensor

Computes the regularized upper incomplete gamma function:

.. math::
    \text{out}_{i} = \frac{1}{\Gamma(\text{input}_i)} \int_{\text{other}_i}^{\infty} t^{\text{input}_i-1} e^{-t} dt

where both :math:`\text{input}_i` and :math:`\text{other}_i` are weakly positive
and at least one is strictly positive.
If both are zero or either is negative then :math:`\text{out}_i=\text{nan}`.
:math:`\Gamma(\cdot)` in the equation above is the gamma function,

.. math::
    \Gamma(\text{input}_i) = \int_0^\infty t^{(\text{input}_i-1)} e^{-t} dt.

See :func:`torch.igamma` and :func:`torch.lgamma` for related functions.

Supports :ref:`broadcasting to a common shape <broadcasting-semantics>`
and float inputs.

.. note::
    The backward pass with respect to :attr:`input` is not yet supported.
    Please open an issue on PyTorch's Github to request it.

""" + r"""
Args:
    input (Tensor): the first non-negative input tensor
    other (Tensor): the second non-negative input tensor

Keyword args:
    {out}

Example::

    >>> a1 = torch.tensor([4.0])
    >>> a2 = torch.tensor([3.0, 4.0, 5.0])
    >>> a = torch.igammac(a1, a2)
    tensor([0.6472, 0.4335, 0.2650])
    >>> b = torch.igamma(a1, a2) + torch.igammac(a1, a2)
    tensor([1., 1., 1.])

""".format(**common_args))

add_docstr(torch.index_select,
           r"""
index_select(input, dim, index, *, out=None) -> Tensor

Returns a new tensor which indexes the :attr:`input` tensor along dimension
:attr:`dim` using the entries in :attr:`index` which is a `LongTensor`.

The returned tensor has the same number of dimensions as the original tensor
(:attr:`input`).  The :attr:`dim`\ th dimension has the same size as the length
of :attr:`index`; other dimensions have the same size as in the original tensor.

.. note:: The returned tensor does **not** use the same storage as the original
          tensor.  If :attr:`out` has a different shape than expected, we
          silently change it to the correct shape, reallocating the underlying
          storage if necessary.

Args:
    {input}
    dim (int): the dimension in which we index
    index (IntTensor or LongTensor): the 1-D tensor containing the indices to index

Keyword args:
    {out}

Example::

    >>> x = torch.randn(3, 4)
    >>> x
    tensor([[ 0.1427,  0.0231, -0.5414, -1.0009],
            [-0.4664,  0.2647, -0.1228, -1.1068],
            [-1.1734, -0.6571,  0.7230, -0.6004]])
    >>> indices = torch.tensor([0, 2])
    >>> torch.index_select(x, 0, indices)
    tensor([[ 0.1427,  0.0231, -0.5414, -1.0009],
            [-1.1734, -0.6571,  0.7230, -0.6004]])
    >>> torch.index_select(x, 1, indices)
    tensor([[ 0.1427, -0.5414],
            [-0.4664, -0.1228],
            [-1.1734,  0.7230]])
""".format(**common_args))

add_docstr(torch.inverse, r"""
inverse(input, *, out=None) -> Tensor

Alias for :func:`torch.linalg.inv`
""".format(**common_args))

add_docstr(torch.isinf, r"""
isinf(input) -> Tensor

Tests if each element of :attr:`input` is infinite
(positive or negative infinity) or not.

.. note::
    Complex values are infinite when their real or imaginary part is
    infinite.

Args:
    {input}

Returns:
    A boolean tensor that is True where :attr:`input` is infinite and False elsewhere

Example::

    >>> torch.isinf(torch.tensor([1, float('inf'), 2, float('-inf'), float('nan')]))
    tensor([False,  True,  False,  True,  False])
""")

add_docstr(torch.isposinf,
           r"""
isposinf(input, *, out=None) -> Tensor
Tests if each element of :attr:`input` is positive infinity or not.

Args:
  {input}

Keyword args:
  {out}

Example::

    >>> a = torch.tensor([-float('inf'), float('inf'), 1.2])
    >>> torch.isposinf(a)
    tensor([False,  True, False])
""".format(**common_args))

add_docstr(torch.isneginf,
           r"""
isneginf(input, *, out=None) -> Tensor
Tests if each element of :attr:`input` is negative infinity or not.

Args:
  {input}

Keyword args:
  {out}

Example::

    >>> a = torch.tensor([-float('inf'), float('inf'), 1.2])
    >>> torch.isneginf(a)
    tensor([ True, False, False])
""".format(**common_args))

add_docstr(torch.isclose, r"""
isclose(input, other, rtol=1e-05, atol=1e-08, equal_nan=False) -> Tensor

Returns a new tensor with boolean elements representing if each element of
:attr:`input` is "close" to the corresponding element of :attr:`other`.
Closeness is defined as:

.. math::
    \lvert \text{input} - \text{other} \rvert \leq \texttt{atol} + \texttt{rtol} \times \lvert \text{other} \rvert
""" + r"""

where :attr:`input` and :attr:`other` are finite. Where :attr:`input`
and/or :attr:`other` are nonfinite they are close if and only if
they are equal, with NaNs being considered equal to each other when
:attr:`equal_nan` is True.

Args:
    input (Tensor): first tensor to compare
    other (Tensor): second tensor to compare
    atol (float, optional): absolute tolerance. Default: 1e-08
    rtol (float, optional): relative tolerance. Default: 1e-05
    equal_nan (bool, optional): if ``True``, then two ``NaN`` s will be considered equal. Default: ``False``

Examples::

    >>> torch.isclose(torch.tensor((1., 2, 3)), torch.tensor((1 + 1e-10, 3, 4)))
    tensor([ True, False, False])
    >>> torch.isclose(torch.tensor((float('inf'), 4)), torch.tensor((float('inf'), 6)), rtol=.5)
    tensor([True, True])
""")

add_docstr(torch.isfinite, r"""
isfinite(input) -> Tensor

Returns a new tensor with boolean elements representing if each element is `finite` or not.

Real values are finite when they are not NaN, negative infinity, or infinity.
Complex values are finite when both their real and imaginary parts are finite.

Args:
    {input}

Returns:
    A boolean tensor that is True where :attr:`input` is finite and False elsewhere

Example::

    >>> torch.isfinite(torch.tensor([1, float('inf'), 2, float('-inf'), float('nan')]))
    tensor([True,  False,  True,  False,  False])
""".format(**common_args))

add_docstr(torch.isnan, r"""
isnan(input) -> Tensor

Returns a new tensor with boolean elements representing if each element of :attr:`input`
is NaN or not. Complex values are considered NaN when either their real
and/or imaginary part is NaN.

Arguments:
    {input}

Returns:
    A boolean tensor that is True where :attr:`input` is NaN and False elsewhere

Example::

    >>> torch.isnan(torch.tensor([1, float('nan'), 2]))
    tensor([False, True, False])
""".format(**common_args))

add_docstr(torch.isreal, r"""
isreal(input) -> Tensor

Returns a new tensor with boolean elements representing if each element of :attr:`input` is real-valued or not.
All real-valued types are considered real. Complex values are considered real when their imaginary part is 0.

Arguments:
    {input}

Returns:
    A boolean tensor that is True where :attr:`input` is real and False elsewhere

Example::

    >>> torch.isreal(torch.tensor([1, 1+1j, 2+0j]))
    tensor([True, False, True])
""".format(**common_args))

add_docstr(torch.is_floating_point, r"""
is_floating_point(input) -> (bool)

Returns True if the data type of :attr:`input` is a floating point data type i.e.,
one of ``torch.float64``, ``torch.float32``, ``torch.float16``, and ``torch.bfloat16``.

Args:
    {input}
""".format(**common_args))

add_docstr(torch.is_complex, r"""
is_complex(input) -> (bool)

Returns True if the data type of :attr:`input` is a complex data type i.e.,
one of ``torch.complex64``, and ``torch.complex128``.

Args:
    {input}
""".format(**common_args))

<<<<<<< HEAD
add_docstr(torch.is_conj, r"""
is_conj(input) -> (bool)

Returns True if the :attr:`input` is a conjugated tensor, i.e. its conjugate bit is set to `True`.

Args:
    {input}
=======
add_docstr(torch.is_grad_enabled, r"""
is_grad_enabled() -> (bool)

Returns True if grad mode is currently enabled.
""".format(**common_args))

add_docstr(torch.is_inference_mode_enabled, r"""
is_inference_mode_enabled() -> (bool)

Returns True if inference mode is currently enabled.
>>>>>>> 6620d7d6
""".format(**common_args))

add_docstr(torch.is_nonzero, r"""
is_nonzero(input) -> (bool)

Returns True if the :attr:`input` is a single element tensor which is not equal to zero
after type conversions.
i.e. not equal to ``torch.tensor([0.])`` or ``torch.tensor([0])`` or
``torch.tensor([False])``.
Throws a ``RuntimeError`` if ``torch.numel() != 1`` (even in case
of sparse tensors).

Args:
    {input}

Examples::

    >>> torch.is_nonzero(torch.tensor([0.]))
    False
    >>> torch.is_nonzero(torch.tensor([1.5]))
    True
    >>> torch.is_nonzero(torch.tensor([False]))
    False
    >>> torch.is_nonzero(torch.tensor([3]))
    True
    >>> torch.is_nonzero(torch.tensor([1, 3, 5]))
    Traceback (most recent call last):
    ...
    RuntimeError: bool value of Tensor with more than one value is ambiguous
    >>> torch.is_nonzero(torch.tensor([]))
    Traceback (most recent call last):
    ...
    RuntimeError: bool value of Tensor with no values is ambiguous
""".format(**common_args))

add_docstr(torch.kron,
           r"""
kron(input, other, *, out=None) -> Tensor

Computes the Kronecker product, denoted by :math:`\otimes`, of :attr:`input` and :attr:`other`.

If :attr:`input` is a :math:`(a_0 \times a_1 \times \dots \times a_n)` tensor and :attr:`other` is a
:math:`(b_0 \times b_1 \times \dots \times b_n)` tensor, the result will be a
:math:`(a_0*b_0 \times a_1*b_1 \times \dots \times a_n*b_n)` tensor with the following entries:

.. math::
    (\text{input} \otimes \text{other})_{k_0, k_1, \dots, k_n} =
        \text{input}_{i_0, i_1, \dots, i_n} * \text{other}_{j_0, j_1, \dots, j_n},

where :math:`k_t = i_t * b_t + j_t` for :math:`0 \leq t \leq n`.
If one tensor has fewer dimensions than the other it is unsqueezed until it has the same number of dimensions.

Supports real-valued and complex-valued inputs.

.. note::
    This function generalizes the typical definition of the Kronecker product for two matrices to two tensors,
    as described above. When :attr:`input` is a :math:`(m \times n)` matrix and :attr:`other` is a
    :math:`(p \times q)` matrix, the result will be a :math:`(p*m \times q*n)` block matrix:

    .. math::
        \mathbf{A} \otimes \mathbf{B}=\begin{bmatrix}
        a_{11} \mathbf{B} & \cdots & a_{1 n} \mathbf{B} \\
        \vdots & \ddots & \vdots \\
        a_{m 1} \mathbf{B} & \cdots & a_{m n} \mathbf{B} \end{bmatrix}

    where :attr:`input` is :math:`\mathbf{A}` and :attr:`other` is :math:`\mathbf{B}`.

Arguments:
    input (Tensor)
    other (Tensor)

Keyword args:
    out (Tensor, optional): The output tensor. Ignored if ``None``. Default: ``None``

Examples::

    >>> mat1 = torch.eye(2)
    >>> mat2 = torch.ones(2, 2)
    >>> torch.kron(mat1, mat2)
    tensor([[1., 1., 0., 0.],
            [1., 1., 0., 0.],
            [0., 0., 1., 1.],
            [0., 0., 1., 1.]])

    >>> mat1 = torch.eye(2)
    >>> mat2 = torch.arange(1, 5).reshape(2, 2)
    >>> torch.kron(mat1, mat2)
    tensor([[1., 2., 0., 0.],
            [3., 4., 0., 0.],
            [0., 0., 1., 2.],
            [0., 0., 3., 4.]])
""")

add_docstr(torch.kthvalue,
           r"""
kthvalue(input, k, dim=None, keepdim=False, *, out=None) -> (Tensor, LongTensor)

Returns a namedtuple ``(values, indices)`` where ``values`` is the :attr:`k` th
smallest element of each row of the :attr:`input` tensor in the given dimension
:attr:`dim`. And ``indices`` is the index location of each element found.

If :attr:`dim` is not given, the last dimension of the `input` is chosen.

If :attr:`keepdim` is ``True``, both the :attr:`values` and :attr:`indices` tensors
are the same size as :attr:`input`, except in the dimension :attr:`dim` where
they are of size 1. Otherwise, :attr:`dim` is squeezed
(see :func:`torch.squeeze`), resulting in both the :attr:`values` and
:attr:`indices` tensors having 1 fewer dimension than the :attr:`input` tensor.

.. note::
    When :attr:`input` is a CUDA tensor and there are multiple valid
    :attr:`k` th values, this function may nondeterministically return
    :attr:`indices` for any of them.

Args:
    {input}
    k (int): k for the k-th smallest element
    dim (int, optional): the dimension to find the kth value along
    {keepdim}

Keyword args:
    out (tuple, optional): the output tuple of (Tensor, LongTensor)
                           can be optionally given to be used as output buffers

Example::

    >>> x = torch.arange(1., 6.)
    >>> x
    tensor([ 1.,  2.,  3.,  4.,  5.])
    >>> torch.kthvalue(x, 4)
    torch.return_types.kthvalue(values=tensor(4.), indices=tensor(3))

    >>> x=torch.arange(1.,7.).resize_(2,3)
    >>> x
    tensor([[ 1.,  2.,  3.],
            [ 4.,  5.,  6.]])
    >>> torch.kthvalue(x, 2, 0, True)
    torch.return_types.kthvalue(values=tensor([[4., 5., 6.]]), indices=tensor([[1, 1, 1]]))
""".format(**single_dim_common))

add_docstr(torch.lcm,
           r"""
lcm(input, other, *, out=None) -> Tensor

Computes the element-wise least common multiple (LCM) of :attr:`input` and :attr:`other`.

Both :attr:`input` and :attr:`other` must have integer types.

.. note::
    This defines :math:`lcm(0, 0) = 0` and :math:`lcm(0, a) = 0`.

Args:
    {input}
    other (Tensor): the second input tensor

Keyword arguments:
    {out}

Example::

    >>> a = torch.tensor([5, 10, 15])
    >>> b = torch.tensor([3, 4, 5])
    >>> torch.lcm(a, b)
    tensor([15, 20, 15])
    >>> c = torch.tensor([3])
    >>> torch.lcm(a, c)
    tensor([15, 30, 15])
""".format(**common_args))

add_docstr(torch.ldexp, r"""
ldexp(input, other, *, out=None) -> Tensor

Multiplies :attr:`input` by 2**:attr:`other`.

.. math::
    \text{{out}}_i = \text{{input}}_i * 2^\text{{other}}_i
""" + r"""

Typically this function is used to construct floating point numbers by multiplying
mantissas in :attr:`input` with integral powers of two created from the exponents
in :attr:'other'.

Args:
    {input}
    other (Tensor): a tensor of exponents, typically integers.

Keyword args:
    {out}

Example::

    >>> torch.ldexp(torch.tensor([1.]), torch.tensor([1]))
    tensor([2.])
    >>> torch.ldexp(torch.tensor([1.0]), torch.tensor([1, 2, 3, 4]))
    tensor([ 2.,  4.,  8., 16.])


""".format(**common_args))

add_docstr(torch.le, r"""
le(input, other, *, out=None) -> Tensor

Computes :math:`\text{input} \leq \text{other}` element-wise.
""" + r"""

The second argument can be a number or a tensor whose shape is
:ref:`broadcastable <broadcasting-semantics>` with the first argument.

Args:
    input (Tensor): the tensor to compare
    other (Tensor or Scalar): the tensor or value to compare

Keyword args:
    {out}

Returns:
    A boolean tensor that is True where :attr:`input` is less than or equal to
    :attr:`other` and False elsewhere

Example::

    >>> torch.le(torch.tensor([[1, 2], [3, 4]]), torch.tensor([[1, 1], [4, 4]]))
    tensor([[True, False], [True, True]])
""".format(**common_args))

add_docstr(torch.less_equal, r"""
less_equal(input, other, *, out=None) -> Tensor

Alias for :func:`torch.le`.
""")

add_docstr(torch.lerp,
           r"""
lerp(input, end, weight, *, out=None)

Does a linear interpolation of two tensors :attr:`start` (given by :attr:`input`) and :attr:`end` based
on a scalar or tensor :attr:`weight` and returns the resulting :attr:`out` tensor.

.. math::
    \text{out}_i = \text{start}_i + \text{weight}_i \times (\text{end}_i - \text{start}_i)
""" + r"""
The shapes of :attr:`start` and :attr:`end` must be
:ref:`broadcastable <broadcasting-semantics>`. If :attr:`weight` is a tensor, then
the shapes of :attr:`weight`, :attr:`start`, and :attr:`end` must be :ref:`broadcastable <broadcasting-semantics>`.

Args:
    input (Tensor): the tensor with the starting points
    end (Tensor): the tensor with the ending points
    weight (float or tensor): the weight for the interpolation formula

Keyword args:
    {out}

Example::

    >>> start = torch.arange(1., 5.)
    >>> end = torch.empty(4).fill_(10)
    >>> start
    tensor([ 1.,  2.,  3.,  4.])
    >>> end
    tensor([ 10.,  10.,  10.,  10.])
    >>> torch.lerp(start, end, 0.5)
    tensor([ 5.5000,  6.0000,  6.5000,  7.0000])
    >>> torch.lerp(start, end, torch.full_like(start, 0.5))
    tensor([ 5.5000,  6.0000,  6.5000,  7.0000])
""".format(**common_args))

add_docstr(torch.lgamma,
           r"""
lgamma(input, *, out=None) -> Tensor

Computes the natural logarithm of the absolute value of the gamma function on :attr:`input`.

.. math::
    \text{out}_{i} = \ln \Gamma(|\text{input}_{i}|)
""" + """
Args:
    {input}

Keyword args:
    {out}

Example::

    >>> a = torch.arange(0.5, 2, 0.5)
    >>> torch.lgamma(a)
    tensor([ 0.5724,  0.0000, -0.1208])
""".format(**common_args))

add_docstr(torch.linspace, r"""
linspace(start, end, steps, *, out=None, dtype=None, layout=torch.strided, device=None, requires_grad=False) -> Tensor

Creates a one-dimensional tensor of size :attr:`steps` whose values are evenly
spaced from :attr:`start` to :attr:`end`, inclusive. That is, the value are:

.. math::
    (\text{start},
    \text{start} + \frac{\text{end} - \text{start}}{\text{steps} - 1},
    \ldots,
    \text{start} + (\text{steps} - 2) * \frac{\text{end} - \text{start}}{\text{steps} - 1},
    \text{end})
""" + """

.. warning::
    Not providing a value for :attr:`steps` is deprecated. For backwards
    compatibility, not providing a value for :attr:`steps` will create a tensor
    with 100 elements. Note that this behavior is not reflected in the
    documented function signature and should not be relied on. In a future
    PyTorch release, failing to provide a value for :attr:`steps` will throw a
    runtime error.

Args:
    start (float): the starting value for the set of points
    end (float): the ending value for the set of points
    steps (int): size of the constructed tensor

Keyword arguments:
    {out}
    dtype (torch.dtype, optional): the data type to perform the computation in.
        Default: if None, uses the global default dtype (see torch.get_default_dtype())
        when both :attr:`start` and :attr:`end` are real,
        and corresponding complex dtype when either is complex.
    {layout}
    {device}
    {requires_grad}


Example::

    >>> torch.linspace(3, 10, steps=5)
    tensor([  3.0000,   4.7500,   6.5000,   8.2500,  10.0000])
    >>> torch.linspace(-10, 10, steps=5)
    tensor([-10.,  -5.,   0.,   5.,  10.])
    >>> torch.linspace(start=-10, end=10, steps=5)
    tensor([-10.,  -5.,   0.,   5.,  10.])
    >>> torch.linspace(start=-10, end=10, steps=1)
    tensor([-10.])
""".format(**factory_common_args))

add_docstr(torch.log,
           r"""
log(input, *, out=None) -> Tensor

Returns a new tensor with the natural logarithm of the elements
of :attr:`input`.

.. math::
    y_{i} = \log_{e} (x_{i})
""" + r"""

Args:
    {input}

Keyword args:
    {out}

Example::

    >>> a = torch.randn(5)
    >>> a
    tensor([-0.7168, -0.5471, -0.8933, -1.4428, -0.1190])
    >>> torch.log(a)
    tensor([ nan,  nan,  nan,  nan,  nan])
""".format(**common_args))

add_docstr(torch.log10,
           r"""
log10(input, *, out=None) -> Tensor

Returns a new tensor with the logarithm to the base 10 of the elements
of :attr:`input`.

.. math::
    y_{i} = \log_{10} (x_{i})
""" + r"""

Args:
    {input}

Keyword args:
    {out}

Example::

    >>> a = torch.rand(5)
    >>> a
    tensor([ 0.5224,  0.9354,  0.7257,  0.1301,  0.2251])


    >>> torch.log10(a)
    tensor([-0.2820, -0.0290, -0.1392, -0.8857, -0.6476])

""".format(**common_args))

add_docstr(torch.log1p,
           r"""
log1p(input, *, out=None) -> Tensor

Returns a new tensor with the natural logarithm of (1 + :attr:`input`).

.. math::
    y_i = \log_{e} (x_i + 1)
""" + r"""
.. note:: This function is more accurate than :func:`torch.log` for small
          values of :attr:`input`

Args:
    {input}

Keyword args:
    {out}

Example::

    >>> a = torch.randn(5)
    >>> a
    tensor([-1.0090, -0.9923,  1.0249, -0.5372,  0.2492])
    >>> torch.log1p(a)
    tensor([    nan, -4.8653,  0.7055, -0.7705,  0.2225])
""".format(**common_args))

add_docstr(torch.log2,
           r"""
log2(input, *, out=None) -> Tensor

Returns a new tensor with the logarithm to the base 2 of the elements
of :attr:`input`.

.. math::
    y_{i} = \log_{2} (x_{i})
""" + r"""

Args:
    {input}

Keyword args:
    {out}

Example::

    >>> a = torch.rand(5)
    >>> a
    tensor([ 0.8419,  0.8003,  0.9971,  0.5287,  0.0490])


    >>> torch.log2(a)
    tensor([-0.2483, -0.3213, -0.0042, -0.9196, -4.3504])

""".format(**common_args))

add_docstr(torch.logaddexp,
           r"""
logaddexp(input, other, *, out=None) -> Tensor

Logarithm of the sum of exponentiations of the inputs.

Calculates pointwise :math:`\log\left(e^x + e^y\right)`. This function is useful
in statistics where the calculated probabilities of events may be so small as to
exceed the range of normal floating point numbers. In such cases the logarithm
of the calculated probability is stored. This function allows adding
probabilities stored in such a fashion.

This op should be disambiguated with :func:`torch.logsumexp` which performs a
reduction on a single tensor.

Args:
    {input}
    other (Tensor): the second input tensor

Keyword arguments:
    {out}

Example::

    >>> torch.logaddexp(torch.tensor([-1.0]), torch.tensor([-1.0, -2, -3]))
    tensor([-0.3069, -0.6867, -0.8731])
    >>> torch.logaddexp(torch.tensor([-100.0, -200, -300]), torch.tensor([-1.0, -2, -3]))
    tensor([-1., -2., -3.])
    >>> torch.logaddexp(torch.tensor([1.0, 2000, 30000]), torch.tensor([-1.0, -2, -3]))
    tensor([1.1269e+00, 2.0000e+03, 3.0000e+04])
""".format(**common_args))

add_docstr(torch.logaddexp2,
           r"""
logaddexp2(input, other, *, out=None) -> Tensor

Logarithm of the sum of exponentiations of the inputs in base-2.

Calculates pointwise :math:`\log_2\left(2^x + 2^y\right)`. See
:func:`torch.logaddexp` for more details.

Args:
    {input}
    other (Tensor): the second input tensor

Keyword arguments:
    {out}
""".format(**common_args))

add_docstr(torch.xlogy,
           r"""
xlogy(input, other, *, out=None) -> Tensor

Computes ``input * log(other)`` with the following cases.

.. math::
    \text{out}_{i} = \begin{cases}
        \text{NaN} & \text{if } \text{other}_{i} = \text{NaN} \\
        0 & \text{if } \text{input}_{i} = 0.0 \\
        \text{input}_{i} * \log{(\text{other}_{i})} & \text{otherwise}
    \end{cases}

Similar to SciPy's `scipy.special.xlogy`.

""" + r"""

Args:
    input (Number or Tensor) : Multiplier
    other (Number or Tensor) : Argument

.. note:: At least one of :attr:`input` or :attr:`other` must be a tensor.

Keyword args:
    {out}

Example::

    >>> x = torch.zeros(5,)
    >>> y = torch.tensor([-1, 0, 1, float('inf'), float('nan')])
    >>> torch.xlogy(x, y)
    tensor([0., 0., 0., 0., nan])
    >>> x = torch.tensor([1, 2, 3])
    >>> y = torch.tensor([3, 2, 1])
    >>> torch.xlogy(x, y)
    tensor([1.0986, 1.3863, 0.0000])
    >>> torch.xlogy(x, 4)
    tensor([1.3863, 2.7726, 4.1589])
    >>> torch.xlogy(2, y)
    tensor([2.1972, 1.3863, 0.0000])
""".format(**common_args))

add_docstr(torch.logical_and,
           r"""
logical_and(input, other, *, out=None) -> Tensor

Computes the element-wise logical AND of the given input tensors. Zeros are treated as ``False`` and nonzeros are
treated as ``True``.

Args:
    {input}
    other (Tensor): the tensor to compute AND with

Keyword args:
    {out}

Example::

    >>> torch.logical_and(torch.tensor([True, False, True]), torch.tensor([True, False, False]))
    tensor([ True, False, False])
    >>> a = torch.tensor([0, 1, 10, 0], dtype=torch.int8)
    >>> b = torch.tensor([4, 0, 1, 0], dtype=torch.int8)
    >>> torch.logical_and(a, b)
    tensor([False, False,  True, False])
    >>> torch.logical_and(a.double(), b.double())
    tensor([False, False,  True, False])
    >>> torch.logical_and(a.double(), b)
    tensor([False, False,  True, False])
    >>> torch.logical_and(a, b, out=torch.empty(4, dtype=torch.bool))
    tensor([False, False,  True, False])
""".format(**common_args))

add_docstr(torch.logical_not,
           r"""
logical_not(input, *, out=None) -> Tensor

Computes the element-wise logical NOT of the given input tensor. If not specified, the output tensor will have the bool
dtype. If the input tensor is not a bool tensor, zeros are treated as ``False`` and non-zeros are treated as ``True``.

Args:
    {input}

Keyword args:
    {out}

Example::

    >>> torch.logical_not(torch.tensor([True, False]))
    tensor([False,  True])
    >>> torch.logical_not(torch.tensor([0, 1, -10], dtype=torch.int8))
    tensor([ True, False, False])
    >>> torch.logical_not(torch.tensor([0., 1.5, -10.], dtype=torch.double))
    tensor([ True, False, False])
    >>> torch.logical_not(torch.tensor([0., 1., -10.], dtype=torch.double), out=torch.empty(3, dtype=torch.int16))
    tensor([1, 0, 0], dtype=torch.int16)
""".format(**common_args))

add_docstr(torch.logical_or,
           r"""
logical_or(input, other, *, out=None) -> Tensor

Computes the element-wise logical OR of the given input tensors. Zeros are treated as ``False`` and nonzeros are
treated as ``True``.

Args:
    {input}
    other (Tensor): the tensor to compute OR with

Keyword args:
    {out}

Example::

    >>> torch.logical_or(torch.tensor([True, False, True]), torch.tensor([True, False, False]))
    tensor([ True, False,  True])
    >>> a = torch.tensor([0, 1, 10, 0], dtype=torch.int8)
    >>> b = torch.tensor([4, 0, 1, 0], dtype=torch.int8)
    >>> torch.logical_or(a, b)
    tensor([ True,  True,  True, False])
    >>> torch.logical_or(a.double(), b.double())
    tensor([ True,  True,  True, False])
    >>> torch.logical_or(a.double(), b)
    tensor([ True,  True,  True, False])
    >>> torch.logical_or(a, b, out=torch.empty(4, dtype=torch.bool))
    tensor([ True,  True,  True, False])
""".format(**common_args))

add_docstr(torch.logical_xor,
           r"""
logical_xor(input, other, *, out=None) -> Tensor

Computes the element-wise logical XOR of the given input tensors. Zeros are treated as ``False`` and nonzeros are
treated as ``True``.

Args:
    {input}
    other (Tensor): the tensor to compute XOR with

Keyword args:
    {out}

Example::

    >>> torch.logical_xor(torch.tensor([True, False, True]), torch.tensor([True, False, False]))
    tensor([False, False,  True])
    >>> a = torch.tensor([0, 1, 10, 0], dtype=torch.int8)
    >>> b = torch.tensor([4, 0, 1, 0], dtype=torch.int8)
    >>> torch.logical_xor(a, b)
    tensor([ True,  True, False, False])
    >>> torch.logical_xor(a.double(), b.double())
    tensor([ True,  True, False, False])
    >>> torch.logical_xor(a.double(), b)
    tensor([ True,  True, False, False])
    >>> torch.logical_xor(a, b, out=torch.empty(4, dtype=torch.bool))
    tensor([ True,  True, False, False])
""".format(**common_args))

add_docstr(torch.logspace, """
logspace(start, end, steps, base=10.0, *, \
         out=None, dtype=None, layout=torch.strided, device=None, requires_grad=False) -> Tensor
""" + r"""

Creates a one-dimensional tensor of size :attr:`steps` whose values are evenly
spaced from :math:`{{\text{{base}}}}^{{\text{{start}}}}` to
:math:`{{\text{{base}}}}^{{\text{{end}}}}`, inclusive, on a logarithmic scale
with base :attr:`base`. That is, the values are:

.. math::
    (\text{base}^{\text{start}},
    \text{base}^{(\text{start} + \frac{\text{end} - \text{start}}{ \text{steps} - 1})},
    \ldots,
    \text{base}^{(\text{start} + (\text{steps} - 2) * \frac{\text{end} - \text{start}}{ \text{steps} - 1})},
    \text{base}^{\text{end}})
""" + """

.. warning::
    Not providing a value for :attr:`steps` is deprecated. For backwards
    compatibility, not providing a value for :attr:`steps` will create a tensor
    with 100 elements. Note that this behavior is not reflected in the
    documented function signature and should not be relied on. In a future
    PyTorch release, failing to provide a value for :attr:`steps` will throw a
    runtime error.

Args:
    start (float): the starting value for the set of points
    end (float): the ending value for the set of points
    steps (int): size of the constructed tensor
    base (float, optional): base of the logarithm function. Default: ``10.0``.

Keyword arguments:
    {out}
    dtype (torch.dtype, optional): the data type to perform the computation in.
        Default: if None, uses the global default dtype (see torch.get_default_dtype())
        when both :attr:`start` and :attr:`end` are real,
        and corresponding complex dtype when either is complex.
    {layout}
    {device}
    {requires_grad}

Example::

    >>> torch.logspace(start=-10, end=10, steps=5)
    tensor([ 1.0000e-10,  1.0000e-05,  1.0000e+00,  1.0000e+05,  1.0000e+10])
    >>> torch.logspace(start=0.1, end=1.0, steps=5)
    tensor([  1.2589,   2.1135,   3.5481,   5.9566,  10.0000])
    >>> torch.logspace(start=0.1, end=1.0, steps=1)
    tensor([1.2589])
    >>> torch.logspace(start=2, end=2, steps=1, base=2)
    tensor([4.0])
""".format(**factory_common_args))

add_docstr(torch.logsumexp,
           r"""
logsumexp(input, dim, keepdim=False, *, out=None)

Returns the log of summed exponentials of each row of the :attr:`input`
tensor in the given dimension :attr:`dim`. The computation is numerically
stabilized.

For summation index :math:`j` given by `dim` and other indices :math:`i`, the result is

    .. math::
        \text{{logsumexp}}(x)_{{i}} = \log \sum_j \exp(x_{{ij}})

{keepdim_details}

Args:
    {input}
    {dim}
    {keepdim}

Keyword args:
    {out}


Example::

    >>> a = torch.randn(3, 3)
    >>> torch.logsumexp(a, 1)
    tensor([ 0.8442,  1.4322,  0.8711])
""".format(**multi_dim_common))

add_docstr(torch.lstsq,
           r"""
lstsq(input, A, *, out=None) -> (Tensor, Tensor)

Computes the solution to the least squares and least norm problems for a full
rank matrix :math:`A` of size :math:`(m \times n)` and a matrix :math:`B` of
size :math:`(m \times k)`.

If :math:`m \geq n`, :func:`lstsq` solves the least-squares problem:

.. math::

   \begin{array}{ll}
   \min_X & \|AX-B\|_2.
   \end{array}

If :math:`m < n`, :func:`lstsq` solves the least-norm problem:

.. math::

   \begin{array}{llll}
   \min_X & \|X\|_2 & \text{subject to} & AX = B.
   \end{array}

Returned tensor :math:`X` has shape :math:`(\max(m, n) \times k)`. The first :math:`n`
rows of :math:`X` contains the solution. If :math:`m \geq n`, the residual sum of squares
for the solution in each column is given by the sum of squares of elements in the
remaining :math:`m - n` rows of that column.

.. warning::

    :func:`torch.lstsq` is deprecated in favor of :func:`torch.linalg.lstsq`
    and will be removed in a future PyTorch release. :func:`torch.linalg.lstsq`
    has reversed arguments and does not return the QR decomposition in the returned tuple,
    (it returns other information about the problem).
    The returned `solution` in :func:`torch.lstsq` stores the residuals of the solution in the
    last `m - n` columns in the case `m > n`. In :func:`torch.linalg.lstsq`, the residuals
    are in the field 'residuals' of the returned named tuple.

    Unpacking the solution as``X = torch.lstsq(B, A).solution[:A.size(1)]`` should be replaced with

    .. code:: python

        X = torch.linalg.lstsq(A, B).solution

.. note::
    The case when :math:`m < n` is not supported on the GPU.

Args:
    input (Tensor): the matrix :math:`B`
    A (Tensor): the :math:`m` by :math:`n` matrix :math:`A`

Keyword args:
    out (tuple, optional): the optional destination tensor

Returns:
    (Tensor, Tensor): A namedtuple (solution, QR) containing:

        - **solution** (*Tensor*): the least squares solution
        - **QR** (*Tensor*): the details of the QR factorization

.. note::

    The returned matrices will always be transposed, irrespective of the strides
    of the input matrices. That is, they will have stride `(1, m)` instead of
    `(m, 1)`.

Example::

    >>> A = torch.tensor([[1., 1, 1],
    ...                   [2, 3, 4],
    ...                   [3, 5, 2],
    ...                   [4, 2, 5],
    ...                   [5, 4, 3]])
    >>> B = torch.tensor([[-10., -3],
    ...                   [ 12, 14],
    ...                   [ 14, 12],
    ...                   [ 16, 16],
    ...                   [ 18, 16]])
    >>> X, _ = torch.lstsq(B, A)
    >>> X
    tensor([[  2.0000,   1.0000],
            [  1.0000,   1.0000],
            [  1.0000,   2.0000],
            [ 10.9635,   4.8501],
            [  8.9332,   5.2418]])
""")

add_docstr(torch.lt, r"""
lt(input, other, *, out=None) -> Tensor

Computes :math:`\text{input} < \text{other}` element-wise.
""" + r"""

The second argument can be a number or a tensor whose shape is
:ref:`broadcastable <broadcasting-semantics>` with the first argument.

Args:
    input (Tensor): the tensor to compare
    other (Tensor or float): the tensor or value to compare

Keyword args:
    {out}

Returns:
    A boolean tensor that is True where :attr:`input` is less than :attr:`other` and False elsewhere

Example::

    >>> torch.lt(torch.tensor([[1, 2], [3, 4]]), torch.tensor([[1, 1], [4, 4]]))
    tensor([[False, False], [True, False]])
""".format(**common_args))

add_docstr(torch.lu_unpack, r"""
lu_unpack(LU_data, LU_pivots, unpack_data=True, unpack_pivots=True, *, out=None) -> (Tensor, Tensor, Tensor)

Unpacks the data and pivots from a LU factorization of a tensor into tensors ``L`` and ``U`` and a permutation tensor ``P``
such that ``LU_data, LU_pivots = (P @ L @ U).lu()``.

Returns a tuple of tensors as ``(the P tensor (permutation matrix), the L tensor, the U tensor)``.

.. note:: ``P.dtype == LU_data.dtype`` and ``P.dtype`` is not an integer type so that matrix products with ``P``
          are possible without casting it to a floating type.

Args:
    LU_data (Tensor): the packed LU factorization data
    LU_pivots (Tensor): the packed LU factorization pivots
    unpack_data (bool): flag indicating if the data should be unpacked.
                        If ``False``, then the returned ``L`` and ``U`` are ``None``.
                        Default: ``True``
    unpack_pivots (bool): flag indicating if the pivots should be unpacked into a permutation matrix ``P``.
                          If ``False``, then the returned ``P`` is  ``None``.
                          Default: ``True``
    out (tuple, optional): a tuple of three tensors to use for the outputs ``(P, L, U)``.

Examples::

    >>> A = torch.randn(2, 3, 3)
    >>> A_LU, pivots = A.lu()
    >>> P, A_L, A_U = torch.lu_unpack(A_LU, pivots)
    >>>
    >>> # can recover A from factorization
    >>> A_ = torch.bmm(P, torch.bmm(A_L, A_U))

    >>> # LU factorization of a rectangular matrix:
    >>> A = torch.randn(2, 3, 2)
    >>> A_LU, pivots = A.lu()
    >>> P, A_L, A_U = torch.lu_unpack(A_LU, pivots)
    >>> P
    tensor([[[1., 0., 0.],
             [0., 1., 0.],
             [0., 0., 1.]],

            [[0., 0., 1.],
             [0., 1., 0.],
             [1., 0., 0.]]])
    >>> A_L
    tensor([[[ 1.0000,  0.0000],
             [ 0.4763,  1.0000],
             [ 0.3683,  0.1135]],

            [[ 1.0000,  0.0000],
             [ 0.2957,  1.0000],
             [-0.9668, -0.3335]]])
    >>> A_U
    tensor([[[ 2.1962,  1.0881],
             [ 0.0000, -0.8681]],

            [[-1.0947,  0.3736],
             [ 0.0000,  0.5718]]])
    >>> A_ = torch.bmm(P, torch.bmm(A_L, A_U))
    >>> torch.norm(A_ - A)
    tensor(2.9802e-08)
""".format(**common_args))

add_docstr(torch.less, r"""
less(input, other, *, out=None) -> Tensor

Alias for :func:`torch.lt`.
""")

add_docstr(torch.lu_solve,
           r"""
lu_solve(b, LU_data, LU_pivots, *, out=None) -> Tensor

Returns the LU solve of the linear system :math:`Ax = b` using the partially pivoted
LU factorization of A from :meth:`torch.lu`.

This function supports ``float``, ``double``, ``cfloat`` and ``cdouble`` dtypes for :attr:`input`.

Arguments:
    b (Tensor): the RHS tensor of size :math:`(*, m, k)`, where :math:`*`
                is zero or more batch dimensions.
    LU_data (Tensor): the pivoted LU factorization of A from :meth:`torch.lu` of size :math:`(*, m, m)`,
                       where :math:`*` is zero or more batch dimensions.
    LU_pivots (IntTensor): the pivots of the LU factorization from :meth:`torch.lu` of size :math:`(*, m)`,
                           where :math:`*` is zero or more batch dimensions.
                           The batch dimensions of :attr:`LU_pivots` must be equal to the batch dimensions of
                           :attr:`LU_data`.

Keyword args:
    {out}

Example::

    >>> A = torch.randn(2, 3, 3)
    >>> b = torch.randn(2, 3, 1)
    >>> A_LU = torch.lu(A)
    >>> x = torch.lu_solve(b, *A_LU)
    >>> torch.norm(torch.bmm(A, x) - b)
    tensor(1.00000e-07 *
           2.8312)
""".format(**common_args))

add_docstr(torch.masked_select,
           r"""
masked_select(input, mask, *, out=None) -> Tensor

Returns a new 1-D tensor which indexes the :attr:`input` tensor according to
the boolean mask :attr:`mask` which is a `BoolTensor`.

The shapes of the :attr:`mask` tensor and the :attr:`input` tensor don't need
to match, but they must be :ref:`broadcastable <broadcasting-semantics>`.

.. note:: The returned tensor does **not** use the same storage
          as the original tensor

Args:
    {input}
    mask  (BoolTensor): the tensor containing the binary mask to index with

Keyword args:
    {out}

Example::

    >>> x = torch.randn(3, 4)
    >>> x
    tensor([[ 0.3552, -2.3825, -0.8297,  0.3477],
            [-1.2035,  1.2252,  0.5002,  0.6248],
            [ 0.1307, -2.0608,  0.1244,  2.0139]])
    >>> mask = x.ge(0.5)
    >>> mask
    tensor([[False, False, False, False],
            [False, True, True, True],
            [False, False, False, True]])
    >>> torch.masked_select(x, mask)
    tensor([ 1.2252,  0.5002,  0.6248,  2.0139])
""".format(**common_args))

add_docstr(torch.matrix_rank, r"""
matrix_rank(input, tol=None, symmetric=False, *, out=None) -> Tensor

Returns the numerical rank of a 2-D tensor. The method to compute the
matrix rank is done using SVD by default. If :attr:`symmetric` is ``True``,
then :attr:`input` is assumed to be symmetric, and the computation of the
rank is done by obtaining the eigenvalues.

:attr:`tol` is the threshold below which the singular values (or the eigenvalues
when :attr:`symmetric` is ``True``) are considered to be 0. If :attr:`tol` is not
specified, :attr:`tol` is set to ``S.max() * max(S.size()) * eps`` where `S` is the
singular values (or the eigenvalues when :attr:`symmetric` is ``True``), and ``eps``
is the epsilon value for the datatype of :attr:`input`.

.. warning::

    :func:`torch.matrix_rank` is deprecated in favor of :func:`torch.linalg.matrix_rank`
    and will be removed in a future PyTorch release. The parameter :attr:`symmetric` was
    renamed in :func:`torch.linalg.matrix_rank` to :attr:`hermitian`.

Args:
    input (Tensor): the input 2-D tensor
    tol (float, optional): the tolerance value. Default: ``None``
    symmetric(bool, optional): indicates whether :attr:`input` is symmetric.
                               Default: ``False``

Keyword args:
    {out}

Example::

    >>> a = torch.eye(10)
    >>> torch.matrix_rank(a)
    tensor(10)
    >>> b = torch.eye(10)
    >>> b[0, 0] = 0
    >>> torch.matrix_rank(b)
    tensor(9)
""".format(**common_args))

add_docstr(torch.matrix_power, r"""
matrix_power(input, n, *, out=None) -> Tensor

Alias for :func:`torch.linalg.matrix_power`
""".format(**common_args))

add_docstr(torch.matrix_exp, r"""
matrix_exp(input) -> Tensor

Computes the matrix exponential of a square matrix or of each square matrix in a batch.
For a matrix :attr:`input`, the matrix exponential is defined as

.. math::
    \mathrm{e}^\text{input} = \sum_{k=0}^\infty \text{input}^k / k!

""" + r"""
The implementation is based on:

Bader, P.; Blanes, S.; Casas, F.
Computing the Matrix Exponential with an Optimized Taylor Polynomial Approximation.
Mathematics 2019, 7, 1174.

Args:
    {input}

Example::

    >>> a = torch.randn(2, 2, 2)
    >>> a[0, :, :] = torch.eye(2, 2)
    >>> a[1, :, :] = 2 * torch.eye(2, 2)
    >>> a
    tensor([[[1., 0.],
             [0., 1.]],

            [[2., 0.],
             [0., 2.]]])
    >>> torch.matrix_exp(a)
    tensor([[[2.7183, 0.0000],
             [0.0000, 2.7183]],

             [[7.3891, 0.0000],
              [0.0000, 7.3891]]])

    >>> import math
    >>> x = torch.tensor([[0, math.pi/3], [-math.pi/3, 0]])
    >>> x.matrix_exp() # should be [[cos(pi/3), sin(pi/3)], [-sin(pi/3), cos(pi/3)]]
    tensor([[ 0.5000,  0.8660],
            [-0.8660,  0.5000]])
""".format(**common_args))

add_docstr(torch.max,
           r"""
max(input) -> Tensor

Returns the maximum value of all elements in the ``input`` tensor.

.. warning::
    This function produces deterministic (sub)gradients unlike ``max(dim=0)``

Args:
    {input}

Example::

    >>> a = torch.randn(1, 3)
    >>> a
    tensor([[ 0.6763,  0.7445, -2.2369]])
    >>> torch.max(a)
    tensor(0.7445)

.. function:: max(input, dim, keepdim=False, *, out=None) -> (Tensor, LongTensor)

Returns a namedtuple ``(values, indices)`` where ``values`` is the maximum
value of each row of the :attr:`input` tensor in the given dimension
:attr:`dim`. And ``indices`` is the index location of each maximum value found
(argmax).

If ``keepdim`` is ``True``, the output tensors are of the same size
as ``input`` except in the dimension ``dim`` where they are of size 1.
Otherwise, ``dim`` is squeezed (see :func:`torch.squeeze`), resulting
in the output tensors having 1 fewer dimension than ``input``.

.. note:: If there are multiple maximal values in a reduced row then
          the indices of the first maximal value are returned.

Args:
    {input}
    {dim}
    {keepdim} Default: ``False``.

Keyword args:
    out (tuple, optional): the result tuple of two output tensors (max, max_indices)

Example::

    >>> a = torch.randn(4, 4)
    >>> a
    tensor([[-1.2360, -0.2942, -0.1222,  0.8475],
            [ 1.1949, -1.1127, -2.2379, -0.6702],
            [ 1.5717, -0.9207,  0.1297, -1.8768],
            [-0.6172,  1.0036, -0.6060, -0.2432]])
    >>> torch.max(a, 1)
    torch.return_types.max(values=tensor([0.8475, 1.1949, 1.5717, 1.0036]), indices=tensor([3, 0, 0, 1]))

.. function:: max(input, other, *, out=None) -> Tensor

See :func:`torch.maximum`.

""".format(**single_dim_common))

add_docstr(torch.maximum, r"""
maximum(input, other, *, out=None) -> Tensor

Computes the element-wise maximum of :attr:`input` and :attr:`other`.

.. note::
    If one of the elements being compared is a NaN, then that element is returned.
    :func:`maximum` is not supported for tensors with complex dtypes.

Args:
    {input}
    other (Tensor): the second input tensor

Keyword args:
    {out}

Example::

    >>> a = torch.tensor((1, 2, -1))
    >>> b = torch.tensor((3, 0, 4))
    >>> torch.maximum(a, b)
    tensor([3, 2, 4])
""".format(**common_args))

add_docstr(torch.fmax, r"""
fmax(input, other, *, out=None) -> Tensor

Computes the element-wise maximum of :attr:`input` and :attr:`other`.

This is like :func:`torch.maximum` except it handles NaNs differently:
if exactly one of the two elements being compared is a NaN then the non-NaN element is taken as the maximum.
Only if both elements are NaN is NaN propagated.

This function is a wrapper around C++'s ``std::fmax`` and is similar to NumPy's ``fmax`` function.

Supports :ref:`broadcasting to a common shape <broadcasting-semantics>`,
:ref:`type promotion <type-promotion-doc>`, and integer and floating-point inputs.

Args:
    {input}
    other (Tensor): the second input tensor

Keyword args:
    {out}

Example::

    >>> a = torch.tensor([9.7, float('nan'), 3.1, float('nan')])
    >>> b = torch.tensor([-2.2, 0.5, float('nan'), float('nan')])
    >>> torch.fmax(a, b)
    tensor([9.7000, 0.5000, 3.1000,    nan])
""".format(**common_args))

add_docstr(torch.amax,
           r"""
amax(input, dim, keepdim=False, *, out=None) -> Tensor

Returns the maximum value of each slice of the :attr:`input` tensor in the given
dimension(s) :attr:`dim`.

.. note::
    The difference between ``max``/``min`` and ``amax``/``amin`` is:
        - ``amax``/``amin`` supports reducing on multiple dimensions,
        - ``amax``/``amin`` does not return indices,
        - ``amax``/``amin`` evenly distributes gradient between equal values,
          while ``max(dim)``/``min(dim)`` propagates gradient only to a single
          index in the source tensor.

If :attr:`keepdim is ``True``, the output tensors are of the same size
as :attr:`input` except in the dimension(s) :attr:`dim` where they are of size 1.
Otherwise, :attr:`dim`s are squeezed (see :func:`torch.squeeze`), resulting
in the output tensors having fewer dimension than :attr:`input`.

Args:
    {input}
    {dim}
    {keepdim}

Keyword args:
  {out}

Example::

    >>> a = torch.randn(4, 4)
    >>> a
    tensor([[ 0.8177,  1.4878, -0.2491,  0.9130],
            [-0.7158,  1.1775,  2.0992,  0.4817],
            [-0.0053,  0.0164, -1.3738, -0.0507],
            [ 1.9700,  1.1106, -1.0318, -1.0816]])
    >>> torch.amax(a, 1)
    tensor([1.4878, 2.0992, 0.0164, 1.9700])
""".format(**multi_dim_common))

add_docstr(torch.argmax,
           r"""
argmax(input) -> LongTensor

Returns the indices of the maximum value of all elements in the :attr:`input` tensor.

This is the second value returned by :meth:`torch.max`. See its
documentation for the exact semantics of this method.

.. note:: If there are multiple maximal values then the indices of the first maximal value are returned.

Args:
    {input}

Example::

    >>> a = torch.randn(4, 4)
    >>> a
    tensor([[ 1.3398,  0.2663, -0.2686,  0.2450],
            [-0.7401, -0.8805, -0.3402, -1.1936],
            [ 0.4907, -1.3948, -1.0691, -0.3132],
            [-1.6092,  0.5419, -0.2993,  0.3195]])
    >>> torch.argmax(a)
    tensor(0)

.. function:: argmax(input, dim, keepdim=False) -> LongTensor

Returns the indices of the maximum values of a tensor across a dimension.

This is the second value returned by :meth:`torch.max`. See its
documentation for the exact semantics of this method.

Args:
    {input}
    {dim} If ``None``, the argmax of the flattened input is returned.
    {keepdim} Ignored if ``dim=None``.

Example::

    >>> a = torch.randn(4, 4)
    >>> a
    tensor([[ 1.3398,  0.2663, -0.2686,  0.2450],
            [-0.7401, -0.8805, -0.3402, -1.1936],
            [ 0.4907, -1.3948, -1.0691, -0.3132],
            [-1.6092,  0.5419, -0.2993,  0.3195]])
    >>> torch.argmax(a, dim=1)
    tensor([ 0,  2,  0,  1])
""".format(**single_dim_common))

add_docstr(torch.mean,
           r"""
mean(input) -> Tensor

Returns the mean value of all elements in the :attr:`input` tensor.

Args:
    {input}

Example::

    >>> a = torch.randn(1, 3)
    >>> a
    tensor([[ 0.2294, -0.5481,  1.3288]])
    >>> torch.mean(a)
    tensor(0.3367)

.. function:: mean(input, dim, keepdim=False, *, out=None) -> Tensor

Returns the mean value of each row of the :attr:`input` tensor in the given
dimension :attr:`dim`. If :attr:`dim` is a list of dimensions,
reduce over all of them.

{keepdim_details}

Args:
    {input}
    {dim}
    {keepdim}

Keyword args:
    {out}

Example::

    >>> a = torch.randn(4, 4)
    >>> a
    tensor([[-0.3841,  0.6320,  0.4254, -0.7384],
            [-0.9644,  1.0131, -0.6549, -1.4279],
            [-0.2951, -1.3350, -0.7694,  0.5600],
            [ 1.0842, -0.9580,  0.3623,  0.2343]])
    >>> torch.mean(a, 1)
    tensor([-0.0163, -0.5085, -0.4599,  0.1807])
    >>> torch.mean(a, 1, True)
    tensor([[-0.0163],
            [-0.5085],
            [-0.4599],
            [ 0.1807]])
""".format(**multi_dim_common))

add_docstr(torch.median,
           r"""
median(input) -> Tensor

Returns the median of the values in :attr:`input`.

.. note::
    The median is not unique for :attr:`input` tensors with an even number
    of elements. In this case the lower of the two medians is returned. To
    compute the mean of both medians, use :func:`torch.quantile` with ``q=0.5`` instead.

.. warning::
    This function produces deterministic (sub)gradients unlike ``median(dim=0)``

Args:
    {input}

Example::

    >>> a = torch.randn(1, 3)
    >>> a
    tensor([[ 1.5219, -1.5212,  0.2202]])
    >>> torch.median(a)
    tensor(0.2202)

.. function:: median(input, dim=-1, keepdim=False, *, out=None) -> (Tensor, LongTensor)

Returns a namedtuple ``(values, indices)`` where ``values`` contains the median of each row of :attr:`input`
in the dimension :attr:`dim`, and ``indices`` contains the index of the median values found in the dimension :attr:`dim`.

By default, :attr:`dim` is the last dimension of the :attr:`input` tensor.

If :attr:`keepdim` is ``True``, the output tensors are of the same size
as :attr:`input` except in the dimension :attr:`dim` where they are of size 1.
Otherwise, :attr:`dim` is squeezed (see :func:`torch.squeeze`), resulting in
the outputs tensor having 1 fewer dimension than :attr:`input`.

.. note::
    The median is not unique for :attr:`input` tensors with an even number
    of elements in the dimension :attr:`dim`. In this case the lower of the
    two medians is returned. To compute the mean of both medians in
    :attr:`input`, use :func:`torch.quantile` with ``q=0.5`` instead.

.. warning::
    ``indices`` does not necessarily contain the first occurrence of each
    median value found, unless it is unique.
    The exact implementation details are device-specific.
    Do not expect the same result when run on CPU and GPU in general.
    For the same reason do not expect the gradients to be deterministic.

Args:
    {input}
    {dim}
    {keepdim}

Keyword args:
    out ((Tensor, Tensor), optional): The first tensor will be populated with the median values and the second
                                      tensor, which must have dtype long, with their indices in the dimension
                                      :attr:`dim` of :attr:`input`.

Example::

    >>> a = torch.randn(4, 5)
    >>> a
    tensor([[ 0.2505, -0.3982, -0.9948,  0.3518, -1.3131],
            [ 0.3180, -0.6993,  1.0436,  0.0438,  0.2270],
            [-0.2751,  0.7303,  0.2192,  0.3321,  0.2488],
            [ 1.0778, -1.9510,  0.7048,  0.4742, -0.7125]])
    >>> torch.median(a, 1)
    torch.return_types.median(values=tensor([-0.3982,  0.2270,  0.2488,  0.4742]), indices=tensor([1, 4, 4, 3]))
""".format(**single_dim_common))

add_docstr(torch.nanmedian,
           r"""
nanmedian(input) -> Tensor

Returns the median of the values in :attr:`input`, ignoring ``NaN`` values.

This function is identical to :func:`torch.median` when there are no ``NaN`` values in :attr:`input`.
When :attr:`input` has one or more ``NaN`` values, :func:`torch.median` will always return ``NaN``,
while this function will return the median of the non-``NaN`` elements in :attr:`input`.
If all the elements in :attr:`input` are ``NaN`` it will also return ``NaN``.

Args:
    {input}

Example::

    >>> a = torch.tensor([1, float('nan'), 3, 2])
    >>> a.median()
    tensor(nan)
    >>> a.nanmedian()
    tensor(2.)

.. function:: nanmedian(input, dim=-1, keepdim=False, *, out=None) -> (Tensor, LongTensor)

Returns a namedtuple ``(values, indices)`` where ``values`` contains the median of each row of :attr:`input`
in the dimension :attr:`dim`, ignoring ``NaN`` values, and ``indices`` contains the index of the median values
found in the dimension :attr:`dim`.

This function is identical to :func:`torch.median` when there are no ``NaN`` values in a reduced row. When a reduced row has
one or more ``NaN`` values, :func:`torch.median` will always reduce it to ``NaN``, while this function will reduce it to the
median of the non-``NaN`` elements. If all the elements in a reduced row are ``NaN`` then it will be reduced to ``NaN``, too.

Args:
    {input}
    {dim}
    {keepdim}

Keyword args:
    out ((Tensor, Tensor), optional): The first tensor will be populated with the median values and the second
                                      tensor, which must have dtype long, with their indices in the dimension
                                      :attr:`dim` of :attr:`input`.

Example::

    >>> a = torch.tensor([[2, 3, 1], [float('nan'), 1, float('nan')]])
    >>> a
    tensor([[2., 3., 1.],
            [nan, 1., nan]])
    >>> a.median(0)
    torch.return_types.median(values=tensor([nan, 1., nan]), indices=tensor([1, 1, 1]))
    >>> a.nanmedian(0)
    torch.return_types.nanmedian(values=tensor([2., 1., 1.]), indices=tensor([0, 1, 0]))
""".format(**single_dim_common))

add_docstr(torch.quantile, r"""
quantile(input, q, dim=None, keepdim=False, *, out=None) -> Tensor

Computes the q-th quantiles of each row of the :attr:`input` tensor
along the dimension :attr:`dim`.

To compute the quantile, we map q in [0, 1] to the range of indices [0, n] to find the location
of the quantile in the sorted input. If the quantile lies between two data points ``a < b`` with
indices ``i`` and ``j`` in the sorted order, result is computed using linear interpolation as follows:

``a + (b - a) * fraction``, where ``fraction`` is the fractional part of the computed quantile index.

If :attr:`q` is a 1D tensor, the first dimension of the output represents the quantiles and has size
equal to the size of :attr:`q`, the remaining dimensions are what remains from the reduction.

.. note::
    By default :attr:`dim` is ``None`` resulting in the :attr:`input` tensor being flattened before computation.

Args:
    {input}
    q (float or Tensor): a scalar or 1D tensor of values in the range [0, 1].
    {dim}
    {keepdim}

Keyword arguments:
    {out}

Example::

    >>> a = torch.randn(2, 3)
    >>> a
    tensor([[ 0.0795, -1.2117,  0.9765],
            [ 1.1707,  0.6706,  0.4884]])
    >>> q = torch.tensor([0.25, 0.5, 0.75])
    >>> torch.quantile(a, q, dim=1, keepdim=True)
    tensor([[[-0.5661],
            [ 0.5795]],

            [[ 0.0795],
            [ 0.6706]],

            [[ 0.5280],
            [ 0.9206]]])
    >>> torch.quantile(a, q, dim=1, keepdim=True).shape
    torch.Size([3, 2, 1])
    >>> a = torch.arange(4.)
    >>> a
    tensor([0., 1., 2., 3.])
""".format(**single_dim_common))

add_docstr(torch.nanquantile, r"""
nanquantile(input, q, dim=None, keepdim=False, *, out=None) -> Tensor

This is a variant of :func:`torch.quantile` that "ignores" ``NaN`` values,
computing the quantiles :attr:`q` as if ``NaN`` values in :attr:`input` did
not exist. If all values in a reduced row are ``NaN`` then the quantiles for
that reduction will be ``NaN``. See the documentation for :func:`torch.quantile`.

Args:
    {input}
    q (float or Tensor): a scalar or 1D tensor of quantile values in the range [0, 1]
    {dim}
    {keepdim}

Keyword arguments:
    {out}

Example::

    >>> t = torch.tensor([float('nan'), 1, 2])
    >>> t.quantile(0.5)
    tensor(nan)
    >>> t.nanquantile(0.5)
    tensor(1.5000)
    >>> t = torch.tensor([[float('nan'), float('nan')], [1, 2]])
    >>> t
    tensor([[nan, nan],
            [1., 2.]])
    >>> t.nanquantile(0.5, dim=0)
    tensor([1., 2.])
    >>> t.nanquantile(0.5, dim=1)
    tensor([   nan, 1.5000])
""".format(**single_dim_common))

add_docstr(torch.min,
           r"""
min(input) -> Tensor

Returns the minimum value of all elements in the :attr:`input` tensor.

.. warning::
    This function produces deterministic (sub)gradients unlike ``min(dim=0)``

Args:
    {input}

Example::

    >>> a = torch.randn(1, 3)
    >>> a
    tensor([[ 0.6750,  1.0857,  1.7197]])
    >>> torch.min(a)
    tensor(0.6750)

.. function:: min(input, dim, keepdim=False, *, out=None) -> (Tensor, LongTensor)

Returns a namedtuple ``(values, indices)`` where ``values`` is the minimum
value of each row of the :attr:`input` tensor in the given dimension
:attr:`dim`. And ``indices`` is the index location of each minimum value found
(argmin).

If :attr:`keepdim` is ``True``, the output tensors are of the same size as
:attr:`input` except in the dimension :attr:`dim` where they are of size 1.
Otherwise, :attr:`dim` is squeezed (see :func:`torch.squeeze`), resulting in
the output tensors having 1 fewer dimension than :attr:`input`.

.. note:: If there are multiple minimal values in a reduced row then
          the indices of the first minimal value are returned.

Args:
    {input}
    {dim}
    {keepdim}

Keyword args:
    out (tuple, optional): the tuple of two output tensors (min, min_indices)

Example::

    >>> a = torch.randn(4, 4)
    >>> a
    tensor([[-0.6248,  1.1334, -1.1899, -0.2803],
            [-1.4644, -0.2635, -0.3651,  0.6134],
            [ 0.2457,  0.0384,  1.0128,  0.7015],
            [-0.1153,  2.9849,  2.1458,  0.5788]])
    >>> torch.min(a, 1)
    torch.return_types.min(values=tensor([-1.1899, -1.4644,  0.0384, -0.1153]), indices=tensor([2, 0, 1, 0]))

.. function:: min(input, other, *, out=None) -> Tensor

See :func:`torch.minimum`.
""".format(**single_dim_common))

add_docstr(torch.minimum, r"""
minimum(input, other, *, out=None) -> Tensor

Computes the element-wise minimum of :attr:`input` and :attr:`other`.

.. note::
    If one of the elements being compared is a NaN, then that element is returned.
    :func:`minimum` is not supported for tensors with complex dtypes.

Args:
    {input}
    other (Tensor): the second input tensor

Keyword args:
    {out}

Example::

    >>> a = torch.tensor((1, 2, -1))
    >>> b = torch.tensor((3, 0, 4))
    >>> torch.minimum(a, b)
    tensor([1, 0, -1])
""".format(**common_args))

add_docstr(torch.fmin, r"""
fmin(input, other, *, out=None) -> Tensor

Computes the element-wise minimum of :attr:`input` and :attr:`other`.

This is like :func:`torch.minimum` except it handles NaNs differently:
if exactly one of the two elements being compared is a NaN then the non-NaN element is taken as the minimum.
Only if both elements are NaN is NaN propagated.

This function is a wrapper around C++'s ``std::fmin`` and is similar to NumPy's ``fmin`` function.

Supports :ref:`broadcasting to a common shape <broadcasting-semantics>`,
:ref:`type promotion <type-promotion-doc>`, and integer and floating-point inputs.

Args:
    {input}
    other (Tensor): the second input tensor

Keyword args:
    {out}

Example::

    >>> a = torch.tensor([2.2, float('nan'), 2.1, float('nan')])
    >>> b = torch.tensor([-9.3, 0.1, float('nan'), float('nan')])
    >>> torch.fmin(a, b)
    tensor([-9.3000, 0.1000, 2.1000,    nan])
""".format(**common_args))

add_docstr(torch.amin,
           r"""
amin(input, dim, keepdim=False, *, out=None) -> Tensor

Returns the minimum value of each slice of the :attr:`input` tensor in the given
dimension(s) :attr:`dim`.

.. note::
    The difference between ``max``/``min`` and ``amax``/``amin`` is:
        - ``amax``/``amin`` supports reducing on multiple dimensions,
        - ``amax``/``amin`` does not return indices,
        - ``amax``/``amin`` evenly distributes gradient between equal values,
          while ``max(dim)``/``min(dim)`` propagates gradient only to a single
          index in the source tensor.

If :attr:`keepdim` is ``True``, the output tensors are of the same size as
:attr:`input` except in the dimension(s) :attr:`dim` where they are of size 1.
Otherwise, :attr:`dim`s are squeezed (see :func:`torch.squeeze`), resulting in
the output tensors having fewer dimensions than :attr:`input`.

Args:
    {input}
    {dim}
    {keepdim}

Keyword args:
  {out}

Example::

    >>> a = torch.randn(4, 4)
    >>> a
    tensor([[ 0.6451, -0.4866,  0.2987, -1.3312],
            [-0.5744,  1.2980,  1.8397, -0.2713],
            [ 0.9128,  0.9214, -1.7268, -0.2995],
            [ 0.9023,  0.4853,  0.9075, -1.6165]])
    >>> torch.amin(a, 1)
    tensor([-1.3312, -0.5744, -1.7268, -1.6165])
""".format(**multi_dim_common))

add_docstr(torch.argmin,
           r"""
argmin(input, dim=None, keepdim=False) -> LongTensor

Returns the indices of the minimum value(s) of the flattened tensor or along a dimension

This is the second value returned by :meth:`torch.min`. See its
documentation for the exact semantics of this method.

.. note:: If there are multiple minimal values then the indices of the first minimal value are returned.

Args:
    {input}
    {dim} If ``None``, the argmin of the flattened input is returned.
    {keepdim} Ignored if ``dim=None``.

Example::

    >>> a = torch.randn(4, 4)
    >>> a
    tensor([[ 0.1139,  0.2254, -0.1381,  0.3687],
            [ 1.0100, -1.1975, -0.0102, -0.4732],
            [-0.9240,  0.1207, -0.7506, -1.0213],
            [ 1.7809, -1.2960,  0.9384,  0.1438]])
    >>> torch.argmin(a)
    tensor(13)
    >>> torch.argmin(a, dim=1)
    tensor([ 2,  1,  3,  1])
    >>> torch.argmin(a, dim=1, keepdim=True)
    tensor([[2],
            [1],
            [3],
            [1]])
""".format(**single_dim_common))

add_docstr(torch.mm,
           r"""
mm(input, mat2, *, out=None) -> Tensor

Performs a matrix multiplication of the matrices :attr:`input` and :attr:`mat2`.

If :attr:`input` is a :math:`(n \times m)` tensor, :attr:`mat2` is a
:math:`(m \times p)` tensor, :attr:`out` will be a :math:`(n \times p)` tensor.

.. note:: This function does not :ref:`broadcast <broadcasting-semantics>`.
          For broadcasting matrix products, see :func:`torch.matmul`.

Supports strided and sparse 2-D tensors as inputs, autograd with
respect to strided inputs.

{tf32_note}

Args:
    input (Tensor): the first matrix to be matrix multiplied
    mat2 (Tensor): the second matrix to be matrix multiplied

Keyword args:
    {out}

Example::

    >>> mat1 = torch.randn(2, 3)
    >>> mat2 = torch.randn(3, 3)
    >>> torch.mm(mat1, mat2)
    tensor([[ 0.4851,  0.5037, -0.3633],
            [-0.0760, -3.6705,  2.4784]])
""".format(**common_args, **tf32_notes))

add_docstr(torch.hspmm,
           r"""
hspmm(mat1, mat2, *, out=None) -> Tensor

Performs a matrix multiplication of a :ref:`sparse COO matrix
<sparse-coo-docs>` :attr:`mat1` and a strided matrix :attr:`mat2`. The
result is a (1 + 1)-dimensional :ref:`hybrid COO matrix
<sparse-hybrid-coo-docs>`.

Args:
    mat1 (Tensor): the first sparse matrix to be matrix multiplied
    mat2 (Tensor): the second strided matrix to be matrix multiplied

Keyword args:
    {out}
""")

add_docstr(torch.matmul,
           r"""
matmul(input, other, *, out=None) -> Tensor

Matrix product of two tensors.

The behavior depends on the dimensionality of the tensors as follows:

- If both tensors are 1-dimensional, the dot product (scalar) is returned.
- If both arguments are 2-dimensional, the matrix-matrix product is returned.
- If the first argument is 1-dimensional and the second argument is 2-dimensional,
  a 1 is prepended to its dimension for the purpose of the matrix multiply.
  After the matrix multiply, the prepended dimension is removed.
- If the first argument is 2-dimensional and the second argument is 1-dimensional,
  the matrix-vector product is returned.
- If both arguments are at least 1-dimensional and at least one argument is
  N-dimensional (where N > 2), then a batched matrix multiply is returned.  If the first
  argument is 1-dimensional, a 1 is prepended to its dimension for the purpose of the
  batched matrix multiply and removed after.  If the second argument is 1-dimensional, a
  1 is appended to its dimension for the purpose of the batched matrix multiple and removed after.
  The non-matrix (i.e. batch) dimensions are :ref:`broadcasted <broadcasting-semantics>` (and thus
  must be broadcastable).  For example, if :attr:`input` is a
  :math:`(j \times 1 \times n \times n)` tensor and :attr:`other` is a :math:`(k \times n \times n)`
  tensor, :attr:`out` will be a :math:`(j \times k \times n \times n)` tensor.

  Note that the broadcasting logic only looks at the batch dimensions when determining if the inputs
  are broadcastable, and not the matrix dimensions. For example, if :attr:`input` is a
  :math:`(j \times 1 \times n \times m)` tensor and :attr:`other` is a :math:`(k \times m \times p)`
  tensor, these inputs are valid for broadcasting even though the final two dimensions (i.e. the
  matrix dimensions) are different. :attr:`out` will be a :math:`(j \times k \times n \times p)` tensor.

{tf32_note}

.. note::

    The 1-dimensional dot product version of this function does not support an :attr:`out` parameter.

Arguments:
    input (Tensor): the first tensor to be multiplied
    other (Tensor): the second tensor to be multiplied

Keyword args:
    {out}

Example::

    >>> # vector x vector
    >>> tensor1 = torch.randn(3)
    >>> tensor2 = torch.randn(3)
    >>> torch.matmul(tensor1, tensor2).size()
    torch.Size([])
    >>> # matrix x vector
    >>> tensor1 = torch.randn(3, 4)
    >>> tensor2 = torch.randn(4)
    >>> torch.matmul(tensor1, tensor2).size()
    torch.Size([3])
    >>> # batched matrix x broadcasted vector
    >>> tensor1 = torch.randn(10, 3, 4)
    >>> tensor2 = torch.randn(4)
    >>> torch.matmul(tensor1, tensor2).size()
    torch.Size([10, 3])
    >>> # batched matrix x batched matrix
    >>> tensor1 = torch.randn(10, 3, 4)
    >>> tensor2 = torch.randn(10, 4, 5)
    >>> torch.matmul(tensor1, tensor2).size()
    torch.Size([10, 3, 5])
    >>> # batched matrix x broadcasted matrix
    >>> tensor1 = torch.randn(10, 3, 4)
    >>> tensor2 = torch.randn(4, 5)
    >>> torch.matmul(tensor1, tensor2).size()
    torch.Size([10, 3, 5])

""".format(**common_args, **tf32_notes))

add_docstr(torch.mode,
           r"""
mode(input, dim=-1, keepdim=False, *, out=None) -> (Tensor, LongTensor)

Returns a namedtuple ``(values, indices)`` where ``values`` is the mode
value of each row of the :attr:`input` tensor in the given dimension
:attr:`dim`, i.e. a value which appears most often
in that row, and ``indices`` is the index location of each mode value found.

By default, :attr:`dim` is the last dimension of the :attr:`input` tensor.

If :attr:`keepdim` is ``True``, the output tensors are of the same size as
:attr:`input` except in the dimension :attr:`dim` where they are of size 1.
Otherwise, :attr:`dim` is squeezed (see :func:`torch.squeeze`), resulting
in the output tensors having 1 fewer dimension than :attr:`input`.

.. note:: This function is not defined for ``torch.cuda.Tensor`` yet.

Args:
    {input}
    {dim}
    {keepdim}

Keyword args:
    out (tuple, optional): the result tuple of two output tensors (values, indices)

Example::

    >>> a = torch.randint(10, (5,))
    >>> a
    tensor([6, 5, 1, 0, 2])
    >>> b = a + (torch.randn(50, 1) * 5).long()
    >>> torch.mode(b, 0)
    torch.return_types.mode(values=tensor([6, 5, 1, 0, 2]), indices=tensor([2, 2, 2, 2, 2]))
""".format(**single_dim_common))

add_docstr(torch.mul, r"""
mul(input, other, *, out=None) -> Tensor

Multiplies each element of the input :attr:`input` with the scalar
:attr:`other` and returns a new resulting tensor.

.. math::
    \text{out}_i = \text{other} \times \text{input}_i
""" + r"""
If :attr:`input` is of type `FloatTensor` or `DoubleTensor`, :attr:`other`
should be a real number, otherwise it should be an integer

Args:
    {input}
    other (Number): the number to be multiplied to each element of :attr:`input`

Keyword args:
    {out}

Example::

    >>> a = torch.randn(3)
    >>> a
    tensor([ 0.2015, -0.4255,  2.6087])
    >>> torch.mul(a, 100)
    tensor([  20.1494,  -42.5491,  260.8663])

.. function:: mul(input, other, *, out=None) -> Tensor

Each element of the tensor :attr:`input` is multiplied by the corresponding
element of the Tensor :attr:`other`. The resulting tensor is returned.

The shapes of :attr:`input` and :attr:`other` must be
:ref:`broadcastable <broadcasting-semantics>`.

.. math::
    \text{{out}}_i = \text{{input}}_i \times \text{{other}}_i
""".format(**common_args) + r"""

Args:
    input (Tensor): the first multiplicand tensor
    other (Tensor): the second multiplicand tensor

Keyword args:
    {out}

Example::

    >>> a = torch.randn(4, 1)
    >>> a
    tensor([[ 1.1207],
            [-0.3137],
            [ 0.0700],
            [ 0.8378]])
    >>> b = torch.randn(1, 4)
    >>> b
    tensor([[ 0.5146,  0.1216, -0.5244,  2.2382]])
    >>> torch.mul(a, b)
    tensor([[ 0.5767,  0.1363, -0.5877,  2.5083],
            [-0.1614, -0.0382,  0.1645, -0.7021],
            [ 0.0360,  0.0085, -0.0367,  0.1567],
            [ 0.4312,  0.1019, -0.4394,  1.8753]])
""".format(**common_args))

add_docstr(torch.multiply, r"""
multiply(input, other, *, out=None)

Alias for :func:`torch.mul`.
""".format(**common_args))

add_docstr(torch.multinomial,
           r"""
multinomial(input, num_samples, replacement=False, *, generator=None, out=None) -> LongTensor

Returns a tensor where each row contains :attr:`num_samples` indices sampled
from the multinomial probability distribution located in the corresponding row
of tensor :attr:`input`.

.. note::
    The rows of :attr:`input` do not need to sum to one (in which case we use
    the values as weights), but must be non-negative, finite and have
    a non-zero sum.

Indices are ordered from left to right according to when each was sampled
(first samples are placed in first column).

If :attr:`input` is a vector, :attr:`out` is a vector of size :attr:`num_samples`.

If :attr:`input` is a matrix with `m` rows, :attr:`out` is an matrix of shape
:math:`(m \times \text{{num\_samples}})`.

If replacement is ``True``, samples are drawn with replacement.

If not, they are drawn without replacement, which means that when a
sample index is drawn for a row, it cannot be drawn again for that row.

.. note::
    When drawn without replacement, :attr:`num_samples` must be lower than
    number of non-zero elements in :attr:`input` (or the min number of non-zero
    elements in each row of :attr:`input` if it is a matrix).

Args:
    input (Tensor): the input tensor containing probabilities
    num_samples (int): number of samples to draw
    replacement (bool, optional): whether to draw with replacement or not

Keyword args:
    {generator}
    {out}

Example::

    >>> weights = torch.tensor([0, 10, 3, 0], dtype=torch.float) # create a tensor of weights
    >>> torch.multinomial(weights, 2)
    tensor([1, 2])
    >>> torch.multinomial(weights, 4) # ERROR!
    RuntimeError: invalid argument 2: invalid multinomial distribution (with replacement=False,
    not enough non-negative category to sample) at ../aten/src/TH/generic/THTensorRandom.cpp:320
    >>> torch.multinomial(weights, 4, replacement=True)
    tensor([ 2,  1,  1,  1])
""".format(**common_args))

add_docstr(torch.mv,
           r"""
mv(input, vec, *, out=None) -> Tensor

Performs a matrix-vector product of the matrix :attr:`input` and the vector
:attr:`vec`.

If :attr:`input` is a :math:`(n \times m)` tensor, :attr:`vec` is a 1-D tensor of
size :math:`m`, :attr:`out` will be 1-D of size :math:`n`.

.. note:: This function does not :ref:`broadcast <broadcasting-semantics>`.

Args:
    input (Tensor): matrix to be multiplied
    vec (Tensor): vector to be multiplied

Keyword args:
    {out}

Example::

    >>> mat = torch.randn(2, 3)
    >>> vec = torch.randn(3)
    >>> torch.mv(mat, vec)
    tensor([ 1.0404, -0.6361])
""".format(**common_args))

add_docstr(torch.mvlgamma,
           r"""
mvlgamma(input, p) -> Tensor

Computes the `multivariate log-gamma function
<https://en.wikipedia.org/wiki/Multivariate_gamma_function>`_) with dimension
:math:`p` element-wise, given by

.. math::
    \log(\Gamma_{p}(a)) = C + \displaystyle \sum_{i=1}^{p} \log\left(\Gamma\left(a - \frac{i - 1}{2}\right)\right)

where :math:`C = \log(\pi) \times \frac{p (p - 1)}{4}` and :math:`\Gamma(\cdot)` is the Gamma function.

All elements must be greater than :math:`\frac{p - 1}{2}`, otherwise an error would be thrown.

Args:
    input (Tensor): the tensor to compute the multivariate log-gamma function
    p (int): the number of dimensions

Example::

    >>> a = torch.empty(2, 3).uniform_(1, 2)
    >>> a
    tensor([[1.6835, 1.8474, 1.1929],
            [1.0475, 1.7162, 1.4180]])
    >>> torch.mvlgamma(a, 2)
    tensor([[0.3928, 0.4007, 0.7586],
            [1.0311, 0.3901, 0.5049]])
""")

add_docstr(torch.movedim, r"""
movedim(input, source, destination) -> Tensor

Moves the dimension(s) of :attr:`input` at the position(s) in :attr:`source`
to the position(s) in :attr:`destination`.

Other dimensions of :attr:`input` that are not explicitly moved remain in
their original order and appear at the positions not specified in :attr:`destination`.

Args:
    {input}
    source (int or tuple of ints): Original positions of the dims to move. These must be unique.
    destination (int or tuple of ints): Destination positions for each of the original dims. These must also be unique.

Examples::

    >>> t = torch.randn(3,2,1)
    >>> t
    tensor([[[-0.3362],
            [-0.8437]],

            [[-0.9627],
            [ 0.1727]],

            [[ 0.5173],
            [-0.1398]]])
    >>> torch.movedim(t, 1, 0).shape
    torch.Size([2, 3, 1])
    >>> torch.movedim(t, 1, 0)
    tensor([[[-0.3362],
            [-0.9627],
            [ 0.5173]],

            [[-0.8437],
            [ 0.1727],
            [-0.1398]]])
    >>> torch.movedim(t, (1, 2), (0, 1)).shape
    torch.Size([2, 1, 3])
    >>> torch.movedim(t, (1, 2), (0, 1))
    tensor([[[-0.3362, -0.9627,  0.5173]],

            [[-0.8437,  0.1727, -0.1398]]])
""".format(**common_args))

add_docstr(torch.moveaxis, r"""
moveaxis(input, source, destination) -> Tensor

Alias for :func:`torch.movedim`.

This function is equivalent to NumPy's moveaxis function.

Examples::

    >>> t = torch.randn(3,2,1)
    >>> t
    tensor([[[-0.3362],
            [-0.8437]],

            [[-0.9627],
            [ 0.1727]],

            [[ 0.5173],
            [-0.1398]]])
    >>> torch.moveaxis(t, 1, 0).shape
    torch.Size([2, 3, 1])
    >>> torch.moveaxis(t, 1, 0)
    tensor([[[-0.3362],
            [-0.9627],
            [ 0.5173]],

            [[-0.8437],
            [ 0.1727],
            [-0.1398]]])
    >>> torch.moveaxis(t, (1, 2), (0, 1)).shape
    torch.Size([2, 1, 3])
    >>> torch.moveaxis(t, (1, 2), (0, 1))
    tensor([[[-0.3362, -0.9627,  0.5173]],

            [[-0.8437,  0.1727, -0.1398]]])
""".format(**common_args))

add_docstr(torch.swapdims, r"""
swapdims(input, dim0, dim1) -> Tensor

Alias for :func:`torch.transpose`.

This function is equivalent to NumPy's swapaxes function.

Examples::

    >>> x = torch.tensor([[[0,1],[2,3]],[[4,5],[6,7]]])
    >>> x
    tensor([[[0, 1],
            [2, 3]],

            [[4, 5],
            [6, 7]]])
    >>> torch.swapdims(x, 0, 1)
    tensor([[[0, 1],
            [4, 5]],

            [[2, 3],
            [6, 7]]])
    >>> torch.swapdims(x, 0, 2)
    tensor([[[0, 4],
            [2, 6]],

            [[1, 5],
            [3, 7]]])
""".format(**common_args))

add_docstr(torch.swapaxes, r"""
swapaxes(input, axis0, axis1) -> Tensor

Alias for :func:`torch.transpose`.

This function is equivalent to NumPy's swapaxes function.

Examples::

    >>> x = torch.tensor([[[0,1],[2,3]],[[4,5],[6,7]]])
    >>> x
    tensor([[[0, 1],
            [2, 3]],

            [[4, 5],
            [6, 7]]])
    >>> torch.swapaxes(x, 0, 1)
    tensor([[[0, 1],
            [4, 5]],

            [[2, 3],
            [6, 7]]])
    >>> torch.swapaxes(x, 0, 2)
    tensor([[[0, 4],
            [2, 6]],

            [[1, 5],
            [3, 7]]])
""".format(**common_args))

add_docstr(torch.narrow,
           r"""
narrow(input, dim, start, length) -> Tensor

Returns a new tensor that is a narrowed version of :attr:`input` tensor. The
dimension :attr:`dim` is input from :attr:`start` to :attr:`start + length`. The
returned tensor and :attr:`input` tensor share the same underlying storage.

Args:
    input (Tensor): the tensor to narrow
    dim (int): the dimension along which to narrow
    start (int): the starting dimension
    length (int): the distance to the ending dimension

Example::

    >>> x = torch.tensor([[1, 2, 3], [4, 5, 6], [7, 8, 9]])
    >>> torch.narrow(x, 0, 0, 2)
    tensor([[ 1,  2,  3],
            [ 4,  5,  6]])
    >>> torch.narrow(x, 1, 1, 2)
    tensor([[ 2,  3],
            [ 5,  6],
            [ 8,  9]])
""")

add_docstr(torch.nan_to_num,
           r"""
nan_to_num(input, nan=0.0, posinf=None, neginf=None, *, out=None) -> Tensor

Replaces :literal:`NaN`, positive infinity, and negative infinity values in :attr:`input`
with the values specified by :attr:`nan`, :attr:`posinf`, and :attr:`neginf`, respectively.
By default, :literal:`NaN`s are replaced with zero, positive infinity is replaced with the
greatest finite value representable by :attr:`input`'s dtype, and negative infinity
is replaced with the least finite value representable by :attr:`input`'s dtype.

Args:
    {input}
    nan (Number, optional): the value to replace :literal:`NaN`\s with. Default is zero.
    posinf (Number, optional): if a Number, the value to replace positive infinity values with.
        If None, positive infinity values are replaced with the greatest finite value representable by :attr:`input`'s dtype.
        Default is None.
    neginf (Number, optional): if a Number, the value to replace negative infinity values with.
        If None, negative infinity values are replaced with the lowest finite value representable by :attr:`input`'s dtype.
        Default is None.

Keyword args:
    {out}

Example::

    >>> x = torch.tensor([float('nan'), float('inf'), -float('inf'), 3.14])
    >>> torch.nan_to_num(x)
    tensor([ 0.0000e+00,  3.4028e+38, -3.4028e+38,  3.1400e+00])
    >>> torch.nan_to_num(x, nan=2.0)
    tensor([ 2.0000e+00,  3.4028e+38, -3.4028e+38,  3.1400e+00])
    >>> torch.nan_to_num(x, nan=2.0, posinf=1.0)
    tensor([ 2.0000e+00,  1.0000e+00, -3.4028e+38,  3.1400e+00])

""".format(**common_args))

add_docstr(torch.ne, r"""
ne(input, other, *, out=None) -> Tensor

Computes :math:`\text{input} \neq \text{other}` element-wise.
""" + r"""

The second argument can be a number or a tensor whose shape is
:ref:`broadcastable <broadcasting-semantics>` with the first argument.

Args:
    input (Tensor): the tensor to compare
    other (Tensor or float): the tensor or value to compare

Keyword args:
    {out}

Returns:
    A boolean tensor that is True where :attr:`input` is not equal to :attr:`other` and False elsewhere

Example::

    >>> torch.ne(torch.tensor([[1, 2], [3, 4]]), torch.tensor([[1, 1], [4, 4]]))
    tensor([[False, True], [True, False]])
""".format(**common_args))

add_docstr(torch.not_equal, r"""
not_equal(input, other, *, out=None) -> Tensor

Alias for :func:`torch.ne`.
""")

add_docstr(torch.neg,
           r"""
neg(input, *, out=None) -> Tensor

Returns a new tensor with the negative of the elements of :attr:`input`.

.. math::
    \text{out} = -1 \times \text{input}
""" + r"""
Args:
    {input}

Keyword args:
    {out}

Example::

    >>> a = torch.randn(5)
    >>> a
    tensor([ 0.0090, -0.2262, -0.0682, -0.2866,  0.3940])
    >>> torch.neg(a)
    tensor([-0.0090,  0.2262,  0.0682,  0.2866, -0.3940])
""".format(**common_args))

add_docstr(torch.negative,
           r"""
negative(input, *, out=None) -> Tensor

Alias for :func:`torch.neg`
""".format(**common_args))

add_docstr(torch.nextafter,
           r"""
nextafter(input, other, *, out=None) -> Tensor

Return the next floating-point value after :attr:`input` towards :attr:`other`, elementwise.

The shapes of ``input`` and ``other`` must be
:ref:`broadcastable <broadcasting-semantics>`.

Args:
    input (Tensor): the first input tensor
    other (Tensor): the second input tensor

Keyword args:
    {out}

Example::

    >>> eps = torch.finfo(torch.float32).eps
    >>> torch.nextafter(torch.tensor([1.0, 2.0]), torch.tensor([2.0, 1.0])) == torch.tensor([eps + 1, 2 - eps])
    tensor([True, True])

""".format(**common_args))

add_docstr(torch.nonzero,
           r"""
nonzero(input, *, out=None, as_tuple=False) -> LongTensor or tuple of LongTensors

.. note::
    :func:`torch.nonzero(..., as_tuple=False) <torch.nonzero>` (default) returns a
    2-D tensor where each row is the index for a nonzero value.

    :func:`torch.nonzero(..., as_tuple=True) <torch.nonzero>` returns a tuple of 1-D
    index tensors, allowing for advanced indexing, so ``x[x.nonzero(as_tuple=True)]``
    gives all nonzero values of tensor ``x``. Of the returned tuple, each index tensor
    contains nonzero indices for a certain dimension.

    See below for more details on the two behaviors.

    When :attr:`input` is on CUDA, :func:`torch.nonzero() <torch.nonzero>` causes
    host-device synchronization.

**When** :attr:`as_tuple` **is ``False`` (default)**:

Returns a tensor containing the indices of all non-zero elements of
:attr:`input`.  Each row in the result contains the indices of a non-zero
element in :attr:`input`. The result is sorted lexicographically, with
the last index changing the fastest (C-style).

If :attr:`input` has :math:`n` dimensions, then the resulting indices tensor
:attr:`out` is of size :math:`(z \times n)`, where :math:`z` is the total number of
non-zero elements in the :attr:`input` tensor.

**When** :attr:`as_tuple` **is ``True``**:

Returns a tuple of 1-D tensors, one for each dimension in :attr:`input`,
each containing the indices (in that dimension) of all non-zero elements of
:attr:`input` .

If :attr:`input` has :math:`n` dimensions, then the resulting tuple contains :math:`n`
tensors of size :math:`z`, where :math:`z` is the total number of
non-zero elements in the :attr:`input` tensor.

As a special case, when :attr:`input` has zero dimensions and a nonzero scalar
value, it is treated as a one-dimensional tensor with one element.

Args:
    {input}

Keyword args:
    out (LongTensor, optional): the output tensor containing indices

Returns:
    LongTensor or tuple of LongTensor: If :attr:`as_tuple` is ``False``, the output
    tensor containing indices. If :attr:`as_tuple` is ``True``, one 1-D tensor for
    each dimension, containing the indices of each nonzero element along that
    dimension.

Example::

    >>> torch.nonzero(torch.tensor([1, 1, 1, 0, 1]))
    tensor([[ 0],
            [ 1],
            [ 2],
            [ 4]])
    >>> torch.nonzero(torch.tensor([[0.6, 0.0, 0.0, 0.0],
    ...                             [0.0, 0.4, 0.0, 0.0],
    ...                             [0.0, 0.0, 1.2, 0.0],
    ...                             [0.0, 0.0, 0.0,-0.4]]))
    tensor([[ 0,  0],
            [ 1,  1],
            [ 2,  2],
            [ 3,  3]])
    >>> torch.nonzero(torch.tensor([1, 1, 1, 0, 1]), as_tuple=True)
    (tensor([0, 1, 2, 4]),)
    >>> torch.nonzero(torch.tensor([[0.6, 0.0, 0.0, 0.0],
    ...                             [0.0, 0.4, 0.0, 0.0],
    ...                             [0.0, 0.0, 1.2, 0.0],
    ...                             [0.0, 0.0, 0.0,-0.4]]), as_tuple=True)
    (tensor([0, 1, 2, 3]), tensor([0, 1, 2, 3]))
    >>> torch.nonzero(torch.tensor(5), as_tuple=True)
    (tensor([0]),)
""".format(**common_args))

add_docstr(torch.normal,
           r"""
normal(mean, std, *, generator=None, out=None) -> Tensor

Returns a tensor of random numbers drawn from separate normal distributions
whose mean and standard deviation are given.

The :attr:`mean` is a tensor with the mean of
each output element's normal distribution

The :attr:`std` is a tensor with the standard deviation of
each output element's normal distribution

The shapes of :attr:`mean` and :attr:`std` don't need to match, but the
total number of elements in each tensor need to be the same.

.. note:: When the shapes do not match, the shape of :attr:`mean`
          is used as the shape for the returned output tensor

.. note:: When :attr:`std` is a CUDA tensor, this function synchronizes
          its device with the CPU.

Args:
    mean (Tensor): the tensor of per-element means
    std (Tensor): the tensor of per-element standard deviations

Keyword args:
    {generator}
    {out}

Example::

    >>> torch.normal(mean=torch.arange(1., 11.), std=torch.arange(1, 0, -0.1))
    tensor([  1.0425,   3.5672,   2.7969,   4.2925,   4.7229,   6.2134,
              8.0505,   8.1408,   9.0563,  10.0566])

.. function:: normal(mean=0.0, std, *, out=None) -> Tensor

Similar to the function above, but the means are shared among all drawn
elements.

Args:
    mean (float, optional): the mean for all distributions
    std (Tensor): the tensor of per-element standard deviations

Keyword args:
    {out}

Example::

    >>> torch.normal(mean=0.5, std=torch.arange(1., 6.))
    tensor([-1.2793, -1.0732, -2.0687,  5.1177, -1.2303])

.. function:: normal(mean, std=1.0, *, out=None) -> Tensor

Similar to the function above, but the standard deviations are shared among
all drawn elements.

Args:
    mean (Tensor): the tensor of per-element means
    std (float, optional): the standard deviation for all distributions

Keyword args:
    out (Tensor, optional): the output tensor

Example::

    >>> torch.normal(mean=torch.arange(1., 6.))
    tensor([ 1.1552,  2.6148,  2.6535,  5.8318,  4.2361])

.. function:: normal(mean, std, size, *, out=None) -> Tensor

Similar to the function above, but the means and standard deviations are shared
among all drawn elements. The resulting tensor has size given by :attr:`size`.

Args:
    mean (float): the mean for all distributions
    std (float): the standard deviation for all distributions
    size (int...): a sequence of integers defining the shape of the output tensor.

Keyword args:
    {out}

Example::

    >>> torch.normal(2, 3, size=(1, 4))
    tensor([[-1.3987, -1.9544,  3.6048,  0.7909]])
""".format(**common_args))

add_docstr(torch.numel,
           r"""
numel(input) -> int

Returns the total number of elements in the :attr:`input` tensor.

Args:
    {input}

Example::

    >>> a = torch.randn(1, 2, 3, 4, 5)
    >>> torch.numel(a)
    120
    >>> a = torch.zeros(4,4)
    >>> torch.numel(a)
    16

""".format(**common_args))

add_docstr(torch.ones,
           r"""
ones(*size, *, out=None, dtype=None, layout=torch.strided, device=None, requires_grad=False) -> Tensor

Returns a tensor filled with the scalar value `1`, with the shape defined
by the variable argument :attr:`size`.

Args:
    size (int...): a sequence of integers defining the shape of the output tensor.
        Can be a variable number of arguments or a collection like a list or tuple.

Keyword arguments:
    {out}
    {dtype}
    {layout}
    {device}
    {requires_grad}

Example::

    >>> torch.ones(2, 3)
    tensor([[ 1.,  1.,  1.],
            [ 1.,  1.,  1.]])

    >>> torch.ones(5)
    tensor([ 1.,  1.,  1.,  1.,  1.])

""".format(**factory_common_args))

add_docstr(torch.ones_like,
           r"""
ones_like(input, *, dtype=None, layout=None, device=None, requires_grad=False, memory_format=torch.preserve_format) -> Tensor

Returns a tensor filled with the scalar value `1`, with the same size as
:attr:`input`. ``torch.ones_like(input)`` is equivalent to
``torch.ones(input.size(), dtype=input.dtype, layout=input.layout, device=input.device)``.

.. warning::
    As of 0.4, this function does not support an :attr:`out` keyword. As an alternative,
    the old ``torch.ones_like(input, out=output)`` is equivalent to
    ``torch.ones(input.size(), out=output)``.

Args:
    {input}

Keyword arguments:
    {dtype}
    {layout}
    {device}
    {requires_grad}
    {memory_format}

Example::

    >>> input = torch.empty(2, 3)
    >>> torch.ones_like(input)
    tensor([[ 1.,  1.,  1.],
            [ 1.,  1.,  1.]])
""".format(**factory_like_common_args))

add_docstr(torch.orgqr,
           r"""
orgqr(input, tau) -> Tensor

Alias for :func:`torch.linalg.householder_product`.
""")

add_docstr(torch.ormqr,
           r"""
ormqr(input, tau, other, left=True, transpose=False, *, out=None) -> Tensor

Computes the matrix-matrix multiplication of a product of Householder matrices with a general matrix.

Multiplies a :math:`m \times n` matrix `C` (given by :attr:`other`) with a matrix `Q`,
where `Q` is represented using Householder reflectors `(input, tau)`.
See `Representation of Orthogonal or Unitary Matrices`_ for further details.

If :attr:`left` is `True` then `op(Q)` times `C` is computed, otherwise the result is `C` times `op(Q)`.
When :attr:`left` is `True`, the implicit matrix `Q` has size :math:`m \times m`.
It has size :math:`n \times n` otherwise.
If :attr:`transpose` is `True` then `op` is the conjugate transpose operation, otherwise it's a no-op.

Supports inputs of float, double, cfloat and cdouble dtypes.
Also supports batched inputs, and, if the input is batched, the output is batched with the same dimensions.

.. seealso::

        :func:`torch.geqrf` can be used to form the Householder representation `(input, tau)` of matrix `Q`
        from the QR decomposition.

Args:
    input (Tensor): tensor of shape `(*, mn, k)` where `*` is zero or more batch dimensions
                    and `mn` equals to `m` or `n` depending on the :attr:`left`.
    tau (Tensor): tensor of shape `(*, min(mn, k))` where `*` is zero or more batch dimensions.
    other (Tensor): tensor of shape `(*, m, n)` where `*` is zero or more batch dimensions.
    left (bool): controls the order of multiplication.
    transpose (bool): controls whether the matrix `Q` is conjugate transposed or not.

Keyword args:
    out (Tensor, optional): the output Tensor. Ignored if `None`. Default: `None`.

.. _Representation of Orthogonal or Unitary Matrices:
    https://www.netlib.org/lapack/lug/node128.html
""")

add_docstr(torch.permute,
           r"""
permute(input, dims) -> Tensor

Returns a view of the original tensor :attr:`input` with its dimensions permuted.

Args:
    {input}
    dims (tuple of ints): The desired ordering of dimensions

Example:
    >>> x = torch.randn(2, 3, 5)
    >>> x.size()
    torch.Size([2, 3, 5])
    >>> torch.permute(x, (2, 0, 1)).size()
    torch.Size([5, 2, 3])
""")

add_docstr(torch.poisson,
           r"""
poisson(input, generator=None) -> Tensor

Returns a tensor of the same size as :attr:`input` with each element
sampled from a Poisson distribution with rate parameter given by the corresponding
element in :attr:`input` i.e.,

.. math::
    \text{{out}}_i \sim \text{{Poisson}}(\text{{input}}_i)

Args:
    input (Tensor): the input tensor containing the rates of the Poisson distribution

Keyword args:
    {generator}

Example::

    >>> rates = torch.rand(4, 4) * 5  # rate parameter between 0 and 5
    >>> torch.poisson(rates)
    tensor([[9., 1., 3., 5.],
            [8., 6., 6., 0.],
            [0., 4., 5., 3.],
            [2., 1., 4., 2.]])
""".format(**common_args))

add_docstr(torch.polygamma,
           r"""
polygamma(n, input, *, out=None) -> Tensor

Computes the :math:`n^{th}` derivative of the digamma function on :attr:`input`.
:math:`n \geq 0` is called the order of the polygamma function.

.. math::
    \psi^{(n)}(x) = \frac{d^{(n)}}{dx^{(n)}} \psi(x)

.. note::
    This function is implemented only for nonnegative integers :math:`n \geq 0`.
""" + """
Args:
    n (int): the order of the polygamma function
    {input}

Keyword args:
    {out}

Example::

    >>> a = torch.tensor([1, 0.5])
    >>> torch.polygamma(1, a)
    tensor([1.64493, 4.9348])
    >>> torch.polygamma(2, a)
    tensor([ -2.4041, -16.8288])
    >>> torch.polygamma(3, a)
    tensor([ 6.4939, 97.4091])
    >>> torch.polygamma(4, a)
    tensor([ -24.8863, -771.4742])
""".format(**common_args))

add_docstr(torch.positive,
           r"""
positive(input) -> Tensor

Returns :attr:`input`.
Throws a runtime error if :attr:`input` is a bool tensor.
""" + r"""
Args:
    {input}

Example::

    >>> t = torch.randn(5)
    >>> t
    tensor([ 0.0090, -0.2262, -0.0682, -0.2866,  0.3940])
    >>> torch.positive(t)
    tensor([ 0.0090, -0.2262, -0.0682, -0.2866,  0.3940])
""".format(**common_args))

add_docstr(torch.pow,
           r"""
pow(input, exponent, *, out=None) -> Tensor

Takes the power of each element in :attr:`input` with :attr:`exponent` and
returns a tensor with the result.

:attr:`exponent` can be either a single ``float`` number or a `Tensor`
with the same number of elements as :attr:`input`.

When :attr:`exponent` is a scalar value, the operation applied is:

.. math::
    \text{out}_i = x_i ^ \text{exponent}

When :attr:`exponent` is a tensor, the operation applied is:

.. math::
    \text{out}_i = x_i ^ {\text{exponent}_i}
""" + r"""
When :attr:`exponent` is a tensor, the shapes of :attr:`input`
and :attr:`exponent` must be :ref:`broadcastable <broadcasting-semantics>`.

Args:
    {input}
    exponent (float or tensor): the exponent value

Keyword args:
    {out}

Example::

    >>> a = torch.randn(4)
    >>> a
    tensor([ 0.4331,  1.2475,  0.6834, -0.2791])
    >>> torch.pow(a, 2)
    tensor([ 0.1875,  1.5561,  0.4670,  0.0779])
    >>> exp = torch.arange(1., 5.)

    >>> a = torch.arange(1., 5.)
    >>> a
    tensor([ 1.,  2.,  3.,  4.])
    >>> exp
    tensor([ 1.,  2.,  3.,  4.])
    >>> torch.pow(a, exp)
    tensor([   1.,    4.,   27.,  256.])

.. function:: pow(self, exponent, *, out=None) -> Tensor

:attr:`self` is a scalar ``float`` value, and :attr:`exponent` is a tensor.
The returned tensor :attr:`out` is of the same shape as :attr:`exponent`

The operation applied is:

.. math::
    \text{{out}}_i = \text{{self}} ^ {{\text{{exponent}}_i}}

Args:
    self (float): the scalar base value for the power operation
    exponent (Tensor): the exponent tensor

Keyword args:
    {out}

Example::

    >>> exp = torch.arange(1., 5.)
    >>> base = 2
    >>> torch.pow(base, exp)
    tensor([  2.,   4.,   8.,  16.])
""".format(**common_args))

add_docstr(torch.float_power,
           r"""
float_power(input, exponent, *, out=None) -> Tensor

Raises :attr:`input` to the power of :attr:`exponent`, elementwise, in double precision.
If neither input is complex returns a ``torch.float64`` tensor,
and if one or more inputs is complex returns a ``torch.complex128`` tensor.

.. note::
    This function always computes in double precision, unlike :func:`torch.pow`,
    which implements more typical :ref:`type promotion <type-promotion-doc>`.
    This is useful when the computation needs to be performed in a wider or more precise dtype,
    or the results of the computation may contain fractional values not representable in the input dtypes,
    like when an integer base is raised to a negative integer exponent.

Args:
    input (Tensor or Number): the base value(s)
    exponent (Tensor or Number): the exponent value(s)

Keyword args:
    {out}

Example::

    >>> a = torch.randint(10, (4,))
    >>> a
    tensor([6, 4, 7, 1])
    >>> torch.float_power(a, 2)
    tensor([36., 16., 49.,  1.], dtype=torch.float64)

    >>> a = torch.arange(1, 5)
    >>> a
    tensor([ 1,  2,  3,  4])
    >>> exp = torch.tensor([2, -3, 4, -5])
    >>> exp
    tensor([ 2, -3,  4, -5])
    >>> torch.float_power(a, exp)
    tensor([1.0000e+00, 1.2500e-01, 8.1000e+01, 9.7656e-04], dtype=torch.float64)
""".format(**common_args))

add_docstr(torch.prod,
           r"""
prod(input, *, dtype=None) -> Tensor

Returns the product of all elements in the :attr:`input` tensor.

Args:
    {input}

Keyword args:
    {dtype}

Example::

    >>> a = torch.randn(1, 3)
    >>> a
    tensor([[-0.8020,  0.5428, -1.5854]])
    >>> torch.prod(a)
    tensor(0.6902)

.. function:: prod(input, dim, keepdim=False, *, dtype=None) -> Tensor

Returns the product of each row of the :attr:`input` tensor in the given
dimension :attr:`dim`.

{keepdim_details}

Args:
    {input}
    {dim}
    {keepdim}

Keyword args:
    {dtype}

Example::

    >>> a = torch.randn(4, 2)
    >>> a
    tensor([[ 0.5261, -0.3837],
            [ 1.1857, -0.2498],
            [-1.1646,  0.0705],
            [ 1.1131, -1.0629]])
    >>> torch.prod(a, 1)
    tensor([-0.2018, -0.2962, -0.0821, -1.1831])
""".format(**single_dim_common))

add_docstr(torch.promote_types,
           r"""
promote_types(type1, type2) -> dtype

Returns the :class:`torch.dtype` with the smallest size and scalar kind that is
not smaller nor of lower kind than either `type1` or `type2`. See type promotion
:ref:`documentation <type-promotion-doc>` for more information on the type
promotion logic.

Args:
    type1 (:class:`torch.dtype`)
    type2 (:class:`torch.dtype`)

Example::

    >>> torch.promote_types(torch.int32, torch.float32)
    torch.float32
    >>> torch.promote_types(torch.uint8, torch.long)
    torch.long
""")

add_docstr(torch.qr,
           r"""
qr(input, some=True, *, out=None) -> (Tensor, Tensor)

Computes the QR decomposition of a matrix or a batch of matrices :attr:`input`,
and returns a namedtuple (Q, R) of tensors such that :math:`\text{input} = Q R`
with :math:`Q` being an orthogonal matrix or batch of orthogonal matrices and
:math:`R` being an upper triangular matrix or batch of upper triangular matrices.

If :attr:`some` is ``True``, then this function returns the thin (reduced) QR factorization.
Otherwise, if :attr:`some` is ``False``, this function returns the complete QR factorization.

.. warning::

    :func:`torch.qr` is deprecated in favor of :func:`torch.linalg.qr`
    and will be removed in a future PyTorch release. The boolean parameter :attr:`some` has been
    replaced with a string parameter :attr:`mode`.

    ``Q, R = torch.qr(A)`` should be replaced with

    .. code:: python

        Q, R = torch.linalg.qr(A)

    ``Q, R = torch.qr(A, some=False)`` should be replaced with

    .. code:: python

        Q, R = torch.linalg.qr(A, mode="complete")

.. warning::
          If you plan to backpropagate through QR, note that the current backward implementation
          is only well-defined when the first :math:`\min(input.size(-1), input.size(-2))`
          columns of :attr:`input` are linearly independent.
          This behavior will propably change once QR supports pivoting.

.. note:: This function uses LAPACK for CPU inputs and MAGMA for CUDA inputs,
          and may produce different (valid) decompositions on different device types
          or different platforms.

Args:
    input (Tensor): the input tensor of size :math:`(*, m, n)` where `*` is zero or more
                batch dimensions consisting of matrices of dimension :math:`m \times n`.
    some (bool, optional): Set to ``True`` for reduced QR decomposition and ``False`` for
                complete QR decomposition. If `k = min(m, n)` then:

                  * ``some=True`` : returns `(Q, R)` with dimensions (m, k), (k, n) (default)

                  * ``'some=False'``: returns `(Q, R)` with dimensions (m, m), (m, n)

Keyword args:
    out (tuple, optional): tuple of `Q` and `R` tensors.
                The dimensions of `Q` and `R` are detailed in the description of :attr:`some` above.

Example::

    >>> a = torch.tensor([[12., -51, 4], [6, 167, -68], [-4, 24, -41]])
    >>> q, r = torch.qr(a)
    >>> q
    tensor([[-0.8571,  0.3943,  0.3314],
            [-0.4286, -0.9029, -0.0343],
            [ 0.2857, -0.1714,  0.9429]])
    >>> r
    tensor([[ -14.0000,  -21.0000,   14.0000],
            [   0.0000, -175.0000,   70.0000],
            [   0.0000,    0.0000,  -35.0000]])
    >>> torch.mm(q, r).round()
    tensor([[  12.,  -51.,    4.],
            [   6.,  167.,  -68.],
            [  -4.,   24.,  -41.]])
    >>> torch.mm(q.t(), q).round()
    tensor([[ 1.,  0.,  0.],
            [ 0.,  1., -0.],
            [ 0., -0.,  1.]])
    >>> a = torch.randn(3, 4, 5)
    >>> q, r = torch.qr(a, some=False)
    >>> torch.allclose(torch.matmul(q, r), a)
    True
    >>> torch.allclose(torch.matmul(q.transpose(-2, -1), q), torch.eye(5))
    True
""")

add_docstr(torch.rad2deg,
           r"""
rad2deg(input, *, out=None) -> Tensor

Returns a new tensor with each of the elements of :attr:`input`
converted from angles in radians to degrees.

Args:
    {input}

Keyword arguments:
    {out}

Example::

    >>> a = torch.tensor([[3.142, -3.142], [6.283, -6.283], [1.570, -1.570]])
    >>> torch.rad2deg(a)
    tensor([[ 180.0233, -180.0233],
            [ 359.9894, -359.9894],
            [  89.9544,  -89.9544]])

""".format(**common_args))

add_docstr(torch.deg2rad,
           r"""
deg2rad(input, *, out=None) -> Tensor

Returns a new tensor with each of the elements of :attr:`input`
converted from angles in degrees to radians.

Args:
    {input}

Keyword arguments:
    {out}

Example::

    >>> a = torch.tensor([[180.0, -180.0], [360.0, -360.0], [90.0, -90.0]])
    >>> torch.deg2rad(a)
    tensor([[ 3.1416, -3.1416],
            [ 6.2832, -6.2832],
            [ 1.5708, -1.5708]])

""".format(**common_args))

add_docstr(torch.heaviside,
           r"""
heaviside(input, values, *, out=None) -> Tensor

Computes the Heaviside step function for each element in :attr:`input`.
The Heaviside step function is defined as:

.. math::
    \text{{heaviside}}(input, values) = \begin{cases}
        0, & \text{if input < 0}\\
        values, & \text{if input == 0}\\
        1, & \text{if input > 0}
    \end{cases}
""" + r"""

Args:
    {input}
    values (Tensor): The values to use where :attr:`input` is zero.

Keyword arguments:
    {out}

Example::

    >>> input = torch.tensor([-1.5, 0, 2.0])
    >>> values = torch.tensor([0.5])
    >>> torch.heaviside(input, values)
    tensor([0.0000, 0.5000, 1.0000])
    >>> values = torch.tensor([1.2, -2.0, 3.5])
    >>> torch.heaviside(input, values)
    tensor([0., -2., 1.])

""".format(**common_args))

add_docstr(torch.rand,
           r"""
rand(*size, *, out=None, dtype=None, layout=torch.strided, device=None, requires_grad=False) -> Tensor

Returns a tensor filled with random numbers from a uniform distribution
on the interval :math:`[0, 1)`

The shape of the tensor is defined by the variable argument :attr:`size`.

Args:
    size (int...): a sequence of integers defining the shape of the output tensor.
        Can be a variable number of arguments or a collection like a list or tuple.

Keyword args:
    {generator}
    {out}
    {dtype}
    {layout}
    {device}
    {requires_grad}

Example::

    >>> torch.rand(4)
    tensor([ 0.5204,  0.2503,  0.3525,  0.5673])
    >>> torch.rand(2, 3)
    tensor([[ 0.8237,  0.5781,  0.6879],
            [ 0.3816,  0.7249,  0.0998]])
""".format(**factory_common_args))

add_docstr(torch.rand_like,
           r"""
rand_like(input, *, dtype=None, layout=None, device=None, requires_grad=False, memory_format=torch.preserve_format) -> Tensor

Returns a tensor with the same size as :attr:`input` that is filled with
random numbers from a uniform distribution on the interval :math:`[0, 1)`.
``torch.rand_like(input)`` is equivalent to
``torch.rand(input.size(), dtype=input.dtype, layout=input.layout, device=input.device)``.

Args:
    {input}

Keyword args:
    {dtype}
    {layout}
    {device}
    {requires_grad}
    {memory_format}

""".format(**factory_like_common_args))

add_docstr(torch.randint,
           """
randint(low=0, high, size, \\*, generator=None, out=None, \
dtype=None, layout=torch.strided, device=None, requires_grad=False) -> Tensor

Returns a tensor filled with random integers generated uniformly
between :attr:`low` (inclusive) and :attr:`high` (exclusive).

The shape of the tensor is defined by the variable argument :attr:`size`.

.. note::
    With the global dtype default (``torch.float32``), this function returns
    a tensor with dtype ``torch.int64``.

Args:
    low (int, optional): Lowest integer to be drawn from the distribution. Default: 0.
    high (int): One above the highest integer to be drawn from the distribution.
    size (tuple): a tuple defining the shape of the output tensor.

Keyword args:
    {generator}
    {out}
    {dtype}
    {layout}
    {device}
    {requires_grad}

Example::

    >>> torch.randint(3, 5, (3,))
    tensor([4, 3, 4])


    >>> torch.randint(10, (2, 2))
    tensor([[0, 2],
            [5, 5]])


    >>> torch.randint(3, 10, (2, 2))
    tensor([[4, 5],
            [6, 7]])


""".format(**factory_common_args))

add_docstr(torch.randint_like,
           """
randint_like(input, low=0, high, \\*, dtype=None, layout=torch.strided, device=None, requires_grad=False, \
memory_format=torch.preserve_format) -> Tensor

Returns a tensor with the same shape as Tensor :attr:`input` filled with
random integers generated uniformly between :attr:`low` (inclusive) and
:attr:`high` (exclusive).

.. note:
    With the global dtype default (``torch.float32``), this function returns
    a tensor with dtype ``torch.int64``.

Args:
    {input}
    low (int, optional): Lowest integer to be drawn from the distribution. Default: 0.
    high (int): One above the highest integer to be drawn from the distribution.

Keyword args:
    {dtype}
    {layout}
    {device}
    {requires_grad}
    {memory_format}

""".format(**factory_like_common_args))

add_docstr(torch.randn,
           r"""
randn(*size, *, out=None, dtype=None, layout=torch.strided, device=None, requires_grad=False) -> Tensor

Returns a tensor filled with random numbers from a normal distribution
with mean `0` and variance `1` (also called the standard normal
distribution).

.. math::
    \text{{out}}_{{i}} \sim \mathcal{{N}}(0, 1)

The shape of the tensor is defined by the variable argument :attr:`size`.

Args:
    size (int...): a sequence of integers defining the shape of the output tensor.
        Can be a variable number of arguments or a collection like a list or tuple.

Keyword args:
    {generator}
    {out}
    {dtype}
    {layout}
    {device}
    {requires_grad}

Example::

    >>> torch.randn(4)
    tensor([-2.1436,  0.9966,  2.3426, -0.6366])
    >>> torch.randn(2, 3)
    tensor([[ 1.5954,  2.8929, -1.0923],
            [ 1.1719, -0.4709, -0.1996]])
""".format(**factory_common_args))

add_docstr(torch.randn_like,
           r"""
randn_like(input, *, dtype=None, layout=None, device=None, requires_grad=False, memory_format=torch.preserve_format) -> Tensor

Returns a tensor with the same size as :attr:`input` that is filled with
random numbers from a normal distribution with mean 0 and variance 1.
``torch.randn_like(input)`` is equivalent to
``torch.randn(input.size(), dtype=input.dtype, layout=input.layout, device=input.device)``.

Args:
    {input}

Keyword args:
    {dtype}
    {layout}
    {device}
    {requires_grad}
    {memory_format}

""".format(**factory_like_common_args))

add_docstr(torch.randperm,
           """
randperm(n, *, generator=None, out=None, dtype=torch.int64,layout=torch.strided, \
device=None, requires_grad=False, pin_memory=False) -> Tensor
""" + r"""
Returns a random permutation of integers from ``0`` to ``n - 1``.

Args:
    n (int): the upper bound (exclusive)

Keyword args:
    {generator}
    {out}
    dtype (:class:`torch.dtype`, optional): the desired data type of returned tensor.
        Default: ``torch.int64``.
    {layout}
    {device}
    {requires_grad}
    {pin_memory}

Example::

    >>> torch.randperm(4)
    tensor([2, 1, 0, 3])
""".format(**factory_common_args))

add_docstr(torch.tensor,
           r"""
tensor(data, *, dtype=None, device=None, requires_grad=False, pin_memory=False) -> Tensor

Constructs a tensor with :attr:`data`.

.. warning::

    :func:`torch.tensor` always copies :attr:`data`. If you have a Tensor
    ``data`` and want to avoid a copy, use :func:`torch.Tensor.requires_grad_`
    or :func:`torch.Tensor.detach`.
    If you have a NumPy ``ndarray`` and want to avoid a copy, use
    :func:`torch.as_tensor`.

.. warning::

    When data is a tensor `x`, :func:`torch.tensor` reads out 'the data' from whatever it is passed,
    and constructs a leaf variable. Therefore ``torch.tensor(x)`` is equivalent to ``x.clone().detach()``
    and ``torch.tensor(x, requires_grad=True)`` is equivalent to ``x.clone().detach().requires_grad_(True)``.
    The equivalents using ``clone()`` and ``detach()`` are recommended.

Args:
    {data}

Keyword args:
    {dtype}
    {device}
    {requires_grad}
    {pin_memory}


Example::

    >>> torch.tensor([[0.1, 1.2], [2.2, 3.1], [4.9, 5.2]])
    tensor([[ 0.1000,  1.2000],
            [ 2.2000,  3.1000],
            [ 4.9000,  5.2000]])

    >>> torch.tensor([0, 1])  # Type inference on data
    tensor([ 0,  1])

    >>> torch.tensor([[0.11111, 0.222222, 0.3333333]],
    ...              dtype=torch.float64,
    ...              device=torch.device('cuda:0'))  # creates a torch.cuda.DoubleTensor
    tensor([[ 0.1111,  0.2222,  0.3333]], dtype=torch.float64, device='cuda:0')

    >>> torch.tensor(3.14159)  # Create a scalar (zero-dimensional tensor)
    tensor(3.1416)

    >>> torch.tensor([])  # Create an empty tensor (of size (0,))
    tensor([])
""".format(**factory_data_common_args))

add_docstr(torch.range,
           r"""
range(start=0, end, step=1, *, out=None, dtype=None, layout=torch.strided, device=None, requires_grad=False) -> Tensor

Returns a 1-D tensor of size :math:`\left\lfloor \frac{\text{end} - \text{start}}{\text{step}} \right\rfloor + 1`
with values from :attr:`start` to :attr:`end` with step :attr:`step`. Step is
the gap between two values in the tensor.

.. math::
    \text{out}_{i+1} = \text{out}_i + \text{step}.
""" + r"""
.. warning::
    This function is deprecated and will be removed in a future release because its behavior is inconsistent with
    Python's range builtin. Instead, use :func:`torch.arange`, which produces values in [start, end).

Args:
    start (float): the starting value for the set of points. Default: ``0``.
    end (float): the ending value for the set of points
    step (float): the gap between each pair of adjacent points. Default: ``1``.

Keyword args:
    {out}
    {dtype} If `dtype` is not given, infer the data type from the other input
        arguments. If any of `start`, `end`, or `stop` are floating-point, the
        `dtype` is inferred to be the default dtype, see
        :meth:`~torch.get_default_dtype`. Otherwise, the `dtype` is inferred to
        be `torch.int64`.
    {layout}
    {device}
    {requires_grad}

Example::

    >>> torch.range(1, 4)
    tensor([ 1.,  2.,  3.,  4.])
    >>> torch.range(1, 4, 0.5)
    tensor([ 1.0000,  1.5000,  2.0000,  2.5000,  3.0000,  3.5000,  4.0000])
""".format(**factory_common_args))

add_docstr(torch.arange,
           r"""
arange(start=0, end, step=1, *, out=None, dtype=None, layout=torch.strided, device=None, requires_grad=False) -> Tensor

Returns a 1-D tensor of size :math:`\left\lceil \frac{\text{end} - \text{start}}{\text{step}} \right\rceil`
with values from the interval ``[start, end)`` taken with common difference
:attr:`step` beginning from `start`.

Note that non-integer :attr:`step` is subject to floating point rounding errors when
comparing against :attr:`end`; to avoid inconsistency, we advise adding a small epsilon to :attr:`end`
in such cases.

.. math::
    \text{out}_{{i+1}} = \text{out}_{i} + \text{step}
""" + r"""
Args:
    start (Number): the starting value for the set of points. Default: ``0``.
    end (Number): the ending value for the set of points
    step (Number): the gap between each pair of adjacent points. Default: ``1``.

Keyword args:
    {out}
    {dtype} If `dtype` is not given, infer the data type from the other input
        arguments. If any of `start`, `end`, or `stop` are floating-point, the
        `dtype` is inferred to be the default dtype, see
        :meth:`~torch.get_default_dtype`. Otherwise, the `dtype` is inferred to
        be `torch.int64`.
    {layout}
    {device}
    {requires_grad}

Example::

    >>> torch.arange(5)
    tensor([ 0,  1,  2,  3,  4])
    >>> torch.arange(1, 4)
    tensor([ 1,  2,  3])
    >>> torch.arange(1, 2.5, 0.5)
    tensor([ 1.0000,  1.5000,  2.0000])
""".format(**factory_common_args))

add_docstr(torch.ravel,
           r"""
ravel(input) -> Tensor

Return a contiguous flattened tensor. A copy is made only if needed.

Args:
    {input}

Example::

    >>> t = torch.tensor([[[1, 2],
    ...                    [3, 4]],
    ...                   [[5, 6],
    ...                    [7, 8]]])
    >>> torch.ravel(t)
    tensor([1, 2, 3, 4, 5, 6, 7, 8])
""".format(**common_args))

add_docstr(torch.remainder,
           r"""
remainder(input, other, *, out=None) -> Tensor

Like :func:`torch.fmod` this applies C++'s `std::fmod <https://en.cppreference.com/w/cpp/numeric/math/fmod>`_
for floating point tensors and the modulus operation for integer tensors.
Unlike :func:`torch.fmod`, however, if the sign of the modulus is different
than the sign of the divisor :attr:`other` then the divisor is added to the modulus.

Supports :ref:`broadcasting to a common shape <broadcasting-semantics>`,
:ref:`type promotion <type-promotion-doc>`, and integer and float inputs.

.. note::
    Complex inputs are not supported. In some cases, it is not mathematically
    possible to satisfy the definition of a modulo operation with complex numbers.
    See :func:`torch.fmod` for how division by zero is handled.

Args:
    input (Tensor): the dividend
    other (Tensor or Scalar): the divisor

Keyword args:
    {out}

Example::

    >>> torch.remainder(torch.tensor([-3., -2, -1, 1, 2, 3]), 2)
    tensor([ 1.,  0.,  1.,  1.,  0.,  1.])
    >>> torch.remainder(torch.tensor([1, 2, 3, 4, 5]), -1.5)
    tensor([ -0.5000, -1.0000,  0.0000, -0.5000, -1.0000 ])

.. seealso::

    :func:`torch.fmod` which just computes the modulus for integer inputs and
    applies C++'s `std::fmod <https://en.cppreference.com/w/cpp/numeric/math/fmod>`_
    for floating point inputs.
""".format(**common_args))

add_docstr(torch.renorm,
           r"""
renorm(input, p, dim, maxnorm, *, out=None) -> Tensor

Returns a tensor where each sub-tensor of :attr:`input` along dimension
:attr:`dim` is normalized such that the `p`-norm of the sub-tensor is lower
than the value :attr:`maxnorm`

.. note:: If the norm of a row is lower than `maxnorm`, the row is unchanged

Args:
    {input}
    p (float): the power for the norm computation
    dim (int): the dimension to slice over to get the sub-tensors
    maxnorm (float): the maximum norm to keep each sub-tensor under

Keyword args:
    {out}

Example::

    >>> x = torch.ones(3, 3)
    >>> x[1].fill_(2)
    tensor([ 2.,  2.,  2.])
    >>> x[2].fill_(3)
    tensor([ 3.,  3.,  3.])
    >>> x
    tensor([[ 1.,  1.,  1.],
            [ 2.,  2.,  2.],
            [ 3.,  3.,  3.]])
    >>> torch.renorm(x, 1, 0, 5)
    tensor([[ 1.0000,  1.0000,  1.0000],
            [ 1.6667,  1.6667,  1.6667],
            [ 1.6667,  1.6667,  1.6667]])
""".format(**common_args))

add_docstr(torch.reshape,
           r"""
reshape(input, shape) -> Tensor

Returns a tensor with the same data and number of elements as :attr:`input`,
but with the specified shape. When possible, the returned tensor will be a view
of :attr:`input`. Otherwise, it will be a copy. Contiguous inputs and inputs
with compatible strides can be reshaped without copying, but you should not
depend on the copying vs. viewing behavior.

See :meth:`torch.Tensor.view` on when it is possible to return a view.

A single dimension may be -1, in which case it's inferred from the remaining
dimensions and the number of elements in :attr:`input`.

Args:
    input (Tensor): the tensor to be reshaped
    shape (tuple of ints): the new shape

Example::

    >>> a = torch.arange(4.)
    >>> torch.reshape(a, (2, 2))
    tensor([[ 0.,  1.],
            [ 2.,  3.]])
    >>> b = torch.tensor([[0, 1], [2, 3]])
    >>> torch.reshape(b, (-1,))
    tensor([ 0,  1,  2,  3])
""")


add_docstr(torch.result_type,
           r"""
result_type(tensor1, tensor2) -> dtype

Returns the :class:`torch.dtype` that would result from performing an arithmetic
operation on the provided input tensors. See type promotion :ref:`documentation <type-promotion-doc>`
for more information on the type promotion logic.

Args:
    tensor1 (Tensor or Number): an input tensor or number
    tensor2 (Tensor or Number): an input tensor or number

Example::

    >>> torch.result_type(torch.tensor([1, 2], dtype=torch.int), 1.0)
    torch.float32
    >>> torch.result_type(torch.tensor([1, 2], dtype=torch.uint8), torch.tensor(1))
    torch.uint8
""")

add_docstr(torch.row_stack,
           r"""
row_stack(tensors, *, out=None) -> Tensor

Alias of :func:`torch.vstack`.
""".format(**common_args))

add_docstr(torch.round,
           r"""
round(input, *, out=None) -> Tensor

Returns a new tensor with each of the elements of :attr:`input` rounded
to the closest integer.

Args:
    {input}

Keyword args:
    {out}

Example::

    >>> a = torch.randn(4)
    >>> a
    tensor([ 0.9920,  0.6077,  0.9734, -1.0362])
    >>> torch.round(a)
    tensor([ 1.,  1.,  1., -1.])
""".format(**common_args))

add_docstr(torch.rsqrt,
           r"""
rsqrt(input, *, out=None) -> Tensor

Returns a new tensor with the reciprocal of the square-root of each of
the elements of :attr:`input`.

.. math::
    \text{out}_{i} = \frac{1}{\sqrt{\text{input}_{i}}}
""" + r"""
Args:
    {input}

Keyword args:
    {out}

Example::

    >>> a = torch.randn(4)
    >>> a
    tensor([-0.0370,  0.2970,  1.5420, -0.9105])
    >>> torch.rsqrt(a)
    tensor([    nan,  1.8351,  0.8053,     nan])
""".format(**common_args))

add_docstr(torch.scatter,
           r"""
scatter(input, dim, index, src) -> Tensor

Out-of-place version of :meth:`torch.Tensor.scatter_`
""")

add_docstr(torch.scatter_add,
           r"""
scatter_add(input, dim, index, src) -> Tensor

Out-of-place version of :meth:`torch.Tensor.scatter_add_`
""")

add_docstr(torch.set_flush_denormal,
           r"""
set_flush_denormal(mode) -> bool

Disables denormal floating numbers on CPU.

Returns ``True`` if your system supports flushing denormal numbers and it
successfully configures flush denormal mode.  :meth:`~torch.set_flush_denormal`
is only supported on x86 architectures supporting SSE3.

Args:
    mode (bool): Controls whether to enable flush denormal mode or not

Example::

    >>> torch.set_flush_denormal(True)
    True
    >>> torch.tensor([1e-323], dtype=torch.float64)
    tensor([ 0.], dtype=torch.float64)
    >>> torch.set_flush_denormal(False)
    True
    >>> torch.tensor([1e-323], dtype=torch.float64)
    tensor(9.88131e-324 *
           [ 1.0000], dtype=torch.float64)
""")

add_docstr(torch.set_num_threads, r"""
set_num_threads(int)

Sets the number of threads used for intraop parallelism on CPU.

.. warning::
    To ensure that the correct number of threads is used, set_num_threads
    must be called before running eager, JIT or autograd code.
""")

add_docstr(torch.set_num_interop_threads, r"""
set_num_interop_threads(int)

Sets the number of threads used for interop parallelism
(e.g. in JIT interpreter) on CPU.

.. warning::
    Can only be called once and before any inter-op parallel work
    is started (e.g. JIT execution).
""")

add_docstr(torch.sigmoid, r"""
sigmoid(input, *, out=None) -> Tensor

Alias for :func:`torch.special.expit`.
""")

add_docstr(torch.logit,
           r"""
logit(input, eps=None, *, out=None) -> Tensor

Alias for :func:`torch.special.logit`.
""")

add_docstr(torch.sign,
           r"""
sign(input, *, out=None) -> Tensor

Returns a new tensor with the signs of the elements of :attr:`input`.

.. math::
    \text{out}_{i} = \operatorname{sgn}(\text{input}_{i})
""" + r"""
Args:
    {input}

Keyword args:
    {out}

Example::

    >>> a = torch.tensor([0.7, -1.2, 0., 2.3])
    >>> a
    tensor([ 0.7000, -1.2000,  0.0000,  2.3000])
    >>> torch.sign(a)
    tensor([ 1., -1.,  0.,  1.])
""".format(**common_args))

add_docstr(torch.signbit,
           r"""
signbit(input, *, out=None) -> Tensor

Tests if each element of :attr:`input` has its sign bit set (is less than zero) or not.

Args:
  {input}

Keyword args:
  {out}

Example::

    >>> a = torch.tensor([0.7, -1.2, 0., 2.3])
    >>> torch.signbit(a)
    tensor([ False, True,  False,  False])
""".format(**common_args))

add_docstr(torch.sgn,
           r"""
sgn(input, *, out=None) -> Tensor

This function is an extension of torch.sign() to complex tensors.
It computes a new tensor whose elements have
the same angles as the corresponding elements of :attr:`input` and
absolute values (i.e. magnitudes) of one for complex tensors and
is equivalent to torch.sign() for non-complex tensors.

.. math::
    \text{out}_{i} = \begin{cases}
                    0 & |\text{{input}}_i| == 0 \\
                    \frac{{\text{{input}}_i}}{|{\text{{input}}_i}|} & \text{otherwise}
                    \end{cases}

""" + r"""
Args:
    {input}

Keyword args:
  {out}

Example::

    >>> t = torch.tensor([3+4j, 7-24j, 0, 1+2j])
    >>> t.sgn()
    tensor([0.6000+0.8000j, 0.2800-0.9600j, 0.0000+0.0000j, 0.4472+0.8944j])
""".format(**common_args))

add_docstr(torch.sin,
           r"""
sin(input, *, out=None) -> Tensor

Returns a new tensor with the sine of the elements of :attr:`input`.

.. math::
    \text{out}_{i} = \sin(\text{input}_{i})
""" + r"""
Args:
    {input}

Keyword args:
    {out}

Example::

    >>> a = torch.randn(4)
    >>> a
    tensor([-0.5461,  0.1347, -2.7266, -0.2746])
    >>> torch.sin(a)
    tensor([-0.5194,  0.1343, -0.4032, -0.2711])
""".format(**common_args))

add_docstr(torch.sinc,
           r"""
sinc(input, *, out=None) -> Tensor

Computes the normalized sinc of :attr:`input.`

.. math::
    \text{out}_{i} =
    \begin{cases}
      1, & \text{if}\ \text{input}_{i}=0 \\
      \sin(\pi \text{input}_{i}) / (\pi \text{input}_{i}), & \text{otherwise}
    \end{cases}
""" + r"""
Args:
    {input}

Keyword args:
    {out}

Example::

    >>> a = torch.randn(4)
    >>> a
    tensor([ 0.2252, -0.2948,  1.0267, -1.1566])
    >>> torch.sinc(a)
    tensor([ 0.9186,  0.8631, -0.0259, -0.1300])
""".format(**common_args))

add_docstr(torch.sinh,
           r"""
sinh(input, *, out=None) -> Tensor

Returns a new tensor with the hyperbolic sine of the elements of
:attr:`input`.

.. math::
    \text{out}_{i} = \sinh(\text{input}_{i})
""" + r"""
Args:
    {input}

Keyword args:
    {out}

Example::

    >>> a = torch.randn(4)
    >>> a
    tensor([ 0.5380, -0.8632, -0.1265,  0.9399])
    >>> torch.sinh(a)
    tensor([ 0.5644, -0.9744, -0.1268,  1.0845])

.. note::
   When :attr:`input` is on the CPU, the implementation of torch.sinh may use
   the Sleef library, which rounds very large results to infinity or negative
   infinity. See `here <https://sleef.org/purec.xhtml>`_ for details.
""".format(**common_args))

add_docstr(torch.sort,
           r"""
sort(input, dim=-1, descending=False, stable=False, *, out=None) -> (Tensor, LongTensor)

Sorts the elements of the :attr:`input` tensor along a given dimension
in ascending order by value.

If :attr:`dim` is not given, the last dimension of the `input` is chosen.

If :attr:`descending` is ``True`` then the elements are sorted in descending
order by value.

If :attr:`stable` is ``True`` then the sorting routine becomes stable, preserving
the order of equivalent elements.

A namedtuple of (values, indices) is returned, where the `values` are the
sorted values and `indices` are the indices of the elements in the original
`input` tensor.

.. warning:: `stable=True` only works on the CPU for now.

Args:
    {input}
    dim (int, optional): the dimension to sort along
    descending (bool, optional): controls the sorting order (ascending or descending)
    stable (bool, optional): makes the sorting routine stable, which guarantees that the order
       of equivalent elements is preserved.

Keyword args:
    out (tuple, optional): the output tuple of (`Tensor`, `LongTensor`) that can
        be optionally given to be used as output buffers

Example::

    >>> x = torch.randn(3, 4)
    >>> sorted, indices = torch.sort(x)
    >>> sorted
    tensor([[-0.2162,  0.0608,  0.6719,  2.3332],
            [-0.5793,  0.0061,  0.6058,  0.9497],
            [-0.5071,  0.3343,  0.9553,  1.0960]])
    >>> indices
    tensor([[ 1,  0,  2,  3],
            [ 3,  1,  0,  2],
            [ 0,  3,  1,  2]])

    >>> sorted, indices = torch.sort(x, 0)
    >>> sorted
    tensor([[-0.5071, -0.2162,  0.6719, -0.5793],
            [ 0.0608,  0.0061,  0.9497,  0.3343],
            [ 0.6058,  0.9553,  1.0960,  2.3332]])
    >>> indices
    tensor([[ 2,  0,  0,  1],
            [ 0,  1,  1,  2],
            [ 1,  2,  2,  0]])
    >>> x = torch.tensor([0, 1] * 9)
    >>> x.sort()
    torch.return_types.sort(
        values=tensor([0, 0, 0, 0, 0, 0, 0, 0, 0, 1, 1, 1, 1, 1, 1, 1, 1, 1]),
        indices=tensor([ 2, 16,  4,  6, 14,  8,  0, 10, 12,  9, 17, 15, 13, 11,  7,  5,  3,  1]))
    >>> x.sort(stable=True)
    torch.return_types.sort(
        values=tensor([0, 0, 0, 0, 0, 0, 0, 0, 0, 1, 1, 1, 1, 1, 1, 1, 1, 1]),
        indices=tensor([ 0,  2,  4,  6,  8, 10, 12, 14, 16,  1,  3,  5,  7,  9, 11, 13, 15, 17]))
""".format(**common_args))

add_docstr(torch.argsort,
           r"""
argsort(input, dim=-1, descending=False) -> LongTensor

Returns the indices that sort a tensor along a given dimension in ascending
order by value.

This is the second value returned by :meth:`torch.sort`.  See its documentation
for the exact semantics of this method.

Args:
    {input}
    dim (int, optional): the dimension to sort along
    descending (bool, optional): controls the sorting order (ascending or descending)

Example::

    >>> a = torch.randn(4, 4)
    >>> a
    tensor([[ 0.0785,  1.5267, -0.8521,  0.4065],
            [ 0.1598,  0.0788, -0.0745, -1.2700],
            [ 1.2208,  1.0722, -0.7064,  1.2564],
            [ 0.0669, -0.2318, -0.8229, -0.9280]])


    >>> torch.argsort(a, dim=1)
    tensor([[2, 0, 3, 1],
            [3, 2, 1, 0],
            [2, 1, 0, 3],
            [3, 2, 1, 0]])
""".format(**common_args))

add_docstr(torch.msort,
           r"""
msort(input, *, out=None) -> Tensor

Sorts the elements of the :attr:`input` tensor along its first dimension
in ascending order by value.

.. note:: `torch.msort(t)` is equivalent to `torch.sort(t, dim=0)[0]`.
          See also :func:`torch.sort`.

Args:
    {input}

Keyword args:
    {out}

Example::

    >>> t = torch.randn(3, 4)
    >>> t
    tensor([[-0.1321,  0.4370, -1.2631, -1.1289],
            [-2.0527, -1.1250,  0.2275,  0.3077],
            [-0.0881, -0.1259, -0.5495,  1.0284]])
    >>> torch.msort(t)
    tensor([[-2.0527, -1.1250, -1.2631, -1.1289],
            [-0.1321, -0.1259, -0.5495,  0.3077],
            [-0.0881,  0.4370,  0.2275,  1.0284]])
""".format(**common_args))

add_docstr(torch.sparse_csr_tensor,
           r"""
sparse_csr_tensor(crow_indices, col_indices, values, size=None, *, dtype=None, device=None, requires_grad=False) -> Tensor

Constructs a :ref:`sparse tensor in CSR (Compressed Sparse Row) <sparse-csr-docs>` with specified
values at the given :attr:`crow_indices` and :attr:`col_indices`. Sparse matrix multiplication operations
in CSR format are typically faster than that for sparse tensors in COO format. Make you have a look
at :ref:`the note on the data type of the indices <sparse-csr-docs>`.

Args:
    crow_indices (array_like): One-dimensional array of size size[0] + 1. The last element
        is the number of non-zeros. This tensor encodes the index in values and col_indices
        depending on where the given row starts. Each successive number in the tensor
        subtracted by the number before it denotes the number of elements in a given row.
    col_indices (array_like): Column co-ordinates of each element in values. Strictly one
        dimensional tensor with the same length as values.
    values (array_list): Initial values for the tensor. Can be a list, tuple, NumPy ``ndarray``, scalar,
        and other types.
    size (list, tuple, :class:`torch.Size`, optional): Size of the sparse tensor. If not provided, the
        size will be inferred as the minimum size big enough to hold all non-zero elements.

Keyword args:
    dtype (:class:`torch.dtype`, optional): the desired data type of returned tensor.
        Default: if None, infers data type from :attr:`values`.
    device (:class:`torch.device`, optional): the desired device of returned tensor.
        Default: if None, uses the current device for the default tensor type
        (see :func:`torch.set_default_tensor_type`). :attr:`device` will be the CPU
        for CPU tensor types and the current CUDA device for CUDA tensor types.
    {requires_grad}

Example ::
    >>> crow_indices = [0, 2, 4]
    >>> col_indices = [0, 1, 0, 1]
    >>> values = [1, 2, 3, 4]
    >>> torch.sparse_csr_tensor(torch.tensor(crow_indices, dtype=torch.int64),
    ...                         torch.tensor(col_indices, dtype=torch.int64),
    ...                         torch.tensor(values), dtype=torch.double)
    tensor(crow_indices=tensor([0, 2, 4]),
           col_indices=tensor([0, 1, 0, 1]),
           values=tensor([1., 2., 3., 4.]), size=(2, 2), nnz=4,
           dtype=torch.float64, layout=torch.sparse_csr)
""".format(**factory_common_args))

add_docstr(torch.sparse_coo_tensor,
           r"""
sparse_coo_tensor(indices, values, size=None, *, dtype=None, device=None, requires_grad=False) -> Tensor

Constructs a :ref:`sparse tensor in COO(rdinate) format
<sparse-coo-docs>` with specified values at the given
:attr:`indices`.

.. note::

   This function returns an :ref:`uncoalesced tensor <sparse-uncoalesced-coo-docs>`.

Args:
    indices (array_like): Initial data for the tensor. Can be a list, tuple,
        NumPy ``ndarray``, scalar, and other types. Will be cast to a :class:`torch.LongTensor`
        internally. The indices are the coordinates of the non-zero values in the matrix, and thus
        should be two-dimensional where the first dimension is the number of tensor dimensions and
        the second dimension is the number of non-zero values.
    values (array_like): Initial values for the tensor. Can be a list, tuple,
        NumPy ``ndarray``, scalar, and other types.
    size (list, tuple, or :class:`torch.Size`, optional): Size of the sparse tensor. If not
        provided the size will be inferred as the minimum size big enough to hold all non-zero
        elements.

Keyword args:
    dtype (:class:`torch.dtype`, optional): the desired data type of returned tensor.
        Default: if None, infers data type from :attr:`values`.
    device (:class:`torch.device`, optional): the desired device of returned tensor.
        Default: if None, uses the current device for the default tensor type
        (see :func:`torch.set_default_tensor_type`). :attr:`device` will be the CPU
        for CPU tensor types and the current CUDA device for CUDA tensor types.
    {requires_grad}


Example::

    >>> i = torch.tensor([[0, 1, 1],
    ...                   [2, 0, 2]])
    >>> v = torch.tensor([3, 4, 5], dtype=torch.float32)
    >>> torch.sparse_coo_tensor(i, v, [2, 4])
    tensor(indices=tensor([[0, 1, 1],
                           [2, 0, 2]]),
           values=tensor([3., 4., 5.]),
           size=(2, 4), nnz=3, layout=torch.sparse_coo)

    >>> torch.sparse_coo_tensor(i, v)  # Shape inference
    tensor(indices=tensor([[0, 1, 1],
                           [2, 0, 2]]),
           values=tensor([3., 4., 5.]),
           size=(2, 3), nnz=3, layout=torch.sparse_coo)

    >>> torch.sparse_coo_tensor(i, v, [2, 4],
    ...                         dtype=torch.float64,
    ...                         device=torch.device('cuda:0'))
    tensor(indices=tensor([[0, 1, 1],
                           [2, 0, 2]]),
           values=tensor([3., 4., 5.]),
           device='cuda:0', size=(2, 4), nnz=3, dtype=torch.float64,
           layout=torch.sparse_coo)

    # Create an empty sparse tensor with the following invariants:
    #   1. sparse_dim + dense_dim = len(SparseTensor.shape)
    #   2. SparseTensor._indices().shape = (sparse_dim, nnz)
    #   3. SparseTensor._values().shape = (nnz, SparseTensor.shape[sparse_dim:])
    #
    # For instance, to create an empty sparse tensor with nnz = 0, dense_dim = 0 and
    # sparse_dim = 1 (hence indices is a 2D tensor of shape = (1, 0))
    >>> S = torch.sparse_coo_tensor(torch.empty([1, 0]), [], [1])
    tensor(indices=tensor([], size=(1, 0)),
           values=tensor([], size=(0,)),
           size=(1,), nnz=0, layout=torch.sparse_coo)

    # and to create an empty sparse tensor with nnz = 0, dense_dim = 1 and
    # sparse_dim = 1
    >>> S = torch.sparse_coo_tensor(torch.empty([1, 0]), torch.empty([0, 2]), [1, 2])
    tensor(indices=tensor([], size=(1, 0)),
           values=tensor([], size=(0, 2)),
           size=(1, 2), nnz=0, layout=torch.sparse_coo)

.. _torch.sparse: https://pytorch.org/docs/stable/sparse.html
""".format(**factory_common_args))

add_docstr(torch.sqrt,
           r"""
sqrt(input, *, out=None) -> Tensor

Returns a new tensor with the square-root of the elements of :attr:`input`.

.. math::
    \text{out}_{i} = \sqrt{\text{input}_{i}}
""" + r"""
Args:
    {input}

Keyword args:
    {out}

Example::

    >>> a = torch.randn(4)
    >>> a
    tensor([-2.0755,  1.0226,  0.0831,  0.4806])
    >>> torch.sqrt(a)
    tensor([    nan,  1.0112,  0.2883,  0.6933])
""".format(**common_args))

add_docstr(torch.square,
           r"""
square(input, *, out=None) -> Tensor

Returns a new tensor with the square of the elements of :attr:`input`.

Args:
    {input}

Keyword args:
    {out}

Example::

    >>> a = torch.randn(4)
    >>> a
    tensor([-2.0755,  1.0226,  0.0831,  0.4806])
    >>> torch.square(a)
    tensor([ 4.3077,  1.0457,  0.0069,  0.2310])
""".format(**common_args))

add_docstr(torch.squeeze,
           r"""
squeeze(input, dim=None, *, out=None) -> Tensor

Returns a tensor with all the dimensions of :attr:`input` of size `1` removed.

For example, if `input` is of shape:
:math:`(A \times 1 \times B \times C \times 1 \times D)` then the `out` tensor
will be of shape: :math:`(A \times B \times C \times D)`.

When :attr:`dim` is given, a squeeze operation is done only in the given
dimension. If `input` is of shape: :math:`(A \times 1 \times B)`,
``squeeze(input, 0)`` leaves the tensor unchanged, but ``squeeze(input, 1)``
will squeeze the tensor to the shape :math:`(A \times B)`.

.. note:: The returned tensor shares the storage with the input tensor,
          so changing the contents of one will change the contents of the other.

.. warning:: If the tensor has a batch dimension of size 1, then `squeeze(input)`
          will also remove the batch dimension, which can lead to unexpected
          errors.

Args:
    {input}
    dim (int, optional): if given, the input will be squeezed only in
           this dimension

Keyword args:
    {out}

Example::

    >>> x = torch.zeros(2, 1, 2, 1, 2)
    >>> x.size()
    torch.Size([2, 1, 2, 1, 2])
    >>> y = torch.squeeze(x)
    >>> y.size()
    torch.Size([2, 2, 2])
    >>> y = torch.squeeze(x, 0)
    >>> y.size()
    torch.Size([2, 1, 2, 1, 2])
    >>> y = torch.squeeze(x, 1)
    >>> y.size()
    torch.Size([2, 2, 1, 2])
""".format(**common_args))

add_docstr(torch.std, r"""
std(input, dim, unbiased, keepdim=False, *, out=None) -> Tensor

If :attr:`unbiased` is ``True``, Bessel's correction will be used.
Otherwise, the sample deviation is calculated, without any correction.

Args:
    {input}
    {dim}

Keyword args:
    unbiased (bool): whether to use Bessel's correction (:math:`\delta N = 1`).
    {keepdim}
    {out}


.. function:: std(input, unbiased) -> Tensor
   :noindex:

Calculates the standard deviation of all elements in the :attr:`input` tensor.

If :attr:`unbiased` is ``True``, Bessel's correction will be used.
Otherwise, the sample deviation is calculated, without any correction.

Args:
    {input}
    unbiased (bool): whether to use Bessel's correction (:math:`\delta N = 1`).

Example::

    >>> a = torch.tensor([[-0.8166, -1.3802, -0.3560]])
    >>> torch.std(a, unbiased=False)
    tensor(0.4188)
""".format(**multi_dim_common))

add_docstr(torch.std_mean,
           r"""
std_mean(input, dim, unbiased, keepdim=False, *, out=None) -> (Tensor, Tensor)

If :attr:`unbiased` is ``True``, Bessel's correction will be used to calculate
the standard deviation. Otherwise, the sample deviation is calculated, without
any correction.

Args:
    {input}
    {dim}

Keyword args:
    unbiased (bool): whether to use Bessel's correction (:math:`\delta N = 1`).
    {keepdim}
    {out}

Returns:
    A tuple (std, mean) containing the standard deviation and mean.

.. function:: std_mean(input, unbiased) -> (Tensor, Tensor)
   :noindex:

Calculates the standard deviation and mean of all elements in the :attr:`input`
tensor.

If :attr:`unbiased` is ``True``, Bessel's correction will be used.
Otherwise, the sample deviation is calculated, without any correction.

Args:
    {input}
    unbiased (bool): whether to use Bessel's correction (:math:`\delta N = 1`).

Returns:
    A tuple (std, mean) containing the standard deviation and mean.

Example::

    >>> a = torch.tensor([[-0.8166, -1.3802, -0.3560]])
    >>> torch.std_mean(a, unbiased=False)
    (tensor(0.4188), tensor(-0.8509))
""".format(**multi_dim_common))

add_docstr(torch.sub, r"""
sub(input, other, *, alpha=1, out=None) -> Tensor

Subtracts :attr:`other`, scaled by :attr:`alpha`, from :attr:`input`.

.. math::
    \text{{out}}_i = \text{{input}}_i - \text{{alpha}} \times \text{{other}}_i
""" + r"""

Supports :ref:`broadcasting to a common shape <broadcasting-semantics>`,
:ref:`type promotion <type-promotion-doc>`, and integer, float, and complex inputs.

Args:
    {input}
    other (Tensor or Scalar): the tensor or scalar to subtract from :attr:`input`

Keyword args:
    alpha (Scalar): the scalar multiplier for :attr:`other`
    {out}

Example::

    >>> a = torch.tensor((1, 2))
    >>> b = torch.tensor((0, 1))
    >>> torch.sub(a, b, alpha=2)
    tensor([1, 0])
""".format(**common_args))

add_docstr(torch.subtract, r"""
subtract(input, other, *, alpha=1, out=None) -> Tensor

Alias for :func:`torch.sub`.
""")

add_docstr(torch.sum,
           r"""
sum(input, *, dtype=None) -> Tensor

Returns the sum of all elements in the :attr:`input` tensor.

Args:
    {input}

Keyword args:
    {dtype}

Example::

    >>> a = torch.randn(1, 3)
    >>> a
    tensor([[ 0.1133, -0.9567,  0.2958]])
    >>> torch.sum(a)
    tensor(-0.5475)

.. function:: sum(input, dim, keepdim=False, *, dtype=None) -> Tensor

Returns the sum of each row of the :attr:`input` tensor in the given
dimension :attr:`dim`. If :attr:`dim` is a list of dimensions,
reduce over all of them.

{keepdim_details}

Args:
    {input}
    {dim}
    {keepdim}

Keyword args:
    {dtype}

Example::

    >>> a = torch.randn(4, 4)
    >>> a
    tensor([[ 0.0569, -0.2475,  0.0737, -0.3429],
            [-0.2993,  0.9138,  0.9337, -1.6864],
            [ 0.1132,  0.7892, -0.1003,  0.5688],
            [ 0.3637, -0.9906, -0.4752, -1.5197]])
    >>> torch.sum(a, 1)
    tensor([-0.4598, -0.1381,  1.3708, -2.6217])
    >>> b = torch.arange(4 * 5 * 6).view(4, 5, 6)
    >>> torch.sum(b, (2, 1))
    tensor([  435.,  1335.,  2235.,  3135.])
""".format(**multi_dim_common))

add_docstr(torch.nansum,
           r"""
nansum(input, *, dtype=None) -> Tensor

Returns the sum of all elements, treating Not a Numbers (NaNs) as zero.

Args:
    {input}

Keyword args:
    {dtype}

Example::

    >>> a = torch.tensor([1., 2., float('nan'), 4.])
    >>> torch.nansum(a)
    tensor(7.)

.. function:: nansum(input, dim, keepdim=False, *, dtype=None) -> Tensor

Returns the sum of each row of the :attr:`input` tensor in the given
dimension :attr:`dim`, treating Not a Numbers (NaNs) as zero.
If :attr:`dim` is a list of dimensions, reduce over all of them.

{keepdim_details}

Args:
    {input}
    {dim}
    {keepdim}

Keyword args:
    {dtype}

Example::

    >>> torch.nansum(torch.tensor([1., float("nan")]))
    1.0
    >>> a = torch.tensor([[1, 2], [3., float("nan")]])
    >>> torch.nansum(a)
    tensor(6.)
    >>> torch.nansum(a, dim=0)
    tensor([4., 2.])
    >>> torch.nansum(a, dim=1)
    tensor([3., 3.])
""".format(**multi_dim_common))

add_docstr(torch.svd,
           r"""
svd(input, some=True, compute_uv=True, *, out=None) -> (Tensor, Tensor, Tensor)

Computes the singular value decomposition of either a matrix or batch of
matrices :attr:`input`. The singular value decomposition is represented as a
namedtuple `(U, S, V)`, such that :attr:`input` `= U diag(S) Vᴴ`.
where `Vᴴ` is the transpose of `V` for real inputs,
and the conjugate transpose of `V` for complex inputs.
If :attr:`input` is a batch of matrices, then `U`, `S`, and `V` are also
batched with the same batch dimensions as :attr:`input`.

If :attr:`some` is `True` (default), the method returns the reduced singular
value decomposition. In this case, if the last two dimensions of :attr:`input` are
`m` and `n`, then the returned `U` and `V` matrices will contain only
`min(n, m)` orthonormal columns.

If :attr:`compute_uv` is `False`, the returned `U` and `V` will be
zero-filled matrices of shape `(m, m)` and `(n, n)`
respectively, and the same device as :attr:`input`. The argument :attr:`some`
has no effect when :attr:`compute_uv` is `False`.

Supports :attr:`input` of float, double, cfloat and cdouble data types.
The dtypes of `U` and `V` are the same as :attr:`input`'s. `S` will
always be real-valued, even if :attr:`input` is complex.

.. warning::

    :func:`torch.svd` is deprecated in favor of :func:`torch.linalg.svd`
    and will be removed in a future PyTorch release.

    ``U, S, V = torch.svd(A, some=some, compute_uv=True)`` (default) should be replaced with

    .. code:: python

        U, S, Vh = torch.linalg.svd(A, full_matrices=not some)
        V = Vh.transpose(-2, -1).conj()

    ``_, S, _ = torch.svd(A, some=some, compute_uv=False)`` should be replaced with

    .. code:: python

        S = torch.svdvals(A)

.. note:: Differences with :func:`torch.linalg.svd`:

             * :attr:`some` is the opposite of
               :func:`torch.linalg.svd`'s :attr:`full_matrices`. Note that
               default value for both is `True`, so the default behavior is
               effectively the opposite.
             * :func:`torch.svd` returns `V`, whereas :func:`torch.linalg.svd` returns
               `Vh`, that is, `Vᴴ`.
             * If :attr:`compute_uv` is `False`, :func:`torch.svd` returns zero-filled
               tensors for `U` and `Vh`, whereas :func:`torch.linalg.svd` returns
               empty tensors.

.. note:: The singular values are returned in descending order. If :attr:`input` is a batch of matrices,
          then the singular values of each matrix in the batch are returned in descending order.

.. note:: The `S` tensor can only be used to compute gradients if :attr:`compute_uv` is `True`.

.. note:: When :attr:`some` is `False`, the gradients on `U[..., :, min(m, n):]`
          and `V[..., :, min(m, n):]` will be ignored in the backward pass, as those vectors
          can be arbitrary bases of the corresponding subspaces.

.. note:: The implementation of :func:`torch.linalg.svd` on CPU uses LAPACK's routine `?gesdd`
          (a divide-and-conquer algorithm) instead of `?gesvd` for speed. Analogously,
          on GPU, it uses cuSOLVER's routines `gesvdj` and `gesvdjBatched` on CUDA 10.1.243
          and later, and MAGMA's routine `gesdd` on earlier versions of CUDA.

.. note:: The returned `U` will not be contiguous. The matrix (or batch of matrices) will
          be represented as a column-major matrix (i.e. Fortran-contiguous).

.. warning:: The gradients with respect to `U` and `V` will only be finite when the input does not
             have zero nor repeated singular values.

.. warning:: If the distance between any two singular values is close to zero, the gradients with respect to
             `U` and `V` will be numerically unstable, as they depends on
             :math:`\frac{1}{\min_{i \neq j} \sigma_i^2 - \sigma_j^2}`. The same happens when the matrix
             has small singular values, as these gradients also depend on `S⁻¹`.

.. warning:: For complex-valued :attr:`input` the singular value decomposition is not unique,
             as `U` and `V` may be multiplied by an arbitrary phase factor :math:`e^{i \phi}` on every column.
             The same happens when :attr:`input` has repeated singular values, where one may multiply
             the columns of the spanning subspace in `U` and `V` by a rotation matrix
             and `the resulting vectors will span the same subspace`_.
             Different platforms, like NumPy, or inputs on different device types,
             may produce different `U` and `V` tensors.

Args:
    input (Tensor): the input tensor of size `(*, m, n)` where `*` is zero or more
                    batch dimensions consisting of `(m, n)` matrices.
    some (bool, optional): controls whether to compute the reduced or full decomposition, and
                           consequently, the shape of returned `U` and `V`. Default: `True`.
    compute_uv (bool, optional): controls whether to compute `U` and `V`. Default: `True`.

Keyword args:
    out (tuple, optional): the output tuple of tensors

Example::

    >>> a = torch.randn(5, 3)
    >>> a
    tensor([[ 0.2364, -0.7752,  0.6372],
            [ 1.7201,  0.7394, -0.0504],
            [-0.3371, -1.0584,  0.5296],
            [ 0.3550, -0.4022,  1.5569],
            [ 0.2445, -0.0158,  1.1414]])
    >>> u, s, v = torch.svd(a)
    >>> u
    tensor([[ 0.4027,  0.0287,  0.5434],
            [-0.1946,  0.8833,  0.3679],
            [ 0.4296, -0.2890,  0.5261],
            [ 0.6604,  0.2717, -0.2618],
            [ 0.4234,  0.2481, -0.4733]])
    >>> s
    tensor([2.3289, 2.0315, 0.7806])
    >>> v
    tensor([[-0.0199,  0.8766,  0.4809],
            [-0.5080,  0.4054, -0.7600],
            [ 0.8611,  0.2594, -0.4373]])
    >>> torch.dist(a, torch.mm(torch.mm(u, torch.diag(s)), v.t()))
    tensor(8.6531e-07)
    >>> a_big = torch.randn(7, 5, 3)
    >>> u, s, v = torch.svd(a_big)
    >>> torch.dist(a_big, torch.matmul(torch.matmul(u, torch.diag_embed(s)), v.transpose(-2, -1)))
    tensor(2.6503e-06)

.. _the resulting vectors will span the same subspace:
       (https://en.wikipedia.org/wiki/Singular_value_decomposition#Singular_values,_singular_vectors,_and_their_relation_to_the_SVD)
""")

add_docstr(torch.symeig, r"""
symeig(input, eigenvectors=False, upper=True, *, out=None) -> (Tensor, Tensor)

This function returns eigenvalues and eigenvectors
of a real symmetric or complex Hermitian matrix :attr:`input` or a batch thereof,
represented by a namedtuple (eigenvalues, eigenvectors).

This function calculates all eigenvalues (and vectors) of :attr:`input`
such that :math:`\text{input} = V \text{diag}(e) V^T`.

The boolean argument :attr:`eigenvectors` defines computation of
both eigenvectors and eigenvalues or eigenvalues only.

If it is ``False``, only eigenvalues are computed. If it is ``True``,
both eigenvalues and eigenvectors are computed.

Since the input matrix :attr:`input` is supposed to be symmetric or Hermitian,
only the upper triangular portion is used by default.

If :attr:`upper` is ``False``, then lower triangular portion is used.

.. warning::

    :func:`torch.symeig` is deprecated in favor of :func:`torch.linalg.eigh`
    and will be removed in a future PyTorch release. The default behavior has changed
    from using the upper triangular portion of the matrix by default to using the
    lower triangular portion.

    ``L, _ = torch.symeig(A, upper=upper)`` should be replaced with

    .. code :: python

        UPLO = "U" if upper else "L"
        L = torch.linalg.eigvalsh(A, UPLO=UPLO)

    ``L, V = torch.symeig(A, eigenvectors=True, upper=upper)`` should be replaced with

    .. code :: python

        UPLO = "U" if upper else "L"
        L, V = torch.linalg.eigh(A, UPLO=UPLO)

.. note:: The eigenvalues are returned in ascending order. If :attr:`input` is a batch of matrices,
          then the eigenvalues of each matrix in the batch is returned in ascending order.

.. note:: Irrespective of the original strides, the returned matrix `V` will
          be transposed, i.e. with strides `V.contiguous().transpose(-1, -2).stride()`.

.. warning:: Extra care needs to be taken when backward through outputs. Such
             operation is only stable when all eigenvalues are distinct and becomes
             less stable the smaller :math:`\min_{i \neq j} |\lambda_i - \lambda_j|` is.

Args:
    input (Tensor): the input tensor of size :math:`(*, n, n)` where `*` is zero or more
                    batch dimensions consisting of symmetric or Hermitian matrices.
    eigenvectors(bool, optional): controls whether eigenvectors have to be computed
    upper(boolean, optional): controls whether to consider upper-triangular or lower-triangular region

Keyword args:
    out (tuple, optional): the output tuple of (Tensor, Tensor)

Returns:
    (Tensor, Tensor): A namedtuple (eigenvalues, eigenvectors) containing

        - **eigenvalues** (*Tensor*): Shape :math:`(*, m)`. The eigenvalues in ascending order.
        - **eigenvectors** (*Tensor*): Shape :math:`(*, m, m)`.
          If ``eigenvectors=False``, it's an empty tensor.
          Otherwise, this tensor contains the orthonormal eigenvectors of the ``input``.

Examples::


    >>> a = torch.randn(5, 5)
    >>> a = a + a.t()  # To make a symmetric
    >>> a
    tensor([[-5.7827,  4.4559, -0.2344, -1.7123, -1.8330],
            [ 4.4559,  1.4250, -2.8636, -3.2100, -0.1798],
            [-0.2344, -2.8636,  1.7112, -5.5785,  7.1988],
            [-1.7123, -3.2100, -5.5785, -2.6227,  3.1036],
            [-1.8330, -0.1798,  7.1988,  3.1036, -5.1453]])
    >>> e, v = torch.symeig(a, eigenvectors=True)
    >>> e
    tensor([-13.7012,  -7.7497,  -2.3163,   5.2477,   8.1050])
    >>> v
    tensor([[ 0.1643,  0.9034, -0.0291,  0.3508,  0.1817],
            [-0.2417, -0.3071, -0.5081,  0.6534,  0.4026],
            [-0.5176,  0.1223, -0.0220,  0.3295, -0.7798],
            [-0.4850,  0.2695, -0.5773, -0.5840,  0.1337],
            [ 0.6415, -0.0447, -0.6381, -0.0193, -0.4230]])
    >>> a_big = torch.randn(5, 2, 2)
    >>> a_big = a_big + a_big.transpose(-2, -1)  # To make a_big symmetric
    >>> e, v = a_big.symeig(eigenvectors=True)
    >>> torch.allclose(torch.matmul(v, torch.matmul(e.diag_embed(), v.transpose(-2, -1))), a_big)
    True
""")

add_docstr(torch.t,
           r"""
t(input) -> Tensor

Expects :attr:`input` to be <= 2-D tensor and transposes dimensions 0
and 1.

0-D and 1-D tensors are returned as is. When input is a 2-D tensor this
is equivalent to ``transpose(input, 0, 1)``.

Args:
    {input}

Example::

    >>> x = torch.randn(())
    >>> x
    tensor(0.1995)
    >>> torch.t(x)
    tensor(0.1995)
    >>> x = torch.randn(3)
    >>> x
    tensor([ 2.4320, -0.4608,  0.7702])
    >>> torch.t(x)
    tensor([ 2.4320, -0.4608,  0.7702])
    >>> x = torch.randn(2, 3)
    >>> x
    tensor([[ 0.4875,  0.9158, -0.5872],
            [ 0.3938, -0.6929,  0.6932]])
    >>> torch.t(x)
    tensor([[ 0.4875,  0.3938],
            [ 0.9158, -0.6929],
            [-0.5872,  0.6932]])
""".format(**common_args))

add_docstr(torch.flip,
           r"""
flip(input, dims) -> Tensor

Reverse the order of a n-D tensor along given axis in dims.

.. note::
    `torch.flip` makes a copy of :attr:`input`'s data. This is different from NumPy's `np.flip`,
    which returns a view in constant time. Since copying a tensor's data is more work than viewing that data,
    `torch.flip` is expected to be slower than `np.flip`.

Args:
    {input}
    dims (a list or tuple): axis to flip on

Example::

    >>> x = torch.arange(8).view(2, 2, 2)
    >>> x
    tensor([[[ 0,  1],
             [ 2,  3]],

            [[ 4,  5],
             [ 6,  7]]])
    >>> torch.flip(x, [0, 1])
    tensor([[[ 6,  7],
             [ 4,  5]],

            [[ 2,  3],
             [ 0,  1]]])
""".format(**common_args))

add_docstr(torch.fliplr,
           r"""
fliplr(input) -> Tensor

Flip tensor in the left/right direction, returning a new tensor.

Flip the entries in each row in the left/right direction.
Columns are preserved, but appear in a different order than before.

Note:
    Requires the tensor to be at least 2-D.

.. note::
    `torch.fliplr` makes a copy of :attr:`input`'s data. This is different from NumPy's `np.fliplr`,
    which returns a view in constant time. Since copying a tensor's data is more work than viewing that data,
    `torch.fliplr` is expected to be slower than `np.fliplr`.

Args:
    input (Tensor): Must be at least 2-dimensional.

Example::

    >>> x = torch.arange(4).view(2, 2)
    >>> x
    tensor([[0, 1],
            [2, 3]])
    >>> torch.fliplr(x)
    tensor([[1, 0],
            [3, 2]])
""".format(**common_args))

add_docstr(torch.flipud,
           r"""
flipud(input) -> Tensor

Flip tensor in the up/down direction, returning a new tensor.

Flip the entries in each column in the up/down direction.
Rows are preserved, but appear in a different order than before.

Note:
    Requires the tensor to be at least 1-D.

.. note::
    `torch.flipud` makes a copy of :attr:`input`'s data. This is different from NumPy's `np.flipud`,
    which returns a view in constant time. Since copying a tensor's data is more work than viewing that data,
    `torch.flipud` is expected to be slower than `np.flipud`.

Args:
    input (Tensor): Must be at least 1-dimensional.

Example::

    >>> x = torch.arange(4).view(2, 2)
    >>> x
    tensor([[0, 1],
            [2, 3]])
    >>> torch.flipud(x)
    tensor([[2, 3],
            [0, 1]])
""".format(**common_args))

add_docstr(torch.roll,
           r"""
roll(input, shifts, dims=None) -> Tensor

Roll the tensor along the given dimension(s). Elements that are shifted beyond the
last position are re-introduced at the first position. If a dimension is not
specified, the tensor will be flattened before rolling and then restored
to the original shape.

Args:
    {input}
    shifts (int or tuple of ints): The number of places by which the elements
        of the tensor are shifted. If shifts is a tuple, dims must be a tuple of
        the same size, and each dimension will be rolled by the corresponding
        value
    dims (int or tuple of ints): Axis along which to roll

Example::

    >>> x = torch.tensor([1, 2, 3, 4, 5, 6, 7, 8]).view(4, 2)
    >>> x
    tensor([[1, 2],
            [3, 4],
            [5, 6],
            [7, 8]])
    >>> torch.roll(x, 1, 0)
    tensor([[7, 8],
            [1, 2],
            [3, 4],
            [5, 6]])
    >>> torch.roll(x, -1, 0)
    tensor([[3, 4],
            [5, 6],
            [7, 8],
            [1, 2]])
    >>> torch.roll(x, shifts=(2, 1), dims=(0, 1))
    tensor([[6, 5],
            [8, 7],
            [2, 1],
            [4, 3]])
""".format(**common_args))

add_docstr(torch.rot90,
           r"""
rot90(input, k, dims) -> Tensor

Rotate a n-D tensor by 90 degrees in the plane specified by dims axis.
Rotation direction is from the first towards the second axis if k > 0, and from the second towards the first for k < 0.

Args:
    {input}
    k (int): number of times to rotate
    dims (a list or tuple): axis to rotate

Example::

    >>> x = torch.arange(4).view(2, 2)
    >>> x
    tensor([[0, 1],
            [2, 3]])
    >>> torch.rot90(x, 1, [0, 1])
    tensor([[1, 3],
            [0, 2]])

    >>> x = torch.arange(8).view(2, 2, 2)
    >>> x
    tensor([[[0, 1],
             [2, 3]],

            [[4, 5],
             [6, 7]]])
    >>> torch.rot90(x, 1, [1, 2])
    tensor([[[1, 3],
             [0, 2]],

            [[5, 7],
             [4, 6]]])
""".format(**common_args))

add_docstr(torch.take,
           r"""
take(input, index) -> Tensor

Returns a new tensor with the elements of :attr:`input` at the given indices.
The input tensor is treated as if it were viewed as a 1-D tensor. The result
takes the same shape as the indices.

Args:
    {input}
    index (LongTensor): the indices into tensor

Example::

    >>> src = torch.tensor([[4, 3, 5],
    ...                     [6, 7, 8]])
    >>> torch.take(src, torch.tensor([0, 2, 5]))
    tensor([ 4,  5,  8])
""".format(**common_args))

add_docstr(torch.take_along_dim,
           r"""
take_along_dim(input, indices, dim, *, out=None) -> Tensor

Selects values from :attr:`input` at the 1-dimensional indices from :attr:`indices` along the given :attr:`dim`.

Functions that return indices along a dimension, like :func:`torch.argmax` and :func:`torch.argsort`,
are designed to work with this function. See the examples below.

.. note::
    This function is similar to NumPy's `take_along_axis`.
    See also :func:`torch.gather`.

Args:
    {input}
    indices (tensor): the indices into :attr:`input`. Must have long dtype.
    dim (int): dimension to select along.

Keyword args:
    {out}

Example::

    >>> t = torch.tensor([[10, 30, 20], [60, 40, 50]])
    >>> max_idx = torch.argmax(t)
    >>> torch.take_along_dim(t, max_idx)
    tensor([60])
    >>> sorted_idx = torch.argsort(t, dim=1)
    >>> torch.take_along_dim(t, sorted_idx, dim=1)
    tensor([[10, 20, 30],
            [40, 50, 60]])
""".format(**common_args))

add_docstr(torch.tan,
           r"""
tan(input, *, out=None) -> Tensor

Returns a new tensor with the tangent of the elements of :attr:`input`.

.. math::
    \text{out}_{i} = \tan(\text{input}_{i})
""" + r"""
Args:
    {input}

Keyword args:
    {out}

Example::

    >>> a = torch.randn(4)
    >>> a
    tensor([-1.2027, -1.7687,  0.4412, -1.3856])
    >>> torch.tan(a)
    tensor([-2.5930,  4.9859,  0.4722, -5.3366])
""".format(**common_args))

add_docstr(torch.tanh,
           r"""
tanh(input, *, out=None) -> Tensor

Returns a new tensor with the hyperbolic tangent of the elements
of :attr:`input`.

.. math::
    \text{out}_{i} = \tanh(\text{input}_{i})
""" + r"""
Args:
    {input}

Keyword args:
    {out}

Example::

    >>> a = torch.randn(4)
    >>> a
    tensor([ 0.8986, -0.7279,  1.1745,  0.2611])
    >>> torch.tanh(a)
    tensor([ 0.7156, -0.6218,  0.8257,  0.2553])
""".format(**common_args))

add_docstr(torch.topk,
           r"""
topk(input, k, dim=None, largest=True, sorted=True, *, out=None) -> (Tensor, LongTensor)

Returns the :attr:`k` largest elements of the given :attr:`input` tensor along
a given dimension.

If :attr:`dim` is not given, the last dimension of the `input` is chosen.

If :attr:`largest` is ``False`` then the `k` smallest elements are returned.

A namedtuple of `(values, indices)` is returned, where the `indices` are the indices
of the elements in the original `input` tensor.

The boolean option :attr:`sorted` if ``True``, will make sure that the returned
`k` elements are themselves sorted

Args:
    {input}
    k (int): the k in "top-k"
    dim (int, optional): the dimension to sort along
    largest (bool, optional): controls whether to return largest or
           smallest elements
    sorted (bool, optional): controls whether to return the elements
           in sorted order

Keyword args:
    out (tuple, optional): the output tuple of (Tensor, LongTensor) that can be
        optionally given to be used as output buffers

Example::

    >>> x = torch.arange(1., 6.)
    >>> x
    tensor([ 1.,  2.,  3.,  4.,  5.])
    >>> torch.topk(x, 3)
    torch.return_types.topk(values=tensor([5., 4., 3.]), indices=tensor([4, 3, 2]))
""".format(**common_args))

add_docstr(torch.trace,
           r"""
trace(input) -> Tensor

Returns the sum of the elements of the diagonal of the input 2-D matrix.

Example::

    >>> x = torch.arange(1., 10.).view(3, 3)
    >>> x
    tensor([[ 1.,  2.,  3.],
            [ 4.,  5.,  6.],
            [ 7.,  8.,  9.]])
    >>> torch.trace(x)
    tensor(15.)
""")

add_docstr(torch.transpose,
           r"""
transpose(input, dim0, dim1) -> Tensor

Returns a tensor that is a transposed version of :attr:`input`.
The given dimensions :attr:`dim0` and :attr:`dim1` are swapped.

The resulting :attr:`out` tensor shares its underlying storage with the
:attr:`input` tensor, so changing the content of one would change the content
of the other.

Args:
    {input}
    dim0 (int): the first dimension to be transposed
    dim1 (int): the second dimension to be transposed

Example::

    >>> x = torch.randn(2, 3)
    >>> x
    tensor([[ 1.0028, -0.9893,  0.5809],
            [-0.1669,  0.7299,  0.4942]])
    >>> torch.transpose(x, 0, 1)
    tensor([[ 1.0028, -0.1669],
            [-0.9893,  0.7299],
            [ 0.5809,  0.4942]])
""".format(**common_args))

add_docstr(torch.triangular_solve,
           r"""
triangular_solve(b, A, upper=True, transpose=False, unitriangular=False) -> (Tensor, Tensor)

Solves a system of equations with a triangular coefficient matrix :math:`A`
and multiple right-hand sides :math:`b`.

In particular, solves :math:`AX = b` and assumes :math:`A` is upper-triangular
with the default keyword arguments.

`torch.triangular_solve(b, A)` can take in 2D inputs `b, A` or inputs that are
batches of 2D matrices. If the inputs are batches, then returns
batched outputs `X`

Supports input of float, double, cfloat and cdouble data types.

Args:
    b (Tensor): multiple right-hand sides of size :math:`(*, m, k)` where
                :math:`*` is zero of more batch dimensions
    A (Tensor): the input triangular coefficient matrix of size :math:`(*, m, m)`
                where :math:`*` is zero or more batch dimensions
    upper (bool, optional): whether to solve the upper-triangular system
        of equations (default) or the lower-triangular system of equations. Default: ``True``.
    transpose (bool, optional): whether :math:`A` should be transposed before
        being sent into the solver. Default: ``False``.
    unitriangular (bool, optional): whether :math:`A` is unit triangular.
        If True, the diagonal elements of :math:`A` are assumed to be
        1 and not referenced from :math:`A`. Default: ``False``.

Returns:
    A namedtuple `(solution, cloned_coefficient)` where `cloned_coefficient`
    is a clone of :math:`A` and `solution` is the solution :math:`X` to :math:`AX = b`
    (or whatever variant of the system of equations, depending on the keyword arguments.)

Examples::

    >>> A = torch.randn(2, 2).triu()
    >>> A
    tensor([[ 1.1527, -1.0753],
            [ 0.0000,  0.7986]])
    >>> b = torch.randn(2, 3)
    >>> b
    tensor([[-0.0210,  2.3513, -1.5492],
            [ 1.5429,  0.7403, -1.0243]])
    >>> torch.triangular_solve(b, A)
    torch.return_types.triangular_solve(
    solution=tensor([[ 1.7841,  2.9046, -2.5405],
            [ 1.9320,  0.9270, -1.2826]]),
    cloned_coefficient=tensor([[ 1.1527, -1.0753],
            [ 0.0000,  0.7986]]))
""")

add_docstr(torch.tril,
           r"""
tril(input, diagonal=0, *, out=None) -> Tensor

Returns the lower triangular part of the matrix (2-D tensor) or batch of matrices
:attr:`input`, the other elements of the result tensor :attr:`out` are set to 0.

The lower triangular part of the matrix is defined as the elements on and
below the diagonal.

The argument :attr:`diagonal` controls which diagonal to consider. If
:attr:`diagonal` = 0, all elements on and below the main diagonal are
retained. A positive value includes just as many diagonals above the main
diagonal, and similarly a negative value excludes just as many diagonals below
the main diagonal. The main diagonal are the set of indices
:math:`\lbrace (i, i) \rbrace` for :math:`i \in [0, \min\{d_{1}, d_{2}\} - 1]` where
:math:`d_{1}, d_{2}` are the dimensions of the matrix.
""" + r"""
Args:
    {input}
    diagonal (int, optional): the diagonal to consider

Keyword args:
    {out}

Example::

    >>> a = torch.randn(3, 3)
    >>> a
    tensor([[-1.0813, -0.8619,  0.7105],
            [ 0.0935,  0.1380,  2.2112],
            [-0.3409, -0.9828,  0.0289]])
    >>> torch.tril(a)
    tensor([[-1.0813,  0.0000,  0.0000],
            [ 0.0935,  0.1380,  0.0000],
            [-0.3409, -0.9828,  0.0289]])

    >>> b = torch.randn(4, 6)
    >>> b
    tensor([[ 1.2219,  0.5653, -0.2521, -0.2345,  1.2544,  0.3461],
            [ 0.4785, -0.4477,  0.6049,  0.6368,  0.8775,  0.7145],
            [ 1.1502,  3.2716, -1.1243, -0.5413,  0.3615,  0.6864],
            [-0.0614, -0.7344, -1.3164, -0.7648, -1.4024,  0.0978]])
    >>> torch.tril(b, diagonal=1)
    tensor([[ 1.2219,  0.5653,  0.0000,  0.0000,  0.0000,  0.0000],
            [ 0.4785, -0.4477,  0.6049,  0.0000,  0.0000,  0.0000],
            [ 1.1502,  3.2716, -1.1243, -0.5413,  0.0000,  0.0000],
            [-0.0614, -0.7344, -1.3164, -0.7648, -1.4024,  0.0000]])
    >>> torch.tril(b, diagonal=-1)
    tensor([[ 0.0000,  0.0000,  0.0000,  0.0000,  0.0000,  0.0000],
            [ 0.4785,  0.0000,  0.0000,  0.0000,  0.0000,  0.0000],
            [ 1.1502,  3.2716,  0.0000,  0.0000,  0.0000,  0.0000],
            [-0.0614, -0.7344, -1.3164,  0.0000,  0.0000,  0.0000]])
""".format(**common_args))

# docstr is split in two parts to avoid format mis-captureing :math: braces '{}'
# as common args.
add_docstr(torch.tril_indices,
           r"""
tril_indices(row, col, offset=0, *, dtype=torch.long, device='cpu', layout=torch.strided) -> Tensor

Returns the indices of the lower triangular part of a :attr:`row`-by-
:attr:`col` matrix in a 2-by-N Tensor, where the first row contains row
coordinates of all indices and the second row contains column coordinates.
Indices are ordered based on rows and then columns.

The lower triangular part of the matrix is defined as the elements on and
below the diagonal.

The argument :attr:`offset` controls which diagonal to consider. If
:attr:`offset` = 0, all elements on and below the main diagonal are
retained. A positive value includes just as many diagonals above the main
diagonal, and similarly a negative value excludes just as many diagonals below
the main diagonal. The main diagonal are the set of indices
:math:`\lbrace (i, i) \rbrace` for :math:`i \in [0, \min\{d_{1}, d_{2}\} - 1]`
where :math:`d_{1}, d_{2}` are the dimensions of the matrix.

.. note::
    When running on CUDA, ``row * col`` must be less than :math:`2^{59}` to
    prevent overflow during calculation.
""" + r"""
Args:
    row (``int``): number of rows in the 2-D matrix.
    col (``int``): number of columns in the 2-D matrix.
    offset (``int``): diagonal offset from the main diagonal.
        Default: if not provided, 0.

Keyword args:
    dtype (:class:`torch.dtype`, optional): the desired data type of returned tensor.
        Default: if ``None``, ``torch.long``.
    {device}
    layout (:class:`torch.layout`, optional): currently only support ``torch.strided``.

Example::

    >>> a = torch.tril_indices(3, 3)
    >>> a
    tensor([[0, 1, 1, 2, 2, 2],
            [0, 0, 1, 0, 1, 2]])

    >>> a = torch.tril_indices(4, 3, -1)
    >>> a
    tensor([[1, 2, 2, 3, 3, 3],
            [0, 0, 1, 0, 1, 2]])

    >>> a = torch.tril_indices(4, 3, 1)
    >>> a
    tensor([[0, 0, 1, 1, 1, 2, 2, 2, 3, 3, 3],
            [0, 1, 0, 1, 2, 0, 1, 2, 0, 1, 2]])
""".format(**factory_common_args))

add_docstr(torch.triu,
           r"""
triu(input, diagonal=0, *, out=None) -> Tensor

Returns the upper triangular part of a matrix (2-D tensor) or batch of matrices
:attr:`input`, the other elements of the result tensor :attr:`out` are set to 0.

The upper triangular part of the matrix is defined as the elements on and
above the diagonal.

The argument :attr:`diagonal` controls which diagonal to consider. If
:attr:`diagonal` = 0, all elements on and above the main diagonal are
retained. A positive value excludes just as many diagonals above the main
diagonal, and similarly a negative value includes just as many diagonals below
the main diagonal. The main diagonal are the set of indices
:math:`\lbrace (i, i) \rbrace` for :math:`i \in [0, \min\{d_{1}, d_{2}\} - 1]` where
:math:`d_{1}, d_{2}` are the dimensions of the matrix.
""" + r"""
Args:
    {input}
    diagonal (int, optional): the diagonal to consider

Keyword args:
    {out}

Example::

    >>> a = torch.randn(3, 3)
    >>> a
    tensor([[ 0.2309,  0.5207,  2.0049],
            [ 0.2072, -1.0680,  0.6602],
            [ 0.3480, -0.5211, -0.4573]])
    >>> torch.triu(a)
    tensor([[ 0.2309,  0.5207,  2.0049],
            [ 0.0000, -1.0680,  0.6602],
            [ 0.0000,  0.0000, -0.4573]])
    >>> torch.triu(a, diagonal=1)
    tensor([[ 0.0000,  0.5207,  2.0049],
            [ 0.0000,  0.0000,  0.6602],
            [ 0.0000,  0.0000,  0.0000]])
    >>> torch.triu(a, diagonal=-1)
    tensor([[ 0.2309,  0.5207,  2.0049],
            [ 0.2072, -1.0680,  0.6602],
            [ 0.0000, -0.5211, -0.4573]])

    >>> b = torch.randn(4, 6)
    >>> b
    tensor([[ 0.5876, -0.0794, -1.8373,  0.6654,  0.2604,  1.5235],
            [-0.2447,  0.9556, -1.2919,  1.3378, -0.1768, -1.0857],
            [ 0.4333,  0.3146,  0.6576, -1.0432,  0.9348, -0.4410],
            [-0.9888,  1.0679, -1.3337, -1.6556,  0.4798,  0.2830]])
    >>> torch.triu(b, diagonal=1)
    tensor([[ 0.0000, -0.0794, -1.8373,  0.6654,  0.2604,  1.5235],
            [ 0.0000,  0.0000, -1.2919,  1.3378, -0.1768, -1.0857],
            [ 0.0000,  0.0000,  0.0000, -1.0432,  0.9348, -0.4410],
            [ 0.0000,  0.0000,  0.0000,  0.0000,  0.4798,  0.2830]])
    >>> torch.triu(b, diagonal=-1)
    tensor([[ 0.5876, -0.0794, -1.8373,  0.6654,  0.2604,  1.5235],
            [-0.2447,  0.9556, -1.2919,  1.3378, -0.1768, -1.0857],
            [ 0.0000,  0.3146,  0.6576, -1.0432,  0.9348, -0.4410],
            [ 0.0000,  0.0000, -1.3337, -1.6556,  0.4798,  0.2830]])
""".format(**common_args))

# docstr is split in two parts to avoid format mis-capturing :math: braces '{}'
# as common args.
add_docstr(torch.triu_indices,
           r"""
triu_indices(row, col, offset=0, *, dtype=torch.long, device='cpu', layout=torch.strided) -> Tensor

Returns the indices of the upper triangular part of a :attr:`row` by
:attr:`col` matrix in a 2-by-N Tensor, where the first row contains row
coordinates of all indices and the second row contains column coordinates.
Indices are ordered based on rows and then columns.

The upper triangular part of the matrix is defined as the elements on and
above the diagonal.

The argument :attr:`offset` controls which diagonal to consider. If
:attr:`offset` = 0, all elements on and above the main diagonal are
retained. A positive value excludes just as many diagonals above the main
diagonal, and similarly a negative value includes just as many diagonals below
the main diagonal. The main diagonal are the set of indices
:math:`\lbrace (i, i) \rbrace` for :math:`i \in [0, \min\{d_{1}, d_{2}\} - 1]`
where :math:`d_{1}, d_{2}` are the dimensions of the matrix.

.. note::
    When running on CUDA, ``row * col`` must be less than :math:`2^{59}` to
    prevent overflow during calculation.
""" + r"""
Args:
    row (``int``): number of rows in the 2-D matrix.
    col (``int``): number of columns in the 2-D matrix.
    offset (``int``): diagonal offset from the main diagonal.
        Default: if not provided, 0.

Keyword args:
    dtype (:class:`torch.dtype`, optional): the desired data type of returned tensor.
        Default: if ``None``, ``torch.long``.
    {device}
    layout (:class:`torch.layout`, optional): currently only support ``torch.strided``.

Example::

    >>> a = torch.triu_indices(3, 3)
    >>> a
    tensor([[0, 0, 0, 1, 1, 2],
            [0, 1, 2, 1, 2, 2]])

    >>> a = torch.triu_indices(4, 3, -1)
    >>> a
    tensor([[0, 0, 0, 1, 1, 1, 2, 2, 3],
            [0, 1, 2, 0, 1, 2, 1, 2, 2]])

    >>> a = torch.triu_indices(4, 3, 1)
    >>> a
    tensor([[0, 0, 1],
            [1, 2, 2]])
""".format(**factory_common_args))

add_docstr(torch.true_divide, r"""
true_divide(dividend, divisor, *, out) -> Tensor

Alias for :func:`torch.div` with ``rounding_mode=None``.
""".format(**common_args))

add_docstr(torch.trunc,
           r"""
trunc(input, *, out=None) -> Tensor

Returns a new tensor with the truncated integer values of
the elements of :attr:`input`.

Args:
    {input}

Keyword args:
    {out}

Example::

    >>> a = torch.randn(4)
    >>> a
    tensor([ 3.4742,  0.5466, -0.8008, -0.9079])
    >>> torch.trunc(a)
    tensor([ 3.,  0., -0., -0.])
""".format(**common_args))

add_docstr(torch.fake_quantize_per_tensor_affine,
           r"""
fake_quantize_per_tensor_affine(input, scale, zero_point, quant_min, quant_max) -> Tensor

Returns a new tensor with the data in :attr:`input` fake quantized using :attr:`scale`,
:attr:`zero_point`, :attr:`quant_min` and :attr:`quant_max`.

.. math::
    \text{output} = min(
        \text{quant\_max},
        max(
            \text{quant\_min},
            \text{std::nearby\_int}(\text{input} / \text{scale}) + \text{zero\_point}
        )
    )

Args:
    input (Tensor): the input value(s), in ``torch.float32``.
    scale (double): quantization scale
    zero_point (int64): quantization zero_point
    quant_min (int64): lower bound of the quantized domain
    quant_max (int64): upper bound of the quantized domain

Returns:
    Tensor: A newly fake_quantized tensor

Example::

    >>> x = torch.randn(4)
    >>> x
    tensor([ 0.0552,  0.9730,  0.3973, -1.0780])
    >>> torch.fake_quantize_per_tensor_affine(x, 0.1, 0, 0, 255)
    tensor([0.1000, 1.0000, 0.4000, 0.0000])
""")

add_docstr(torch.fake_quantize_per_channel_affine,
           r"""
fake_quantize_per_channel_affine(input, scale, zero_point, quant_min, quant_max) -> Tensor

Returns a new tensor with the data in :attr:`input` fake quantized per channel using :attr:`scale`,
:attr:`zero_point`, :attr:`quant_min` and :attr:`quant_max`, across the channel specified by :attr:`axis`.

.. math::
    \text{output} = min(
        \text{quant\_max},
        max(
            \text{quant\_min},
            \text{std::nearby\_int}(\text{input} / \text{scale}) + \text{zero\_point}
        )
    )

Args:
    input (Tensor): the input value(s), in ``torch.float32``.
    scale (Tensor): quantization scale, per channel
    zero_point (Tensor): quantization zero_point, per channel
    axis (int32): channel axis
    quant_min (int64): lower bound of the quantized domain
    quant_max (int64): upper bound of the quantized domain

Returns:
    Tensor: A newly fake_quantized per channel tensor

Example::

    >>> x = torch.randn(2, 2, 2)
    >>> x
    tensor([[[-0.2525, -0.0466],
             [ 0.3491, -0.2168]],

            [[-0.5906,  1.6258],
             [ 0.6444, -0.0542]]])
    >>> scales = (torch.randn(2) + 1) * 0.05
    >>> scales
    tensor([0.0475, 0.0486])
    >>> zero_points = torch.zeros(2).to(torch.long)
    >>> zero_points
    tensor([0, 0])
    >>> torch.fake_quantize_per_channel_affine(x, scales, zero_points, 1, 0, 255)
    tensor([[[0.0000, 0.0000],
             [0.3405, 0.0000]],

            [[0.0000, 1.6134],
            [0.6323, 0.0000]]])
""")

add_docstr(torch.fix,
           r"""
fix(input, *, out=None) -> Tensor

Alias for :func:`torch.trunc`
""".format(**common_args))

add_docstr(torch.unsqueeze,
           r"""
unsqueeze(input, dim) -> Tensor

Returns a new tensor with a dimension of size one inserted at the
specified position.

The returned tensor shares the same underlying data with this tensor.

A :attr:`dim` value within the range ``[-input.dim() - 1, input.dim() + 1)``
can be used. Negative :attr:`dim` will correspond to :meth:`unsqueeze`
applied at :attr:`dim` = ``dim + input.dim() + 1``.

Args:
    {input}
    dim (int): the index at which to insert the singleton dimension

Example::

    >>> x = torch.tensor([1, 2, 3, 4])
    >>> torch.unsqueeze(x, 0)
    tensor([[ 1,  2,  3,  4]])
    >>> torch.unsqueeze(x, 1)
    tensor([[ 1],
            [ 2],
            [ 3],
            [ 4]])
""".format(**common_args))

add_docstr(torch.var, r"""
var(input, dim, unbiased, keepdim=False, *, out=None) -> Tensor

If :attr:`unbiased` is ``True``, Bessel's correction will be used.
Otherwise, the sample variance is calculated, without any correction.

Args:
    {input}
    {dim}

Keyword args:
    unbiased (bool): whether to use Bessel's correction (:math:`\delta N = 1`).
    {keepdim}
    {out}

.. function:: var(input, unbiased) -> Tensor
   :noindex:

Calculates the variance of all elements in the :attr:`input` tensor.

If :attr:`unbiased` is ``True``, Bessel's correction will be used.
Otherwise, the sample deviation is calculated, without any correction.

Args:
    {input}
    unbiased (bool): whether to use Bessel's correction (:math:`\delta N = 1`).

Example::

    >>> a = torch.tensor([[-0.8166, -1.3802, -0.3560]])
    >>> torch.var(a, unbiased=False)
    tensor(0.1754)
""".format(**multi_dim_common))

add_docstr(torch.var_mean,
           r"""
var_mean(input, dim, unbiased, keepdim=False, *, out=None) -> (Tensor, Tensor)

If :attr:`unbiased` is ``True``, Bessel's correction will be used to calculate
the variance. Otherwise, the sample variance is calculated, without any
correction.

Args:
    {input}
    {dim}

Keyword args:
    unbiased (bool): whether to use Bessel's correction (:math:`\delta N = 1`).
    {keepdim}
    {out}

Returns:
    A tuple (var, mean) containing the variance and mean.

.. function:: var_mean(input, unbiased) -> (Tensor, Tensor)
   :noindex:

Calculates the variance and mean of all elements in the :attr:`input`
tensor.

If :attr:`unbiased` is ``True``, Bessel's correction will be used.
Otherwise, the sample deviation is calculated, without any correction.

Args:
    {input}
    unbiased (bool): whether to use Bessel's correction (:math:`\delta N = 1`).

Returns:
    A tuple (var, mean) containing the variance and mean.

Example::

    >>> a = torch.tensor([[-0.8166, -1.3802, -0.3560]])
    >>> torch.var_mean(a, unbiased=False)
    (tensor(0.1754), tensor(-0.8509))
""".format(**multi_dim_common))

add_docstr(torch.zeros,
           r"""
zeros(*size, *, out=None, dtype=None, layout=torch.strided, device=None, requires_grad=False) -> Tensor

Returns a tensor filled with the scalar value `0`, with the shape defined
by the variable argument :attr:`size`.

Args:
    size (int...): a sequence of integers defining the shape of the output tensor.
        Can be a variable number of arguments or a collection like a list or tuple.

Keyword args:
    {out}
    {dtype}
    {layout}
    {device}
    {requires_grad}

Example::

    >>> torch.zeros(2, 3)
    tensor([[ 0.,  0.,  0.],
            [ 0.,  0.,  0.]])

    >>> torch.zeros(5)
    tensor([ 0.,  0.,  0.,  0.,  0.])
""".format(**factory_common_args))

add_docstr(torch.zeros_like,
           r"""
zeros_like(input, *, dtype=None, layout=None, device=None, requires_grad=False, memory_format=torch.preserve_format) -> Tensor

Returns a tensor filled with the scalar value `0`, with the same size as
:attr:`input`. ``torch.zeros_like(input)`` is equivalent to
``torch.zeros(input.size(), dtype=input.dtype, layout=input.layout, device=input.device)``.

.. warning::
    As of 0.4, this function does not support an :attr:`out` keyword. As an alternative,
    the old ``torch.zeros_like(input, out=output)`` is equivalent to
    ``torch.zeros(input.size(), out=output)``.

Args:
    {input}

Keyword args:
    {dtype}
    {layout}
    {device}
    {requires_grad}
    {memory_format}

Example::

    >>> input = torch.empty(2, 3)
    >>> torch.zeros_like(input)
    tensor([[ 0.,  0.,  0.],
            [ 0.,  0.,  0.]])
""".format(**factory_like_common_args))

add_docstr(torch.empty,
           """
empty(*size, *, out=None, dtype=None, layout=torch.strided, device=None, requires_grad=False, pin_memory=False, \
memory_format=torch.contiguous_format) -> Tensor

Returns a tensor filled with uninitialized data. The shape of the tensor is
defined by the variable argument :attr:`size`.

Args:
    size (int...): a sequence of integers defining the shape of the output tensor.
        Can be a variable number of arguments or a collection like a list or tuple.

Keyword args:
    {out}
    {dtype}
    {layout}
    {device}
    {requires_grad}
    {pin_memory}
    {memory_format}

Example::

    >>> a=torch.empty((2,3), dtype=torch.int32, device = 'cuda')
    >>> torch.empty_like(a)
    tensor([[0, 0, 0],
            [0, 0, 0]], device='cuda:0', dtype=torch.int32)
""".format(**factory_common_args))

add_docstr(torch.empty_like,
           r"""
empty_like(input, *, dtype=None, layout=None, device=None, requires_grad=False, memory_format=torch.preserve_format) -> Tensor

Returns an uninitialized tensor with the same size as :attr:`input`.
``torch.empty_like(input)`` is equivalent to
``torch.empty(input.size(), dtype=input.dtype, layout=input.layout, device=input.device)``.

Args:
    {input}

Keyword args:
    {dtype}
    {layout}
    {device}
    {requires_grad}
    {memory_format}

Example::

    >>> torch.empty((2,3), dtype=torch.int64)
    tensor([[ 9.4064e+13,  2.8000e+01,  9.3493e+13],
            [ 7.5751e+18,  7.1428e+18,  7.5955e+18]])
""".format(**factory_like_common_args))

add_docstr(torch.empty_strided,
           r"""
empty_strided(size, stride, *, dtype=None, layout=None, device=None, requires_grad=False, pin_memory=False) -> Tensor

Returns a tensor filled with uninitialized data. The shape and strides of the tensor is
defined by the variable argument :attr:`size` and :attr:`stride` respectively.
``torch.empty_strided(size, stride)`` is equivalent to
``torch.empty(size).as_strided(size, stride)``.

.. warning::
    More than one element of the created tensor may refer to a single memory
    location. As a result, in-place operations (especially ones that are
    vectorized) may result in incorrect behavior. If you need to write to
    the tensors, please clone them first.

Args:
    size (tuple of ints): the shape of the output tensor
    stride (tuple of ints): the strides of the output tensor

Keyword args:
    {dtype}
    {layout}
    {device}
    {requires_grad}
    {pin_memory}

Example::

    >>> a = torch.empty_strided((2, 3), (1, 2))
    >>> a
    tensor([[8.9683e-44, 4.4842e-44, 5.1239e+07],
            [0.0000e+00, 0.0000e+00, 3.0705e-41]])
    >>> a.stride()
    (1, 2)
    >>> a.size()
    torch.Size([2, 3])
""".format(**factory_common_args))

add_docstr(torch.full, r"""
full(size, fill_value, *, out=None, dtype=None, layout=torch.strided, device=None, requires_grad=False) -> Tensor

Creates a tensor of size :attr:`size` filled with :attr:`fill_value`. The
tensor's dtype is inferred from :attr:`fill_value`.

Args:
    size (int...): a list, tuple, or :class:`torch.Size` of integers defining the
        shape of the output tensor.
    fill_value (Scalar): the value to fill the output tensor with.

Keyword args:
    {out}
    {dtype}
    {layout}
    {device}
    {requires_grad}

Example::

    >>> torch.full((2, 3), 3.141592)
    tensor([[ 3.1416,  3.1416,  3.1416],
            [ 3.1416,  3.1416,  3.1416]])
""".format(**factory_common_args))

add_docstr(torch.full_like,
           """
full_like(input, fill_value, \\*, dtype=None, layout=torch.strided, device=None, requires_grad=False, \
memory_format=torch.preserve_format) -> Tensor

Returns a tensor with the same size as :attr:`input` filled with :attr:`fill_value`.
``torch.full_like(input, fill_value)`` is equivalent to
``torch.full(input.size(), fill_value, dtype=input.dtype, layout=input.layout, device=input.device)``.

Args:
    {input}
    fill_value: the number to fill the output tensor with.

Keyword args:
    {dtype}
    {layout}
    {device}
    {requires_grad}
    {memory_format}
""".format(**factory_like_common_args))

add_docstr(torch.det, r"""
det(input) -> Tensor

Alias for :func:`torch.linalg.det`
""")

add_docstr(torch.where,
           r"""
where(condition, x, y) -> Tensor

Return a tensor of elements selected from either :attr:`x` or :attr:`y`, depending on :attr:`condition`.

The operation is defined as:

.. math::
    \text{out}_i = \begin{cases}
        \text{x}_i & \text{if } \text{condition}_i \\
        \text{y}_i & \text{otherwise} \\
    \end{cases}

.. note::
    The tensors :attr:`condition`, :attr:`x`, :attr:`y` must be :ref:`broadcastable <broadcasting-semantics>`.

.. note::
    Currently valid scalar and tensor combination are
    1. Scalar of floating dtype and torch.double
    2. Scalar of integral dtype and torch.long
    3. Scalar of complex dtype and torch.complex128

Arguments:
    condition (BoolTensor): When True (nonzero), yield x, otherwise yield y
    x (Tensor or Scalar): value (if :attr:x is a scalar) or values selected at indices
                          where :attr:`condition` is ``True``
    y (Tensor or Scalar): value (if :attr:x is a scalar) or values selected at indices
                          where :attr:`condition` is ``False``

Returns:
    Tensor: A tensor of shape equal to the broadcasted shape of :attr:`condition`, :attr:`x`, :attr:`y`

Example::

    >>> x = torch.randn(3, 2)
    >>> y = torch.ones(3, 2)
    >>> x
    tensor([[-0.4620,  0.3139],
            [ 0.3898, -0.7197],
            [ 0.0478, -0.1657]])
    >>> torch.where(x > 0, x, y)
    tensor([[ 1.0000,  0.3139],
            [ 0.3898,  1.0000],
            [ 0.0478,  1.0000]])
    >>> x = torch.randn(2, 2, dtype=torch.double)
    >>> x
    tensor([[ 1.0779,  0.0383],
            [-0.8785, -1.1089]], dtype=torch.float64)
    >>> torch.where(x > 0, x, 0.)
    tensor([[1.0779, 0.0383],
            [0.0000, 0.0000]], dtype=torch.float64)

.. function:: where(condition) -> tuple of LongTensor

``torch.where(condition)`` is identical to
``torch.nonzero(condition, as_tuple=True)``.

.. note::
    See also :func:`torch.nonzero`.
""")

add_docstr(torch.logdet,
           r"""
logdet(input) -> Tensor

Calculates log determinant of a square matrix or batches of square matrices.

.. note::
    Result is ``-inf`` if :attr:`input` has zero log determinant, and is ``nan`` if
    :attr:`input` has negative determinant.

.. note::
    Backward through :meth:`logdet` internally uses SVD results when :attr:`input`
    is not invertible. In this case, double backward through :meth:`logdet` will
    be unstable in when :attr:`input` doesn't have distinct singular values. See
    :meth:`~torch.svd` for details.

Arguments:
    input (Tensor): the input tensor of size ``(*, n, n)`` where ``*`` is zero or more
                batch dimensions.

Example::

    >>> A = torch.randn(3, 3)
    >>> torch.det(A)
    tensor(0.2611)
    >>> torch.logdet(A)
    tensor(-1.3430)
    >>> A
    tensor([[[ 0.9254, -0.6213],
             [-0.5787,  1.6843]],

            [[ 0.3242, -0.9665],
             [ 0.4539, -0.0887]],

            [[ 1.1336, -0.4025],
             [-0.7089,  0.9032]]])
    >>> A.det()
    tensor([1.1990, 0.4099, 0.7386])
    >>> A.det().log()
    tensor([ 0.1815, -0.8917, -0.3031])
""")

add_docstr(torch.slogdet, r"""
slogdet(input) -> (Tensor, Tensor)

Alias for :func:`torch.linalg.slogdet`
""")

add_docstr(torch.pinverse, r"""
pinverse(input, rcond=1e-15) -> Tensor

Alias for :func:`torch.linalg.pinv`
""")

add_docstr(torch.hann_window,
           """
hann_window(window_length, periodic=True, *, dtype=None, \
layout=torch.strided, device=None, requires_grad=False) -> Tensor
""" + r"""
Hann window function.

.. math::
    w[n] = \frac{1}{2}\ \left[1 - \cos \left( \frac{2 \pi n}{N - 1} \right)\right] =
            \sin^2 \left( \frac{\pi n}{N - 1} \right),

where :math:`N` is the full window size.

The input :attr:`window_length` is a positive integer controlling the
returned window size. :attr:`periodic` flag determines whether the returned
window trims off the last duplicate value from the symmetric window and is
ready to be used as a periodic window with functions like
:meth:`torch.stft`. Therefore, if :attr:`periodic` is true, the :math:`N` in
above formula is in fact :math:`\text{window\_length} + 1`. Also, we always have
``torch.hann_window(L, periodic=True)`` equal to
``torch.hann_window(L + 1, periodic=False)[:-1])``.

.. note::
    If :attr:`window_length` :math:`=1`, the returned window contains a single value 1.
""" + r"""
Arguments:
    window_length (int): the size of returned window
    periodic (bool, optional): If True, returns a window to be used as periodic
        function. If False, return a symmetric window.

Keyword args:
    {dtype} Only floating point types are supported.
    layout (:class:`torch.layout`, optional): the desired layout of returned window tensor. Only
          ``torch.strided`` (dense layout) is supported.
    {device}
    {requires_grad}

Returns:
    Tensor: A 1-D tensor of size :math:`(\text{{window\_length}},)` containing the window

""".format(**factory_common_args))


add_docstr(torch.hamming_window,
           """
hamming_window(window_length, periodic=True, alpha=0.54, beta=0.46, *, dtype=None, \
layout=torch.strided, device=None, requires_grad=False) -> Tensor
""" + r"""
Hamming window function.

.. math::
    w[n] = \alpha - \beta\ \cos \left( \frac{2 \pi n}{N - 1} \right),

where :math:`N` is the full window size.

The input :attr:`window_length` is a positive integer controlling the
returned window size. :attr:`periodic` flag determines whether the returned
window trims off the last duplicate value from the symmetric window and is
ready to be used as a periodic window with functions like
:meth:`torch.stft`. Therefore, if :attr:`periodic` is true, the :math:`N` in
above formula is in fact :math:`\text{window\_length} + 1`. Also, we always have
``torch.hamming_window(L, periodic=True)`` equal to
``torch.hamming_window(L + 1, periodic=False)[:-1])``.

.. note::
    If :attr:`window_length` :math:`=1`, the returned window contains a single value 1.

.. note::
    This is a generalized version of :meth:`torch.hann_window`.
""" + r"""
Arguments:
    window_length (int): the size of returned window
    periodic (bool, optional): If True, returns a window to be used as periodic
        function. If False, return a symmetric window.
    alpha (float, optional): The coefficient :math:`\alpha` in the equation above
    beta (float, optional): The coefficient :math:`\beta` in the equation above

Keyword args:
    {dtype} Only floating point types are supported.
    layout (:class:`torch.layout`, optional): the desired layout of returned window tensor. Only
          ``torch.strided`` (dense layout) is supported.
    {device}
    {requires_grad}

Returns:
    Tensor: A 1-D tensor of size :math:`(\text{{window\_length}},)` containing the window

""".format(**factory_common_args))


add_docstr(torch.bartlett_window,
           """
bartlett_window(window_length, periodic=True, *, dtype=None, \
layout=torch.strided, device=None, requires_grad=False) -> Tensor
""" + r"""
Bartlett window function.

.. math::
    w[n] = 1 - \left| \frac{2n}{N-1} - 1 \right| = \begin{cases}
        \frac{2n}{N - 1} & \text{if } 0 \leq n \leq \frac{N - 1}{2} \\
        2 - \frac{2n}{N - 1} & \text{if } \frac{N - 1}{2} < n < N \\
    \end{cases},

where :math:`N` is the full window size.

The input :attr:`window_length` is a positive integer controlling the
returned window size. :attr:`periodic` flag determines whether the returned
window trims off the last duplicate value from the symmetric window and is
ready to be used as a periodic window with functions like
:meth:`torch.stft`. Therefore, if :attr:`periodic` is true, the :math:`N` in
above formula is in fact :math:`\text{window\_length} + 1`. Also, we always have
``torch.bartlett_window(L, periodic=True)`` equal to
``torch.bartlett_window(L + 1, periodic=False)[:-1])``.

.. note::
    If :attr:`window_length` :math:`=1`, the returned window contains a single value 1.
""" + r"""
Arguments:
    window_length (int): the size of returned window
    periodic (bool, optional): If True, returns a window to be used as periodic
        function. If False, return a symmetric window.

Keyword args:
    {dtype} Only floating point types are supported.
    layout (:class:`torch.layout`, optional): the desired layout of returned window tensor. Only
          ``torch.strided`` (dense layout) is supported.
    {device}
    {requires_grad}

Returns:
    Tensor: A 1-D tensor of size :math:`(\text{{window\_length}},)` containing the window

""".format(**factory_common_args))


add_docstr(torch.blackman_window,
           """
blackman_window(window_length, periodic=True, *, dtype=None, \
layout=torch.strided, device=None, requires_grad=False) -> Tensor
""" + r"""
Blackman window function.

.. math::
    w[n] = 0.42 - 0.5 \cos \left( \frac{2 \pi n}{N - 1} \right) + 0.08 \cos \left( \frac{4 \pi n}{N - 1} \right)

where :math:`N` is the full window size.

The input :attr:`window_length` is a positive integer controlling the
returned window size. :attr:`periodic` flag determines whether the returned
window trims off the last duplicate value from the symmetric window and is
ready to be used as a periodic window with functions like
:meth:`torch.stft`. Therefore, if :attr:`periodic` is true, the :math:`N` in
above formula is in fact :math:`\text{window\_length} + 1`. Also, we always have
``torch.blackman_window(L, periodic=True)`` equal to
``torch.blackman_window(L + 1, periodic=False)[:-1])``.

.. note::
    If :attr:`window_length` :math:`=1`, the returned window contains a single value 1.
""" + r"""
Arguments:
    window_length (int): the size of returned window
    periodic (bool, optional): If True, returns a window to be used as periodic
        function. If False, return a symmetric window.

Keyword args:
    {dtype} Only floating point types are supported.
    layout (:class:`torch.layout`, optional): the desired layout of returned window tensor. Only
          ``torch.strided`` (dense layout) is supported.
    {device}
    {requires_grad}

Returns:
    Tensor: A 1-D tensor of size :math:`(\text{{window\_length}},)` containing the window

""".format(**factory_common_args))


add_docstr(torch.kaiser_window, """
kaiser_window(window_length, periodic=True, beta=12.0, *, dtype=None, \
layout=torch.strided, device=None, requires_grad=False) -> Tensor
""" + r"""
Computes the Kaiser window with window length :attr:`window_length` and shape parameter :attr:`beta`.

Let I_0 be the zeroth order modified Bessel function of the first kind (see :func:`torch.i0`) and
``N = L - 1`` if :attr:`periodic` is False and ``L`` if :attr:`periodic` is True,
where ``L`` is the :attr:`window_length`. This function computes:

.. math::
    out_i = I_0 \left( \beta \sqrt{1 - \left( {\frac{i - N/2}{N/2}} \right) ^2 } \right) / I_0( \beta )

Calling ``torch.kaiser_window(L, B, periodic=True)`` is equivalent to calling
``torch.kaiser_window(L + 1, B, periodic=False)[:-1])``.
The :attr:`periodic` argument is intended as a helpful shorthand
to produce a periodic window as input to functions like :func:`torch.stft`.

.. note::
    If :attr:`window_length` is one, then the returned window is a single element tensor containing a one.

""" + r"""
Args:
    window_length (int): length of the window.
    periodic (bool, optional): If True, returns a periodic window suitable for use in spectral analysis.
        If False, returns a symmetric window suitable for use in filter design.
    beta (float, optional): shape parameter for the window.

Keyword args:
    {dtype}
    layout (:class:`torch.layout`, optional): the desired layout of returned window tensor. Only
          ``torch.strided`` (dense layout) is supported.
    {device}
    {requires_grad}

""".format(**factory_common_args))


add_docstr(torch.vander,
           """
vander(x, N=None, increasing=False) -> Tensor
""" + r"""
Generates a Vandermonde matrix.

The columns of the output matrix are elementwise powers of the input vector :math:`x^{{(N-1)}}, x^{{(N-2)}}, ..., x^0`.
If increasing is True, the order of the columns is reversed :math:`x^0, x^1, ..., x^{{(N-1)}}`. Such a
matrix with a geometric progression in each row is named for Alexandre-Theophile Vandermonde.

Arguments:
    x (Tensor): 1-D input tensor.
    N (int, optional): Number of columns in the output. If N is not specified,
        a square array is returned :math:`(N = len(x))`.
    increasing (bool, optional): Order of the powers of the columns. If True,
        the powers increase from left to right, if False (the default) they are reversed.

Returns:
    Tensor: Vandermonde matrix. If increasing is False, the first column is :math:`x^{{(N-1)}}`,
    the second :math:`x^{{(N-2)}}` and so forth. If increasing is True, the columns
    are :math:`x^0, x^1, ..., x^{{(N-1)}}`.

Example::

    >>> x = torch.tensor([1, 2, 3, 5])
    >>> torch.vander(x)
    tensor([[  1,   1,   1,   1],
            [  8,   4,   2,   1],
            [ 27,   9,   3,   1],
            [125,  25,   5,   1]])
    >>> torch.vander(x, N=3)
    tensor([[ 1,  1,  1],
            [ 4,  2,  1],
            [ 9,  3,  1],
            [25,  5,  1]])
    >>> torch.vander(x, N=3, increasing=True)
    tensor([[ 1,  1,  1],
            [ 1,  2,  4],
            [ 1,  3,  9],
            [ 1,  5, 25]])

""".format(**factory_common_args))


add_docstr(torch.unbind,
           r"""
unbind(input, dim=0) -> seq

Removes a tensor dimension.

Returns a tuple of all slices along a given dimension, already without it.

Arguments:
    input (Tensor): the tensor to unbind
    dim (int): dimension to remove

Example::

    >>> torch.unbind(torch.tensor([[1, 2, 3],
    >>>                            [4, 5, 6],
    >>>                            [7, 8, 9]]))
    (tensor([1, 2, 3]), tensor([4, 5, 6]), tensor([7, 8, 9]))
""")


add_docstr(torch.combinations,
           r"""
combinations(input, r=2, with_replacement=False) -> seq

Compute combinations of length :math:`r` of the given tensor. The behavior is similar to
python's `itertools.combinations` when `with_replacement` is set to `False`, and
`itertools.combinations_with_replacement` when `with_replacement` is set to `True`.

Arguments:
    input (Tensor): 1D vector.
    r (int, optional): number of elements to combine
    with_replacement (boolean, optional): whether to allow duplication in combination

Returns:
    Tensor: A tensor equivalent to converting all the input tensors into lists, do
    `itertools.combinations` or `itertools.combinations_with_replacement` on these
    lists, and finally convert the resulting list into tensor.

Example::

    >>> a = [1, 2, 3]
    >>> list(itertools.combinations(a, r=2))
    [(1, 2), (1, 3), (2, 3)]
    >>> list(itertools.combinations(a, r=3))
    [(1, 2, 3)]
    >>> list(itertools.combinations_with_replacement(a, r=2))
    [(1, 1), (1, 2), (1, 3), (2, 2), (2, 3), (3, 3)]
    >>> tensor_a = torch.tensor(a)
    >>> torch.combinations(tensor_a)
    tensor([[1, 2],
            [1, 3],
            [2, 3]])
    >>> torch.combinations(tensor_a, r=3)
    tensor([[1, 2, 3]])
    >>> torch.combinations(tensor_a, with_replacement=True)
    tensor([[1, 1],
            [1, 2],
            [1, 3],
            [2, 2],
            [2, 3],
            [3, 3]])
""")

add_docstr(torch.trapz,
           r"""
trapz(y, x, *, dim=-1) -> Tensor

Estimate :math:`\int y\,dx` along `dim`, using the trapezoid rule.

Arguments:
    y (Tensor): The values of the function to integrate
    x (Tensor): The points at which the function `y` is sampled.
        If `x` is not in ascending order, intervals on which it is decreasing
        contribute negatively to the estimated integral (i.e., the convention
        :math:`\int_a^b f = -\int_b^a f` is followed).
    dim (int): The dimension along which to integrate.
        By default, use the last dimension.

Returns:
    A Tensor with the same shape as the input, except with `dim` removed.
    Each element of the returned tensor represents the estimated integral
    :math:`\int y\,dx` along `dim`.

Example::

    >>> y = torch.randn((2, 3))
    >>> y
    tensor([[-2.1156,  0.6857, -0.2700],
            [-1.2145,  0.5540,  2.0431]])
    >>> x = torch.tensor([[1, 3, 4], [1, 2, 3]])
    >>> torch.trapz(y, x)
    tensor([-1.2220,  0.9683])

.. function:: trapz(y, *, dx=1, dim=-1) -> Tensor

As above, but the sample points are spaced uniformly at a distance of `dx`.

Arguments:
    y (Tensor): The values of the function to integrate

Keyword args:
    dx (float): The distance between points at which `y` is sampled.
    dim (int): The dimension along which to integrate.
        By default, use the last dimension.

Returns:
    A Tensor with the same shape as the input, except with `dim` removed.
    Each element of the returned tensor represents the estimated integral
    :math:`\int y\,dx` along `dim`.
""")

add_docstr(torch.repeat_interleave,
           r"""
repeat_interleave(input, repeats, dim=None, *, output_size=None) -> Tensor

Repeat elements of a tensor.

.. warning::

    This is different from :meth:`torch.Tensor.repeat` but similar to ``numpy.repeat``.

Args:
    {input}
    repeats (Tensor or int): The number of repetitions for each element.
        repeats is broadcasted to fit the shape of the given axis.
    dim (int, optional): The dimension along which to repeat values.
        By default, use the flattened input array, and return a flat output
        array.

Keyword args:
    output_size (int, optional): Total output size for the given axis
        ( e.g. sum of repeats). If given, it will avoid stream syncronization
        needed to calculate output shape of the tensor.

Returns:
    Tensor: Repeated tensor which has the same shape as input, except along the given axis.

Example::

    >>> x = torch.tensor([1, 2, 3])
    >>> x.repeat_interleave(2)
    tensor([1, 1, 2, 2, 3, 3])
    >>> y = torch.tensor([[1, 2], [3, 4]])
    >>> torch.repeat_interleave(y, 2)
    tensor([1, 1, 2, 2, 3, 3, 4, 4])
    >>> torch.repeat_interleave(y, 3, dim=1)
    tensor([[1, 1, 1, 2, 2, 2],
            [3, 3, 3, 4, 4, 4]])
    >>> torch.repeat_interleave(y, torch.tensor([1, 2]), dim=0)
    tensor([[1, 2],
            [3, 4],
            [3, 4]])
    >>> torch.repeat_interleave(y, torch.tensor([1, 2]), dim=0, output_size=3)
    tensor([[1, 2],
            [3, 4],
            [3, 4]])

.. function:: repeat_interleave(repeats, *, output_size=None) -> Tensor

If the `repeats` is `tensor([n1, n2, n3, ...])`, then the output will be
`tensor([0, 0, ..., 1, 1, ..., 2, 2, ..., ...])` where `0` appears `n1` times,
`1` appears `n2` times, `2` appears `n3` times, etc.
""".format(**common_args))

add_docstr(torch.tile, r"""
tile(input, reps) -> Tensor

Constructs a tensor by repeating the elements of :attr:`input`.
The :attr:`reps` argument specifies the number of repetitions
in each dimension.

If :attr:`reps` specifies fewer dimensions than :attr:`input` has, then
ones are prepended to :attr:`reps` until all dimensions are specified.
For example, if :attr:`input` has shape (8, 6, 4, 2) and :attr:`reps`
is (2, 2), then :attr:`reps` is treated as (1, 1, 2, 2).

Analogously, if :attr:`input` has fewer dimensions than :attr:`reps`
specifies, then :attr:`input` is treated as if it were unsqueezed at
dimension zero until it has as many dimensions as :attr:`reps` specifies.
For example, if :attr:`input` has shape (4, 2) and :attr:`reps`
is (3, 3, 2, 2), then :attr:`input` is treated as if it had the
shape (1, 1, 4, 2).

.. note::

    This function is similar to NumPy's tile function.

Args:
    input (Tensor): the tensor whose elements to repeat.
    reps (tuple): the number of repetitions per dimension.

Example::

    >>> x = torch.tensor([1, 2, 3])
    >>> x.tile((2,))
    tensor([1, 2, 3, 1, 2, 3])
    >>> y = torch.tensor([[1, 2], [3, 4]])
    >>> torch.tile(y, (2, 2))
    tensor([[1, 2, 1, 2],
            [3, 4, 3, 4],
            [1, 2, 1, 2],
            [3, 4, 3, 4]])
""")

add_docstr(torch.quantize_per_tensor,
           r"""
quantize_per_tensor(input, scale, zero_point, dtype) -> Tensor

Converts a float tensor to a quantized tensor with given scale and zero point.

Arguments:
    input (Tensor): float tensor to quantize
    scale (float): scale to apply in quantization formula
    zero_point (int): offset in integer value that maps to float zero
    dtype (:class:`torch.dtype`): the desired data type of returned tensor.
        Has to be one of the quantized dtypes: ``torch.quint8``, ``torch.qint8``, ``torch.qint32``

Returns:
    Tensor: A newly quantized tensor

Example::

    >>> torch.quantize_per_tensor(torch.tensor([-1.0, 0.0, 1.0, 2.0]), 0.1, 10, torch.quint8)
    tensor([-1.,  0.,  1.,  2.], size=(4,), dtype=torch.quint8,
           quantization_scheme=torch.per_tensor_affine, scale=0.1, zero_point=10)
    >>> torch.quantize_per_tensor(torch.tensor([-1.0, 0.0, 1.0, 2.0]), 0.1, 10, torch.quint8).int_repr()
    tensor([ 0, 10, 20, 30], dtype=torch.uint8)
""")

add_docstr(torch.quantize_per_channel,
           r"""
quantize_per_channel(input, scales, zero_points, axis, dtype) -> Tensor

Converts a float tensor to a per-channel quantized tensor with given scales and zero points.

Arguments:
    input (Tensor): float tensor to quantize
    scales (Tensor): float 1D tensor of scales to use, size should match ``input.size(axis)``
    zero_points (int): integer 1D tensor of offset to use, size should match ``input.size(axis)``
    axis (int): dimension on which apply per-channel quantization
    dtype (:class:`torch.dtype`): the desired data type of returned tensor.
        Has to be one of the quantized dtypes: ``torch.quint8``, ``torch.qint8``, ``torch.qint32``

Returns:
    Tensor: A newly quantized tensor

Example::

    >>> x = torch.tensor([[-1.0, 0.0], [1.0, 2.0]])
    >>> torch.quantize_per_channel(x, torch.tensor([0.1, 0.01]), torch.tensor([10, 0]), 0, torch.quint8)
    tensor([[-1.,  0.],
            [ 1.,  2.]], size=(2, 2), dtype=torch.quint8,
           quantization_scheme=torch.per_channel_affine,
           scale=tensor([0.1000, 0.0100], dtype=torch.float64),
           zero_point=tensor([10,  0]), axis=0)
    >>> torch.quantize_per_channel(x, torch.tensor([0.1, 0.01]), torch.tensor([10, 0]), 0, torch.quint8).int_repr()
    tensor([[  0,  10],
            [100, 200]], dtype=torch.uint8)
""")

add_docstr(torch.Generator,
           r"""
Generator(device='cpu') -> Generator

Creates and returns a generator object that manages the state of the algorithm which
produces pseudo random numbers. Used as a keyword argument in many :ref:`inplace-random-sampling`
functions.

Arguments:
    device (:class:`torch.device`, optional): the desired device for the generator.

Returns:
    Generator: An torch.Generator object.

Example::

    >>> g_cpu = torch.Generator()
    >>> g_cuda = torch.Generator(device='cuda')
""")


add_docstr(torch.Generator.set_state,
           r"""
Generator.set_state(new_state) -> void

Sets the Generator state.

Arguments:
    new_state (torch.ByteTensor): The desired state.

Example::

    >>> g_cpu = torch.Generator()
    >>> g_cpu_other = torch.Generator()
    >>> g_cpu.set_state(g_cpu_other.get_state())
""")


add_docstr(torch.Generator.get_state,
           r"""
Generator.get_state() -> Tensor

Returns the Generator state as a ``torch.ByteTensor``.

Returns:
    Tensor: A ``torch.ByteTensor`` which contains all the necessary bits
    to restore a Generator to a specific point in time.

Example::

    >>> g_cpu = torch.Generator()
    >>> g_cpu.get_state()
""")


add_docstr(torch.Generator.manual_seed,
           r"""
Generator.manual_seed(seed) -> Generator

Sets the seed for generating random numbers. Returns a `torch.Generator` object.
It is recommended to set a large seed, i.e. a number that has a good balance of 0
and 1 bits. Avoid having many 0 bits in the seed.

Arguments:
    seed (int): The desired seed. Value must be within the inclusive range
        `[-0x8000_0000_0000_0000, 0xffff_ffff_ffff_ffff]`. Otherwise, a RuntimeError
        is raised. Negative inputs are remapped to positive values with the formula
        `0xffff_ffff_ffff_ffff + seed`.

Returns:
    Generator: An torch.Generator object.

Example::

    >>> g_cpu = torch.Generator()
    >>> g_cpu.manual_seed(2147483647)
""")


add_docstr(torch.Generator.initial_seed,
           r"""
Generator.initial_seed() -> int

Returns the initial seed for generating random numbers.

Example::

    >>> g_cpu = torch.Generator()
    >>> g_cpu.initial_seed()
    2147483647
""")


add_docstr(torch.Generator.seed,
           r"""
Generator.seed() -> int

Gets a non-deterministic random number from std::random_device or the current
time and uses it to seed a Generator.

Example::

    >>> g_cpu = torch.Generator()
    >>> g_cpu.seed()
    1516516984916
""")


add_docstr(torch.Generator.device,
           r"""
Generator.device -> device

Gets the current device of the generator.

Example::

    >>> g_cpu = torch.Generator()
    >>> g_cpu.device
    device(type='cpu')
""")

add_docstr(torch._assert_async,
           r"""
_assert_async(tensor) -> void

Asynchronously assert that the contents of tensor are nonzero.  For CPU tensors,
this is equivalent to ``assert tensor`` or ``assert tensor.is_nonzero()``; for
CUDA tensors, we DO NOT synchronize and you may only find out the assertion
failed at a later CUDA kernel launch.  Asynchronous assertion can be helpful for
testing invariants in CUDA tensors without giving up performance.  This function
is NOT intended to be used for regular error checking, as it will trash your CUDA
context if the assert fails (forcing you to restart your PyTorch process.)

Args:
    tensor (Tensor): a one element tensor to test to see if it is nonzero.  Zero
        elements (including False for boolean tensors) cause an assertion failure
        to be raised.
""")

add_docstr(torch.searchsorted,
           r"""
searchsorted(sorted_sequence, values, *, out_int32=False, right=False, out=None) -> Tensor

Find the indices from the *innermost* dimension of :attr:`sorted_sequence` such that, if the
corresponding values in :attr:`values` were inserted before the indices, the order of the
corresponding *innermost* dimension within :attr:`sorted_sequence` would be preserved.
Return a new tensor with the same size as :attr:`values`. If :attr:`right` is False (default),
then the left boundary of :attr:`sorted_sequence` is closed. More formally, the returned index
satisfies the following rules:

.. list-table::
   :widths: 12 10 78
   :header-rows: 1

   * - :attr:`sorted_sequence`
     - :attr:`right`
     - *returned index satisfies*
   * - 1-D
     - False
     - ``sorted_sequence[i-1] < values[m][n]...[l][x] <= sorted_sequence[i]``
   * - 1-D
     - True
     - ``sorted_sequence[i-1] <= values[m][n]...[l][x] < sorted_sequence[i]``
   * - N-D
     - False
     - ``sorted_sequence[m][n]...[l][i-1] < values[m][n]...[l][x] <= sorted_sequence[m][n]...[l][i]``
   * - N-D
     - True
     - ``sorted_sequence[m][n]...[l][i-1] <= values[m][n]...[l][x] < sorted_sequence[m][n]...[l][i]``

Args:
    sorted_sequence (Tensor): N-D or 1-D tensor, containing monotonically increasing sequence on the *innermost*
                              dimension.
    values (Tensor or Scalar): N-D tensor or a Scalar containing the search value(s).

Keyword args:
    out_int32 (bool, optional): indicate the output data type. torch.int32 if True, torch.int64 otherwise.
                                Default value is False, i.e. default output data type is torch.int64.
    right (bool, optional): if False, return the first suitable location that is found. If True, return the
                            last such index. If no suitable index found, return 0 for non-numerical value
                            (eg. nan, inf) or the size of *innermost* dimension within :attr:`sorted_sequence`
                            (one pass the last index of the *innermost* dimension). In other words, if False,
                            gets the lower bound index for each value in :attr:`values` on the corresponding
                            *innermost* dimension of the :attr:`sorted_sequence`. If True, gets the upper
                            bound index instead. Default value is False.
    out (Tensor, optional): the output tensor, must be the same size as :attr:`values` if provided.

.. note:: If your use case is always 1-D sorted sequence, :func:`torch.bucketize` is preferred,
          because it has fewer dimension checks resulting in slightly better performance.


Example::

    >>> sorted_sequence = torch.tensor([[1, 3, 5, 7, 9], [2, 4, 6, 8, 10]])
    >>> sorted_sequence
    tensor([[ 1,  3,  5,  7,  9],
            [ 2,  4,  6,  8, 10]])
    >>> values = torch.tensor([[3, 6, 9], [3, 6, 9]])
    >>> values
    tensor([[3, 6, 9],
            [3, 6, 9]])
    >>> torch.searchsorted(sorted_sequence, values)
    tensor([[1, 3, 4],
            [1, 2, 4]])
    >>> torch.searchsorted(sorted_sequence, values, right=True)
    tensor([[2, 3, 5],
            [1, 3, 4]])

    >>> sorted_sequence_1d = torch.tensor([1, 3, 5, 7, 9])
    >>> sorted_sequence_1d
    tensor([1, 3, 5, 7, 9])
    >>> torch.searchsorted(sorted_sequence_1d, values)
    tensor([[1, 3, 4],
            [1, 3, 4]])
""")

add_docstr(torch.bucketize,
           r"""
bucketize(input, boundaries, *, out_int32=False, right=False, out=None) -> Tensor

Returns the indices of the buckets to which each value in the :attr:`input` belongs, where the
boundaries of the buckets are set by :attr:`boundaries`. Return a new tensor with the same size
as :attr:`input`. If :attr:`right` is False (default), then the left boundary is closed. More
formally, the returned index satisfies the following rules:

.. list-table::
   :widths: 15 85
   :header-rows: 1

   * - :attr:`right`
     - *returned index satisfies*
   * - False
     - ``boundaries[i-1] < input[m][n]...[l][x] <= boundaries[i]``
   * - True
     - ``boundaries[i-1] <= input[m][n]...[l][x] < boundaries[i]``

Args:
    input (Tensor or Scalar): N-D tensor or a Scalar containing the search value(s).
    boundaries (Tensor): 1-D tensor, must contain a monotonically increasing sequence.

Keyword args:
    out_int32 (bool, optional): indicate the output data type. torch.int32 if True, torch.int64 otherwise.
                                Default value is False, i.e. default output data type is torch.int64.
    right (bool, optional): if False, return the first suitable location that is found. If True, return the
                            last such index. If no suitable index found, return 0 for non-numerical value
                            (eg. nan, inf) or the size of :attr:`boundaries` (one pass the last index).
                            In other words, if False, gets the lower bound index for each value in :attr:`input`
                            from :attr:`boundaries`. If True, gets the upper bound index instead.
                            Default value is False.
    out (Tensor, optional): the output tensor, must be the same size as :attr:`input` if provided.


Example::

    >>> boundaries = torch.tensor([1, 3, 5, 7, 9])
    >>> boundaries
    tensor([1, 3, 5, 7, 9])
    >>> v = torch.tensor([[3, 6, 9], [3, 6, 9]])
    >>> v
    tensor([[3, 6, 9],
            [3, 6, 9]])
    >>> torch.bucketize(v, boundaries)
    tensor([[1, 3, 4],
            [1, 3, 4]])
    >>> torch.bucketize(v, boundaries, right=True)
    tensor([[2, 3, 5],
            [2, 3, 5]])
""")<|MERGE_RESOLUTION|>--- conflicted
+++ resolved
@@ -4228,7 +4228,18 @@
     {input}
 """.format(**common_args))
 
-<<<<<<< HEAD
+add_docstr(torch.is_grad_enabled, r"""
+is_grad_enabled() -> (bool)
+
+Returns True if grad mode is currently enabled.
+""".format(**common_args))
+
+add_docstr(torch.is_inference_mode_enabled, r"""
+is_inference_mode_enabled() -> (bool)
+
+Returns True if inference mode is currently enabled.
+""".format(**common_args))
+
 add_docstr(torch.is_conj, r"""
 is_conj(input) -> (bool)
 
@@ -4236,18 +4247,6 @@
 
 Args:
     {input}
-=======
-add_docstr(torch.is_grad_enabled, r"""
-is_grad_enabled() -> (bool)
-
-Returns True if grad mode is currently enabled.
-""".format(**common_args))
-
-add_docstr(torch.is_inference_mode_enabled, r"""
-is_inference_mode_enabled() -> (bool)
-
-Returns True if inference mode is currently enabled.
->>>>>>> 6620d7d6
 """.format(**common_args))
 
 add_docstr(torch.is_nonzero, r"""
