import torch
import functools
import warnings

class autocast(object):
    r"""
    Instances of :class:`autocast` serve as context managers or decorators that
    allow regions of your script to run in mixed precision.

    In these regions, ops run in an op-specific dtype chosen by autocast
    to improve performance while maintaining accuracy.
    See the :ref:`Autocast Op Reference<autocast-op-reference>` for details.

    When entering an autocast-enabled region, Tensors may be any type.
    You should not call ``half()`` or ``bfloat16()`` on your model(s) or inputs when using autocasting.

    :class:`autocast` should wrap only the forward pass(es) of your network, including the loss
    computation(s).  Backward passes under autocast are not recommended.
    Backward ops run in the same type that autocast used for corresponding forward ops.

    Example for CUDA Devices::

        # Creates model and optimizer in default precision
        model = Net().cuda()
        optimizer = optim.SGD(model.parameters(), ...)

        for input, target in data:
            optimizer.zero_grad()

            # Enables autocasting for the forward pass (model + loss)
            with autocast():
                output = model(input)
                loss = loss_fn(output, target)

            # Exits the context manager before backward()
            loss.backward()
            optimizer.step()

    See the :ref:`Automatic Mixed Precision examples<amp-examples>` for usage (along with gradient scaling)
    in more complex scenarios (e.g., gradient penalty, multiple models/losses, custom autograd functions).

    :class:`autocast` can also be used as a decorator, e.g., on the ``forward`` method of your model::

        class AutocastModel(nn.Module):
            ...
            @autocast()
            def forward(self, input):
                ...

    Floating-point Tensors produced in an autocast-enabled region may be ``float16``.
    After returning to an autocast-disabled region, using them with floating-point
    Tensors of different dtypes may cause type mismatch errors.  If so, cast the Tensor(s)
    produced in the autocast region back to ``float32`` (or other dtype if desired).
    If a Tensor from the autocast region is already ``float32``, the cast is a no-op,
    and incurs no additional overhead.
    CUDA Example::

        # Creates some tensors in default dtype (here assumed to be float32)
        a_float32 = torch.rand((8, 8), device="cuda")
        b_float32 = torch.rand((8, 8), device="cuda")
        c_float32 = torch.rand((8, 8), device="cuda")
        d_float32 = torch.rand((8, 8), device="cuda")

        with autocast():
            # torch.mm is on autocast's list of ops that should run in float16.
            # Inputs are float32, but the op runs in float16 and produces float16 output.
            # No manual casts are required.
            e_float16 = torch.mm(a_float32, b_float32)
            # Also handles mixed input types
            f_float16 = torch.mm(d_float32, e_float16)

        # After exiting autocast, calls f_float16.float() to use with d_float32
        g_float32 = torch.mm(d_float32, f_float16.float())

    CPU Example::

        # Creates some tensors in default dtype (here assumed to be float32)
        a_float32 = torch.rand((8, 8), device="cpu")
        b_float32 = torch.rand((8, 8), device="cpu")
        c_float32 = torch.rand((8, 8), device="cpu")
        d_float32 = torch.rand((8, 8), device="cpu")

        with autocast(dtype=torch.bfloat16, device_type="cpu"):
            # torch.mm is on autocast's list of ops that should run in bfloat16.
            # Inputs are float32, but the op runs in bfloat16 and produces bfloat16 output.
            # No manual casts are required.
            e_bfloat16 = torch.mm(a_float32, b_float32)
            # Also handles mixed input types
            f_bfloat16 = torch.mm(d_float32, e_bfloat16)

        # After exiting autocast, calls f_float16.float() to use with d_float32
        g_float32 = torch.mm(d_float32, f_bfloat16.float())

    Type mismatch errors *in* an autocast-enabled region are a bug; if this is what you observe,
    please file an issue.

    ``autocast(enabled=False)`` subregions can be nested in autocast-enabled regions.
    Locally disabling autocast can be useful, for example, if you want to force a subregion
    to run in a particular ``dtype``.  Disabling autocast gives you explicit control over
    the execution type.  In the subregion, inputs from the surrounding region
    should be cast to ``dtype`` before use::

        # Creates some tensors in default dtype (here assumed to be float32)
        a_float32 = torch.rand((8, 8), device="cuda")
        b_float32 = torch.rand((8, 8), device="cuda")
        c_float32 = torch.rand((8, 8), device="cuda")
        d_float32 = torch.rand((8, 8), device="cuda")

        with autocast():
            e_float16 = torch.mm(a_float32, b_float32)
            with autocast(enabled=False):
                # Calls e_float16.float() to ensure float32 execution
                # (necessary because e_float16 was created in an autocasted region)
                f_float32 = torch.mm(c_float32, e_float16.float())

            # No manual casts are required when re-entering the autocast-enabled region.
            # torch.mm again runs in float16 and produces float16 output, regardless of input types.
            g_float16 = torch.mm(d_float32, f_float32)

    The autocast state is thread-local.  If you want it enabled in a new thread, the context manager or decorator
    must be invoked in that thread.  This affects :class:`torch.nn.DataParallel` and
    :class:`torch.nn.parallel.DistributedDataParallel` when used with more than one GPU per process
    (see :ref:`Working with Multiple GPUs<amp-multigpu>`).

    Args:
        device_type(string, required):  Whether to use 'cuda' or 'cpu' device
<<<<<<< HEAD
        enabled(bool, optional, default=True):  Whether autocasting should be enabled in the region.
        fast_dtype(torch_dtype, optional):  Whether to use torch.float16 or torch.bfloat16.
        cache_enabled(bool, optional, default=True):  Whether the weight cache inside autocast should be enabled.
=======
        enabled(bool, optional, default=True)":  Whether autocasting should be enabled in the region.
        dtype(torch_dtype, optional):  Whether to use torch.float16 or torch.bfloat16
>>>>>>> 3c8a059b
    """
    def __init__(self, device_type, enabled=True, **kwargs):
        self.device = device_type
        if self.device == 'cuda':
            self.fast_dtype = torch.get_autocast_gpu_dtype()
        elif self.device == 'cpu':
            self.fast_dtype = torch.get_autocast_cpu_dtype()
        else:
            raise RuntimeError('User specified autocast device_type must be \'cuda\' or \'cpu\'')
        self._cache_enabled = torch.is_autocast_cache_enabled()
        if torch.cuda.amp.common.amp_definitely_not_available() and self.device == 'cuda':
            warnings.warn('User provided device_type of \'cuda\', but CUDA is not available. Disabling')
            enabled = False
        for key, value in kwargs.items():
            if key == 'dtype':
                self.fast_dtype = value
<<<<<<< HEAD
            if key == 'cache_enabled':
                self._cache_enabled = value
            if not ((key == 'fast_dtype') or (key == 'cache_enabled')):
=======
            if not (key == 'dtype'):
>>>>>>> 3c8a059b
                raise RuntimeError('Unrecognized optional argument supplied to autocast context manager: ' + str(key))

        if self.device == 'cpu':
            supported_dtype = [torch.bfloat16]
            if self.fast_dtype not in supported_dtype:
                error_message = 'In CPU autocast, but the target dtype is not supported. Disabling autocast.\n'
                error_message += 'CPU Autocast only supports dtype of torch.bfloat16 currently.'
                warnings.warn(error_message)
                enabled = False
        if self.device == 'cuda':
            if self.fast_dtype == torch.bfloat16 and not torch.cuda.is_bf16_supported():
                raise RuntimeError('Current CUDA Device does not support bfloat16. Please switch dtype to float16.')
        self._enabled = enabled

    def __enter__(self):
        self.prev_cache_enabled = torch.is_autocast_cache_enabled()
        if self.device == 'cpu':
            self.prev = torch.is_autocast_cpu_enabled()
            self.prev_fastdtype = torch.get_autocast_cpu_dtype()
            torch.set_autocast_cpu_enabled(self._enabled)
            torch.set_autocast_cpu_dtype(self.fast_dtype)
            torch.autocast_increment_nesting()
        else:
            self.prev = torch.is_autocast_enabled()
            self.prev_fastdtype = torch.get_autocast_gpu_dtype()
            torch.set_autocast_gpu_dtype(self.fast_dtype)
            torch.set_autocast_enabled(self._enabled)
            torch.autocast_increment_nesting()
        torch.set_autocast_cache_enabled(self._cache_enabled)

    def __exit__(self, *args):
        # Drop the cache when we exit to a nesting level that's outside any instance of autocast.
        if self.device == 'cpu':
            if torch.autocast_decrement_nesting() == 0:
                torch.clear_autocast_cache()
            torch.set_autocast_cpu_enabled(self.prev)
            torch.set_autocast_cpu_dtype(self.prev_fastdtype)
        else:
            if torch.autocast_decrement_nesting() == 0:
                torch.clear_autocast_cache()
            torch.set_autocast_enabled(self.prev)
            torch.set_autocast_gpu_dtype(self.prev_fastdtype)
        torch.set_autocast_cache_enabled(self.prev_cache_enabled)
        return False

    def __call__(self, func):
        @functools.wraps(func)
        def decorate_autocast(*args, **kwargs):
            with self:
                return func(*args, **kwargs)
        return decorate_autocast<|MERGE_RESOLUTION|>--- conflicted
+++ resolved
@@ -124,14 +124,9 @@
 
     Args:
         device_type(string, required):  Whether to use 'cuda' or 'cpu' device
-<<<<<<< HEAD
         enabled(bool, optional, default=True):  Whether autocasting should be enabled in the region.
-        fast_dtype(torch_dtype, optional):  Whether to use torch.float16 or torch.bfloat16.
+        dtype(torch_dtype, optional):  Whether to use torch.float16 or torch.bfloat16.
         cache_enabled(bool, optional, default=True):  Whether the weight cache inside autocast should be enabled.
-=======
-        enabled(bool, optional, default=True)":  Whether autocasting should be enabled in the region.
-        dtype(torch_dtype, optional):  Whether to use torch.float16 or torch.bfloat16
->>>>>>> 3c8a059b
     """
     def __init__(self, device_type, enabled=True, **kwargs):
         self.device = device_type
@@ -148,13 +143,9 @@
         for key, value in kwargs.items():
             if key == 'dtype':
                 self.fast_dtype = value
-<<<<<<< HEAD
             if key == 'cache_enabled':
                 self._cache_enabled = value
-            if not ((key == 'fast_dtype') or (key == 'cache_enabled')):
-=======
-            if not (key == 'dtype'):
->>>>>>> 3c8a059b
+            if not ((key == 'dtype') or (key == 'cache_enabled')):
                 raise RuntimeError('Unrecognized optional argument supplied to autocast context manager: ' + str(key))
 
         if self.device == 'cpu':
