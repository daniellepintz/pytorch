--- conflicted
+++ resolved
@@ -388,12 +388,8 @@
   }
 
   if (isQIntType(a) || isQIntType(b)) {
-<<<<<<< HEAD
-    TORCH_CHECK(false,
-=======
     TORCH_CHECK(
         false,
->>>>>>> 078fadaa
         "promoteTypes with quantized numbers is not handled yet; figure out what the correct rules should be, offending types: ",
         toString(a),
         " ",
