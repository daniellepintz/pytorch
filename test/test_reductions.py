--- conflicted
+++ resolved
@@ -9,24 +9,18 @@
 import warnings
 
 from torch._six import inf, nan
-from torch.testing import (
-    integral_types_and, floating_and_complex_types_and, make_tensor)
+from torch.testing import make_tensor
 from torch.testing._internal.common_utils import (
     TestCase, run_tests, skipIfNoSciPy, slowTest, torch_to_numpy_dtype_dict,
     IS_WINDOWS)
 from torch.testing._internal.common_device_type import (
-<<<<<<< HEAD
-    instantiate_device_type_tests, onlyCPU, dtypes, dtypesIfCUDA, dtypesIfCPU,
-    onlyOnCPUAndCUDA, onlyCUDA, largeTensorTest, precisionOverride)
-from torch.testing._internal.common_dtype import (
-    get_all_dtypes, get_all_math_dtypes, get_all_int_dtypes, get_all_complex_dtypes, get_all_fp_dtypes,
-)
-=======
     OpDTypes, instantiate_device_type_tests, onlyCPU, dtypes, dtypesIfCUDA, dtypesIfCPU,
     onlyOnCPUAndCUDA, onlyCUDA, largeTensorTest, ops, precisionOverride)
 from torch.testing._internal.common_methods_invocations import (
     ReductionOpInfo, reduction_ops)
->>>>>>> 0d73e6a0
+from torch.testing._internal.common_dtype import (
+    get_all_dtypes, get_all_math_dtypes, get_all_int_dtypes, get_all_complex_dtypes, get_all_fp_dtypes,
+)
 
 # TODO: replace with make_tensor
 def _generate_input(shape, dtype, device, with_extremal):
